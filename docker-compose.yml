--- conflicted
+++ resolved
@@ -11,13 +11,6 @@
   zookeeper:
     image: confluentinc/cp-zookeeper:latest
     container_name: zookeeper
-<<<<<<< HEAD
-    environment:
-      ZOOKEEPER_CLIENT_PORT: 2181
-      ZOOKEEPER_TICK_TIME: 2000
-    ports:
-      - "2181:2181"
-=======
     ports:
       - "2181:2181"
     environment:
@@ -28,18 +21,13 @@
       interval: 10s
       timeout: 5s
       retries: 5
->>>>>>> 9e3dcd28
 
   kafka:
     image: confluentinc/cp-kafka:latest
     container_name: kafka
     depends_on:
-<<<<<<< HEAD
-      - zookeeper
-=======
       zookeeper:
         condition: service_healthy
->>>>>>> 9e3dcd28
     ports:
       - "9092:9092"
     environment:
@@ -51,25 +39,18 @@
       KAFKA_INTER_BROKER_LISTENER_NAME: PLAINTEXT_INTERNAL
       KAFKA_AUTO_CREATE_TOPICS_ENABLE: 'true'
       KAFKA_OFFSETS_TOPIC_REPLICATION_FACTOR: 1
-<<<<<<< HEAD
-=======
     healthcheck:
       test: ["CMD", "kafka-broker-api-versions", "--bootstrap-server", "localhost:9092"]
       interval: 10s
       timeout: 5s
       retries: 10
->>>>>>> 9e3dcd28
 
   kafdrop:
     image: obsidiandynamics/kafdrop
     container_name: kafdrop
     depends_on:
-<<<<<<< HEAD
-      - kafka
-=======
       kafka:
         condition: service_healthy
->>>>>>> 9e3dcd28
     ports:
       - "9000:9000"
     environment:
