--- conflicted
+++ resolved
@@ -5,8 +5,7 @@
 import { ImageBackground } from 'expo-image';
 import useProfile from '@/hooks/useProfile';
 import { useEffect, useState } from 'react';
-<<<<<<< HEAD
-import BottomNav from '@/components/global/BottomNav';
+import TabBar from '@/components/global/TabBar';
 import messaging from '@react-native-firebase/messaging';
 
 export async function requestNotificationPermissionAndGetToken() {
@@ -22,10 +21,6 @@
 
   return token;
 }
-=======
-import { BookIcon, GiftIcon, GlobeIcon, HomeIcon, QrCodeIcon } from 'lucide-react-native';
-import TabBar from '@/components/global/TabBar';
->>>>>>> 6ee610de
 
 export default function Layout() {
   const { user, getProfile } = useProfile();
