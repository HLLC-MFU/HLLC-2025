--- conflicted
+++ resolved
@@ -26,20 +26,9 @@
     initializePushNotification();
   }, []);
 
-  useEffect(() => {
-    requestUserPermission();
-    messaging().setBackgroundMessageHandler(async remoteMessage => {
-      console.log('Message handled in the background!', remoteMessage);
-    });
-  }, []);
-
   if (loading) return <ActivityIndicator size="large" style={{ flex: 1 }} />;
   if (!user) return <Redirect href="/(auth)/login" />;
 
-<<<<<<< HEAD
-  // Check if we're in the chat room section
-=======
->>>>>>> b4ec4758
   const isChatRoute = /^\/chat\/[^/]+$/.test(pathname);
 
   return (
@@ -77,26 +66,4 @@
       </Tabs>
     </View>
   );
-<<<<<<< HEAD
-=======
-}
-
-export default function Layout() {
-  return <LayoutWrapper />;
-}
-
-async function requestUserPermission() {
-  const authStatus = await messaging().requestPermission();
-  const enabled =
-    authStatus === messaging.AuthorizationStatus.AUTHORIZED ||
-    authStatus === messaging.AuthorizationStatus.PROVISIONAL;
-
-  if (enabled) {
-    console.log('Notification permission granted.');
-  }
-
-  const token = await messaging().getToken();
-  console.log('FCM Token:', token);
-  return token;
->>>>>>> b4ec4758
 }