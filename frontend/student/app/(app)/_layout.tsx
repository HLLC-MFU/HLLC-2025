--- conflicted
+++ resolved
@@ -36,11 +36,7 @@
   const { fetchProgress } = useProgress();
   const progress = useProgressStore((s) => s.progress);
 
-<<<<<<< HEAD
-
-=======
-  // Pretest modal hook
->>>>>>> 9ffddefe
+
   const {
     modalVisible: pretestVisible,
     questions: pretestQuestions,
@@ -163,11 +159,8 @@
         }}
       >
         <ProgressBar
-<<<<<<< HEAD
+          avatarUrl={user?.data[0].metadata.major.school.photos?.avatar ?? assets.profile}
           progress={progress?.progressPercentage ?? 0}
-=======
-          avatarUrl={user?.data[0].metadata.major.school.photos?.avatar ?? assets.profile}
->>>>>>> 9ffddefe
           onClickAvatar={() => router.push('/profile')}
         />
         <GlassButton iconOnly onPress={() => setNotificationModalVisible(true)}>
