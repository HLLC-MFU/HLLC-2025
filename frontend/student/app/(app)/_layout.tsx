--- conflicted
+++ resolved
@@ -9,11 +9,7 @@
 import { useAppearance } from '@/hooks/useAppearance';
 import usePushNotification from '@/hooks/notifications/usePushNotification';
 
-<<<<<<< HEAD
-export default function Layout() {
-=======
 export default function AppLayout() {
->>>>>>> f857b44a
   const { user, getProfile } = useProfile();
   const [loading, setLoading] = useState(true);
   const pathname = usePathname();
@@ -25,10 +21,7 @@
       setLoading(false);
       SplashScreen.hideAsync();
     });
-<<<<<<< HEAD
-=======
     initializePushNotification();
->>>>>>> f857b44a
   }, []);
 
   if (loading) return <ActivityIndicator size="large" style={{ flex: 1 }} />;
@@ -78,22 +71,4 @@
       </Tabs>
     </View>
   );
-<<<<<<< HEAD
-}
-
-async function requestUserPermission() {
-  const authStatus = await messaging().requestPermission();
-  const enabled =
-    authStatus === messaging.AuthorizationStatus.AUTHORIZED ||
-    authStatus === messaging.AuthorizationStatus.PROVISIONAL;
-
-  if (enabled) {
-    console.log('Notification permission granted.');
-  }
-
-  const token = await messaging().getToken();
-  console.log('FCM Token:', token);
-  return token;
-=======
->>>>>>> f857b44a
 }