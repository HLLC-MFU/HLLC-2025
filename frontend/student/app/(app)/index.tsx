--- conflicted
+++ resolved
@@ -16,11 +16,8 @@
 import { registerBackgroundTaskAsync, syncStepsOnStartup } from '@/hooks/health/useStepCollect';
 import NotificationModal from '@/components/global/NotificationModal';
 import useDevice from '@/hooks/useDevice';
-<<<<<<< HEAD
 import { useProgress } from '@/hooks/useProgress';
-=======
 import GooeyFabMenu from '@/components/GooeyFabMenu';
->>>>>>> 1175072d
 
 const baseImageUrl = process.env.EXPO_PUBLIC_API_URL;
 
@@ -100,10 +97,10 @@
         }}
       />
 
-                <GooeyFabMenu
-      subFabs={subFabs}
-      style={{ top: 24, left: 16 }}
-    />
+      <GooeyFabMenu
+        subFabs={subFabs}
+        style={{ top: 24, left: 16 }}
+      />
 
       <View style={{ flexDirection: 'row', gap: 8 }}>
         <GlassButton iconOnly>
