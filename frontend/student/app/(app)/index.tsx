--- conflicted
+++ resolved
@@ -2,11 +2,7 @@
 import { View, Text } from 'react-native';
 import { router, useRouter } from 'expo-router';
 import { useTranslation } from 'react-i18next';
-<<<<<<< HEAD
-import { Bell, Flower, User, Users } from 'lucide-react-native';
-=======
-import { Award, Bell, Footprints, User, Users } from 'lucide-react-native';
->>>>>>> 88eba5c5
+import { Award, Bell, Flower, Footprints, User, Users } from 'lucide-react-native';
 import { GlassButton } from '@/components/ui/GlassButton';
 import FadeView from '@/components/ui/FadeView';
 import useAuth from '@/hooks/useAuth';
