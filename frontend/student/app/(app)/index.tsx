import { SafeAreaView } from 'react-native-safe-area-context';
import { View, Alert } from 'react-native';
import { router, useRouter } from 'expo-router';
import { useTranslation } from 'react-i18next';
import { Bell} from 'lucide-react-native';
import { GlassButton } from '@/components/ui/GlassButton';
import FadeView from '@/components/ui/FadeView';
import useAuth from '@/hooks/useAuth';
import { useAppearance } from '@/hooks/useAppearance';
import AssetImage from '@/components/global/AssetImage';
import BackgroundScreen from '@/components/global/ฺBackgroundScreen';
import { DoorClosedLocked } from '@tamagui/lucide-icons';
import { useEffect, useState } from 'react';
import messaging from '@react-native-firebase/messaging';
import useHealthData from '@/hooks/health/useHealthData';
import { ProgressSummaryCard } from '@/components/home/ProgressSummaryCard';

const baseImageUrl = process.env.EXPO_PUBLIC_API_URL;

export default function HomeScreen() {
  const { t } = useTranslation();
  const handleSignOut = async () => {
    useAuth.getState().signOut();
    router.replace('/(auth)/login');
  };
  const { assets } = useAppearance();
  const assetsImage = {
    background: assets?.background ?? null,
    profile: assets?.profile ?? null,
    notification: assets?.notification ?? null,
    progress: assets?.progress ?? null,
    signOut: assets?.signOut ?? null,
  };
  const { steps, deviceMismatch } = useHealthData(new Date());
  const content = (
    <SafeAreaView
      style={{
        flexDirection: 'row',
        paddingHorizontal: 16,
        paddingTop: 0,
        alignItems: 'center',
        justifyContent: 'space-between',
      }}
    >
<<<<<<< HEAD
      <GlassButton
        onPress={() => {
          useRouter().push('/profile');
        }}
      >
        {assetsImage.progress ? (
          <AssetImage
            uri={`${baseImageUrl}/uploads/${assetsImage.progress}`}
            style={{ width: 20, height: 20 }}
          />
        ) : (
          <User
            color="white"
            style={{ marginRight: 8 }}
            size={20}
            onPress={() => {
              useRouter().push('/(auth)/login');
            }}
          />
        )}
        <YStack gap={4}>
          {/* Progress */}
          <YStack>
            <Text
              style={{
                color: 'white',
                fontWeight: '600',
                fontSize: 12,
                marginLeft: 8,
                marginBottom: 2,
              }}
            >
              {t('nav.progress')}
            </Text>
            {/* Progress Bar */}
            <XStack alignItems="center" gap={4}>
              <Progress value={60} size="$1" width={120} height={12} marginLeft={8}>
                <Progress.Indicator />
              </Progress>
              <Text style={{
                color: 'white',
                fontWeight: '600',
                fontSize: 12,
                marginLeft: 4,
                marginBottom: 2,
              }}>60%</Text>
            </XStack>
          </YStack>
          {/* Separator */}
          <Separator marginLeft={8} borderColor={"#ffffff40"} />
          <XStack justifyContent='space-evenly'>
            <XStack style={{ flexDirection: 'row', alignItems: 'center' }}>
              <Footprints size={14} color={"white"} />
              <Text
                style={{
                  color: 'white',
                  fontWeight: '600',
                  fontSize: 14,
                  marginLeft: 8,
                }}>
                {steps || 0}
              </Text>
            </XStack>
            <Separator vertical borderColor={"#ffffff40"} />
            <XStack style={{ flexDirection: 'row', alignItems: 'center' }}>
              <Award size={14} color={"white"} />
              <Text
                style={{
                  color: 'white',
                  fontWeight: '600',
                  fontSize: 14,
                  marginLeft: 8,
                }}>
                85
              </Text>
            </XStack>
          </XStack>
        </YStack>
      </GlassButton>
=======
      <ProgressSummaryCard
        healthData={{ steps, deviceMismatch }}
        progressImage={assetsImage.progress}
        onPress={() => {
          console.log('Login pressed!');
        }}
      />

>>>>>>> f857b44a
      <View style={{ flexDirection: 'row', gap: 8 }}>
        <GlassButton iconOnly>
          {assetsImage.notification ? (
            <AssetImage
              uri={`${baseImageUrl}/uploads/${assetsImage.notification}`}
              style={{ width: 20, height: 20 }}
            />
          ) : (
            <Bell fill={'white'} color="white" size={20} />
          )}
        </GlassButton>
        <GlassButton onPress={handleSignOut} iconOnly>
          {assetsImage.signOut ? (
            <AssetImage
              uri={`${baseImageUrl}/uploads/${assetsImage.signOut}`}
              style={{ width: 20, height: 20 }}
            />
          ) : (
            <DoorClosedLocked color="white" size={20} />
          )}
        </GlassButton>
      </View>
    </SafeAreaView>
  );

  return (
    <FadeView>
      <BackgroundScreen
        background={assetsImage.background ?? null}
        children={content}
      />
    </FadeView>
  );
}<|MERGE_RESOLUTION|>--- conflicted
+++ resolved
@@ -42,96 +42,14 @@
         justifyContent: 'space-between',
       }}
     >
-<<<<<<< HEAD
-      <GlassButton
-        onPress={() => {
-          useRouter().push('/profile');
-        }}
-      >
-        {assetsImage.progress ? (
-          <AssetImage
-            uri={`${baseImageUrl}/uploads/${assetsImage.progress}`}
-            style={{ width: 20, height: 20 }}
-          />
-        ) : (
-          <User
-            color="white"
-            style={{ marginRight: 8 }}
-            size={20}
-            onPress={() => {
-              useRouter().push('/(auth)/login');
-            }}
-          />
-        )}
-        <YStack gap={4}>
-          {/* Progress */}
-          <YStack>
-            <Text
-              style={{
-                color: 'white',
-                fontWeight: '600',
-                fontSize: 12,
-                marginLeft: 8,
-                marginBottom: 2,
-              }}
-            >
-              {t('nav.progress')}
-            </Text>
-            {/* Progress Bar */}
-            <XStack alignItems="center" gap={4}>
-              <Progress value={60} size="$1" width={120} height={12} marginLeft={8}>
-                <Progress.Indicator />
-              </Progress>
-              <Text style={{
-                color: 'white',
-                fontWeight: '600',
-                fontSize: 12,
-                marginLeft: 4,
-                marginBottom: 2,
-              }}>60%</Text>
-            </XStack>
-          </YStack>
-          {/* Separator */}
-          <Separator marginLeft={8} borderColor={"#ffffff40"} />
-          <XStack justifyContent='space-evenly'>
-            <XStack style={{ flexDirection: 'row', alignItems: 'center' }}>
-              <Footprints size={14} color={"white"} />
-              <Text
-                style={{
-                  color: 'white',
-                  fontWeight: '600',
-                  fontSize: 14,
-                  marginLeft: 8,
-                }}>
-                {steps || 0}
-              </Text>
-            </XStack>
-            <Separator vertical borderColor={"#ffffff40"} />
-            <XStack style={{ flexDirection: 'row', alignItems: 'center' }}>
-              <Award size={14} color={"white"} />
-              <Text
-                style={{
-                  color: 'white',
-                  fontWeight: '600',
-                  fontSize: 14,
-                  marginLeft: 8,
-                }}>
-                85
-              </Text>
-            </XStack>
-          </XStack>
-        </YStack>
-      </GlassButton>
-=======
       <ProgressSummaryCard
         healthData={{ steps, deviceMismatch }}
         progressImage={assetsImage.progress}
         onPress={() => {
-          console.log('Login pressed!');
+          useRouter().push('/profile');
         }}
       />
 
->>>>>>> f857b44a
       <View style={{ flexDirection: 'row', gap: 8 }}>
         <GlassButton iconOnly>
           {assetsImage.notification ? (
