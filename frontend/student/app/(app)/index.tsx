--- conflicted
+++ resolved
@@ -6,16 +6,10 @@
 import { GlassButton } from '@/components/ui/GlassButton';
 import FadeView from '@/components/ui/FadeView';
 import useAuth from '@/hooks/useAuth';
-<<<<<<< HEAD
-import { useInterfaces } from '@/hooks/useInterfaces';
-import AssetImage from '@/components/global/AssetImage';
-import { Progress, Separator, XStack } from 'tamagui';
-=======
 import { DoorClosedLocked } from '@tamagui/lucide-icons';
 import { useAppearance } from '@/hooks/useAppearance';
 import AssetImage from '@/components/global/AssetImage';
 import BackgroundScreen from '@/components/global/ฺBackgroundScreen';
->>>>>>> 0a4fb65f
 
 const baseImageUrl = process.env.EXPO_PUBLIC_API_URL;
 
@@ -107,107 +101,10 @@
 
   return (
     <FadeView>
-<<<<<<< HEAD
-      <ImageBackground
-        source={require('@/assets/images/lobby.png')}
-        contentFit="cover"
-        style={{ flex: 1 }}>
-        <SafeAreaView style={{ flexDirection: 'row', paddingHorizontal: 16, paddingTop: 8, alignItems: 'center', justifyContent: 'space-between' }}>
-          <GlassButton>
-            <View style={{ flexDirection: 'row', alignItems: 'center',paddingHorizontal: 12 }}>
-              {icons.progress ? (
-                <AssetImage uri={`${baseImageUrl}/uploads/${icons.progress}`} style={{ width: 20, height: 20 }} />
-              ) : (
-                <User
-                  color="white"
-                  size={20}
-                  onPress={() => {
-                    useRouter().push('/(auth)/login');
-                  }}
-                />
-              )}
-              <View>
-                <Text
-                  style={{
-                    color: 'white',
-                    fontWeight: '600',
-                    fontSize: 14,
-                    marginLeft: 8,
-                  }}
-                >
-                  {t('nav.progress')}
-                </Text>
-                <View style={{ flexDirection: 'row', alignItems: 'center', marginTop: 4 }}>
-                  <Progress value={80} size="small" backgroundColor={'#00000050'} style={{ width: 120, height: 12.5, marginLeft: 8 }}>
-                    <Progress.Indicator animation="bouncy" backgroundColor={'white'} />
-                  </Progress>
-                  <Text style={{
-                    color: 'white',
-                    fontWeight: '600',
-                    fontSize: 12,
-                    marginLeft: 8,
-                  }}>80%</Text>
-                </View>
-                <XStack style={{
-                  marginLeft: 8,
-                  marginTop: 4,
-                  alignItems: 'center',
-                }}>
-                  <Footprints color="white" size={16} />
-                  <Text style={{
-                    color: 'white',
-                    fontWeight: '600',
-                    fontSize: 12,
-                    marginLeft: 4,
-                  }}>
-                    9,889
-                  </Text>
-                  <Separator alignSelf="stretch" vertical marginHorizontal={8} />
-                  <Award color="white" size={16} />
-                  <Text style={{
-                    color: 'white',
-                    fontWeight: '600',
-                    fontSize: 12,
-                    marginLeft: 4,
-                  }}>
-                    9/14
-                  </Text>
-                </XStack>
-              </View>
-
-            </View>
-
-          </GlassButton>
-          <View style={{ flexDirection: 'row', gap: 8 }}>
-            {/* <GlassButton iconOnly>
-              {icons.profile ? (
-                <AssetImage uri={`${baseImageUrl}/uploads/${icons.profile}`} style={{ width: 20, height: 20 }}/>
-              ) : (
-                <Users color="white" size={20} />
-              )}
-            </GlassButton> */}
-            <GlassButton iconOnly>
-              {icons.notification ? (
-                <AssetImage uri={`${baseImageUrl}/uploads/${icons.notification}`} style={{ width: 20, height: 20 }} />
-              ) : (
-                <Bell fill={"white"} color="white" size={20} />
-              )}
-            </GlassButton>
-            {/* <GlassButton
-              onPress={handleSignOut}
-              iconOnly
-            >
-              <DoorClosedLocked color="white" size={20} />
-            </GlassButton> */}
-          </View>
-        </SafeAreaView>
-      </ImageBackground>
-=======
       <BackgroundScreen
         background={assetsImage.background ?? null}
         children={content}
       />
->>>>>>> 0a4fb65f
     </FadeView>
   );
 }