--- conflicted
+++ resolved
@@ -2,11 +2,7 @@
 import { View, Alert } from 'react-native';
 import { router, useRouter } from 'expo-router';
 import { useTranslation } from 'react-i18next';
-<<<<<<< HEAD
 import { Award, Bell, Flower, Footprints, MapPin, User, Users } from 'lucide-react-native';
-=======
-import { Bell} from 'lucide-react-native';
->>>>>>> f857b44a
 import { GlassButton } from '@/components/ui/GlassButton';
 import FadeView from '@/components/ui/FadeView';
 import useAuth from '@/hooks/useAuth';
@@ -36,7 +32,17 @@
     signOut: assets?.signOut ?? null,
     lamduan: assets?.lamduan ?? null,
   };
-  const { steps, deviceMismatch } = useHealthData(new Date());
+
+  useEffect(() => {
+    const unsubscribe = messaging().onMessage(async remoteMessage => {
+      Alert.alert('A new FCM message arrived!', JSON.stringify(remoteMessage));
+    });
+
+    return unsubscribe;
+  }, []);
+    const [date, setDate] = useState(new Date());
+  const { steps } = useHealthData(date);
+
   const content = (
     <SafeAreaView
       style={{
@@ -56,7 +62,6 @@
       />
 
       <View style={{ flexDirection: 'row', gap: 8 }}>
-<<<<<<< HEAD
         <GlassButton iconOnly>
           {assetsImage.lamduan ? (
             <AssetImage
@@ -80,8 +85,6 @@
             <Users color="white" size={20} />
           )}
         </GlassButton> */}
-=======
->>>>>>> f857b44a
         <GlassButton iconOnly>
           {assetsImage.notification ? (
             <AssetImage
