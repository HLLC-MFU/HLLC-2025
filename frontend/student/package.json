--- conflicted
+++ resolved
@@ -64,18 +64,6 @@
     "zustand": "^5.0.3"
   },
   "devDependencies": {
-<<<<<<< HEAD
-    "@babel/core": "^7.25.2",
-    "@types/jest": "^29.5.12",
-    "@types/react": "~18.3.12",
-    "@types/react-test-renderer": "^18.3.0",
-    "jest": "^29.2.1",
-    "jest-expo": "~52.0.6",
-    "react-test-renderer": "18.3.1",
-    "typescript": "^5.3.3"
-  },
-  "private": true
-=======
     "@eslint/compat": "1.2.9",
     "@eslint/eslintrc": "3.3.1",
     "@eslint/js": "9.27.0",
@@ -105,5 +93,4 @@
     "tailwindcss": "3.4.16",
     "typescript": "5.8.3"
   }
->>>>>>> 9e3dcd28
 }