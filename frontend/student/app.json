{
  "expo": {
    "name": "student",
    "slug": "student",
    "version": "1.0.0",
    "orientation": "portrait",
    "icon": "./assets/images/icon.png",
    "scheme": "myapp",
    "userInterfaceStyle": "automatic",
    "newArchEnabled": true,
    "jsEngine": "jsc",
    "ios": {
      "supportsTablet": true,
      "bundleIdentifier": "com.mfuactivity.hllc",
      "infoPlist": {
<<<<<<< HEAD
=======
        "UIBackgroundModes": [
          "process"
        ],
>>>>>>> c38eb822
        "ITSAppUsesNonExemptEncryption": false,
        "NSHealthShareUsageDescription": "Allow $(PRODUCT_NAME) to read health data.",
        "NSHealthUpdateUsageDescription": "Allow $(PRODUCT_NAME) to write health data."
      },
      "googleServicesFile": "./GoogleService-Info.plist"
    },
    "android": {
      "adaptiveIcon": {
        "foregroundImage": "./assets/images/adaptive-icon.png",
        "backgroundColor": "#ffffff"
      },
      "softwareKeyboardLayoutMode": "pan",
      "permissions": [
        "android.permission.CAMERA",
        "android.permission.RECORD_AUDIO",
        "android.permission.ACTIVITY_RECOGNITION",
        "com.google.android.gms.permission.ACTIVITY_RECOGNITION"
      ],
      "package": "com.mfuactivity.hllc",
      "googleServicesFile": "./google-services.json"
    },
    "web": {
      "bundler": "metro",
      "output": "static",
      "favicon": "./assets/images/favicon.png"
    },
    "plugins": [
      "expo-router",
      [
        "expo-splash-screen",
        {
          "image": "./assets/images/splash-icon.png",
          "imageWidth": 200,
          "resizeMode": "contain",
          "backgroundColor": "#ffffff"
        }
      ],
      [
        "expo-camera",
        {
          "cameraPermission": "Allow this app to access your camera.",
          "microphonePermission": "Allow this app to access your microphone.",
          "recordAudioAndroid": true
        }
      ],
<<<<<<< HEAD
      [
        "expo-image-picker",
        {
          "photosPermission": "The app accesses your photos to let you share them with your friends."
        }
      ],
=======
>>>>>>> c38eb822
      "expo-font",
      "expo-web-browser",
      [
        "expo-build-properties",
        {
          "android": {
            "compileSdkVersion": 36,
            "targetSdkVersion": 36,
            "buildToolsVersion": "36.0.0",
            "minSdkVersion": 29
          }
        }
      ],
<<<<<<< HEAD
      "expo-background-task"
=======
      "expo-background-task",
      "expo-video"
>>>>>>> c38eb822
    ],
    "experiments": {
      "typedRoutes": true
    },
    "extra": {
      "router": {},
      "eas": {
<<<<<<< HEAD
        "projectId": ""
=======
        "projectId": "280d56a7-4983-4741-9561-8bf4552036e0"
>>>>>>> c38eb822
      }
    }
  }
}<|MERGE_RESOLUTION|>--- conflicted
+++ resolved
@@ -13,12 +13,9 @@
       "supportsTablet": true,
       "bundleIdentifier": "com.mfuactivity.hllc",
       "infoPlist": {
-<<<<<<< HEAD
-=======
         "UIBackgroundModes": [
           "process"
         ],
->>>>>>> c38eb822
         "ITSAppUsesNonExemptEncryption": false,
         "NSHealthShareUsageDescription": "Allow $(PRODUCT_NAME) to read health data.",
         "NSHealthUpdateUsageDescription": "Allow $(PRODUCT_NAME) to write health data."
@@ -64,15 +61,12 @@
           "recordAudioAndroid": true
         }
       ],
-<<<<<<< HEAD
       [
         "expo-image-picker",
         {
           "photosPermission": "The app accesses your photos to let you share them with your friends."
         }
       ],
-=======
->>>>>>> c38eb822
       "expo-font",
       "expo-web-browser",
       [
@@ -86,12 +80,8 @@
           }
         }
       ],
-<<<<<<< HEAD
-      "expo-background-task"
-=======
       "expo-background-task",
       "expo-video"
->>>>>>> c38eb822
     ],
     "experiments": {
       "typedRoutes": true
@@ -99,11 +89,7 @@
     "extra": {
       "router": {},
       "eas": {
-<<<<<<< HEAD
-        "projectId": ""
-=======
         "projectId": "280d56a7-4983-4741-9561-8bf4552036e0"
->>>>>>> c38eb822
       }
     }
   }
