lockfileVersion: '9.0'

settings:
  autoInstallPeers: true
  excludeLinksFromLockfile: false

importers:

  .:
    dependencies:
      '@expo-google-fonts/noto-sans':
        specifier: ^0.3.0
        version: 0.3.0
      '@expo-google-fonts/noto-sans-thai':
        specifier: ^0.3.0
        version: 0.3.0
      '@expo/vector-icons':
        specifier: ^14.1.0
        version: 14.1.0(expo-font@13.3.1(expo@53.0.9(@babel/core@7.27.1)(@expo/metro-runtime@5.0.4(react-native@0.79.2(@babel/core@7.27.1)(@types/react@19.0.14)(react@19.0.0)))(react-native-webview@13.13.5(react-native@0.79.2(@babel/core@7.27.1)(@types/react@19.0.14)(react@19.0.0))(react@19.0.0))(react-native@0.79.2(@babel/core@7.27.1)(@types/react@19.0.14)(react@19.0.0))(react@19.0.0))(react@19.0.0))(react-native@0.79.2(@babel/core@7.27.1)(@types/react@19.0.14)(react@19.0.0))(react@19.0.0)
      '@react-native-async-storage/async-storage':
        specifier: 2.1.2
        version: 2.1.2(react-native@0.79.2(@babel/core@7.27.1)(@types/react@19.0.14)(react@19.0.0))
      '@react-navigation/bottom-tabs':
        specifier: ^7.3.10
        version: 7.3.13(@react-navigation/native@7.1.9(react-native@0.79.2(@babel/core@7.27.1)(@types/react@19.0.14)(react@19.0.0))(react@19.0.0))(react-native-safe-area-context@5.4.0(react-native@0.79.2(@babel/core@7.27.1)(@types/react@19.0.14)(react@19.0.0))(react@19.0.0))(react-native-screens@4.10.0(react-native@0.79.2(@babel/core@7.27.1)(@types/react@19.0.14)(react@19.0.0))(react@19.0.0))(react-native@0.79.2(@babel/core@7.27.1)(@types/react@19.0.14)(react@19.0.0))(react@19.0.0)
      '@react-navigation/elements':
        specifier: ^2.4.2
        version: 2.4.2(@react-navigation/native@7.1.9(react-native@0.79.2(@babel/core@7.27.1)(@types/react@19.0.14)(react@19.0.0))(react@19.0.0))(react-native-safe-area-context@5.4.0(react-native@0.79.2(@babel/core@7.27.1)(@types/react@19.0.14)(react@19.0.0))(react@19.0.0))(react-native@0.79.2(@babel/core@7.27.1)(@types/react@19.0.14)(react@19.0.0))(react@19.0.0)
      '@react-navigation/native':
        specifier: ^7.1.6
        version: 7.1.9(react-native@0.79.2(@babel/core@7.27.1)(@types/react@19.0.14)(react@19.0.0))(react@19.0.0)
      '@types/tinycolor2':
        specifier: ^1.4.6
        version: 1.4.6
      expo:
        specifier: ~53.0.9
        version: 53.0.9(@babel/core@7.27.1)(@expo/metro-runtime@5.0.4(react-native@0.79.2(@babel/core@7.27.1)(@types/react@19.0.14)(react@19.0.0)))(react-native-webview@13.13.5(react-native@0.79.2(@babel/core@7.27.1)(@types/react@19.0.14)(react@19.0.0))(react@19.0.0))(react-native@0.79.2(@babel/core@7.27.1)(@types/react@19.0.14)(react@19.0.0))(react@19.0.0)
      expo-blur:
        specifier: ~14.1.4
        version: 14.1.4(expo@53.0.9(@babel/core@7.27.1)(@expo/metro-runtime@5.0.4(react-native@0.79.2(@babel/core@7.27.1)(@types/react@19.0.14)(react@19.0.0)))(react-native-webview@13.13.5(react-native@0.79.2(@babel/core@7.27.1)(@types/react@19.0.14)(react@19.0.0))(react@19.0.0))(react-native@0.79.2(@babel/core@7.27.1)(@types/react@19.0.14)(react@19.0.0))(react@19.0.0))(react-native@0.79.2(@babel/core@7.27.1)(@types/react@19.0.14)(react@19.0.0))(react@19.0.0)
      expo-constants:
        specifier: ~17.1.6
        version: 17.1.6(expo@53.0.9(@babel/core@7.27.1)(@expo/metro-runtime@5.0.4(react-native@0.79.2(@babel/core@7.27.1)(@types/react@19.0.14)(react@19.0.0)))(react-native-webview@13.13.5(react-native@0.79.2(@babel/core@7.27.1)(@types/react@19.0.14)(react@19.0.0))(react@19.0.0))(react-native@0.79.2(@babel/core@7.27.1)(@types/react@19.0.14)(react@19.0.0))(react@19.0.0))(react-native@0.79.2(@babel/core@7.27.1)(@types/react@19.0.14)(react@19.0.0))
      expo-font:
        specifier: ^13.3.1
        version: 13.3.1(expo@53.0.9(@babel/core@7.27.1)(@expo/metro-runtime@5.0.4(react-native@0.79.2(@babel/core@7.27.1)(@types/react@19.0.14)(react@19.0.0)))(react-native-webview@13.13.5(react-native@0.79.2(@babel/core@7.27.1)(@types/react@19.0.14)(react@19.0.0))(react@19.0.0))(react-native@0.79.2(@babel/core@7.27.1)(@types/react@19.0.14)(react@19.0.0))(react@19.0.0))(react@19.0.0)
      expo-haptics:
        specifier: ~14.1.4
        version: 14.1.4(expo@53.0.9(@babel/core@7.27.1)(@expo/metro-runtime@5.0.4(react-native@0.79.2(@babel/core@7.27.1)(@types/react@19.0.14)(react@19.0.0)))(react-native-webview@13.13.5(react-native@0.79.2(@babel/core@7.27.1)(@types/react@19.0.14)(react@19.0.0))(react@19.0.0))(react-native@0.79.2(@babel/core@7.27.1)(@types/react@19.0.14)(react@19.0.0))(react@19.0.0))
      expo-image:
        specifier: ^2.1.7
        version: 2.1.7(expo@53.0.9(@babel/core@7.27.1)(@expo/metro-runtime@5.0.4(react-native@0.79.2(@babel/core@7.27.1)(@types/react@19.0.14)(react@19.0.0)))(react-native-webview@13.13.5(react-native@0.79.2(@babel/core@7.27.1)(@types/react@19.0.14)(react@19.0.0))(react@19.0.0))(react-native@0.79.2(@babel/core@7.27.1)(@types/react@19.0.14)(react@19.0.0))(react@19.0.0))(react-native-web@0.20.0(react-dom@19.0.0(react@19.0.0))(react@19.0.0))(react-native@0.79.2(@babel/core@7.27.1)(@types/react@19.0.14)(react@19.0.0))(react@19.0.0)
      expo-linear-gradient:
        specifier: ^14.1.4
        version: 14.1.4(expo@53.0.9(@babel/core@7.27.1)(@expo/metro-runtime@5.0.4(react-native@0.79.2(@babel/core@7.27.1)(@types/react@19.0.14)(react@19.0.0)))(react-native-webview@13.13.5(react-native@0.79.2(@babel/core@7.27.1)(@types/react@19.0.14)(react@19.0.0))(react@19.0.0))(react-native@0.79.2(@babel/core@7.27.1)(@types/react@19.0.14)(react@19.0.0))(react@19.0.0))(react-native@0.79.2(@babel/core@7.27.1)(@types/react@19.0.14)(react@19.0.0))(react@19.0.0)
      expo-linking:
        specifier: ~7.1.5
        version: 7.1.5(expo@53.0.9(@babel/core@7.27.1)(@expo/metro-runtime@5.0.4(react-native@0.79.2(@babel/core@7.27.1)(@types/react@19.0.14)(react@19.0.0)))(react-native-webview@13.13.5(react-native@0.79.2(@babel/core@7.27.1)(@types/react@19.0.14)(react@19.0.0))(react@19.0.0))(react-native@0.79.2(@babel/core@7.27.1)(@types/react@19.0.14)(react@19.0.0))(react@19.0.0))(react-native@0.79.2(@babel/core@7.27.1)(@types/react@19.0.14)(react@19.0.0))(react@19.0.0)
      expo-localization:
        specifier: ^16.1.5
        version: 16.1.5(expo@53.0.9(@babel/core@7.27.1)(@expo/metro-runtime@5.0.4(react-native@0.79.2(@babel/core@7.27.1)(@types/react@19.0.14)(react@19.0.0)))(react-native-webview@13.13.5(react-native@0.79.2(@babel/core@7.27.1)(@types/react@19.0.14)(react@19.0.0))(react@19.0.0))(react-native@0.79.2(@babel/core@7.27.1)(@types/react@19.0.14)(react@19.0.0))(react@19.0.0))(react@19.0.0)
      expo-router:
        specifier: ~5.0.7
        version: 5.0.7(eabd0b2097415cc0ae080a4e4579f3d8)
      expo-secure-store:
        specifier: ^14.2.3
        version: 14.2.3(expo@53.0.9(@babel/core@7.27.1)(@expo/metro-runtime@5.0.4(react-native@0.79.2(@babel/core@7.27.1)(@types/react@19.0.14)(react@19.0.0)))(react-native-webview@13.13.5(react-native@0.79.2(@babel/core@7.27.1)(@types/react@19.0.14)(react@19.0.0))(react@19.0.0))(react-native@0.79.2(@babel/core@7.27.1)(@types/react@19.0.14)(react@19.0.0))(react@19.0.0))
      expo-splash-screen:
        specifier: ~0.30.8
        version: 0.30.8(expo@53.0.9(@babel/core@7.27.1)(@expo/metro-runtime@5.0.4(react-native@0.79.2(@babel/core@7.27.1)(@types/react@19.0.14)(react@19.0.0)))(react-native-webview@13.13.5(react-native@0.79.2(@babel/core@7.27.1)(@types/react@19.0.14)(react@19.0.0))(react@19.0.0))(react-native@0.79.2(@babel/core@7.27.1)(@types/react@19.0.14)(react@19.0.0))(react@19.0.0))
      expo-status-bar:
        specifier: ~2.2.3
        version: 2.2.3(react-native@0.79.2(@babel/core@7.27.1)(@types/react@19.0.14)(react@19.0.0))(react@19.0.0)
      expo-symbols:
        specifier: ~0.4.4
        version: 0.4.4(expo@53.0.9(@babel/core@7.27.1)(@expo/metro-runtime@5.0.4(react-native@0.79.2(@babel/core@7.27.1)(@types/react@19.0.14)(react@19.0.0)))(react-native-webview@13.13.5(react-native@0.79.2(@babel/core@7.27.1)(@types/react@19.0.14)(react@19.0.0))(react@19.0.0))(react-native@0.79.2(@babel/core@7.27.1)(@types/react@19.0.14)(react@19.0.0))(react@19.0.0))
      expo-system-ui:
        specifier: ~5.0.7
        version: 5.0.7(expo@53.0.9(@babel/core@7.27.1)(@expo/metro-runtime@5.0.4(react-native@0.79.2(@babel/core@7.27.1)(@types/react@19.0.14)(react@19.0.0)))(react-native-webview@13.13.5(react-native@0.79.2(@babel/core@7.27.1)(@types/react@19.0.14)(react@19.0.0))(react@19.0.0))(react-native@0.79.2(@babel/core@7.27.1)(@types/react@19.0.14)(react@19.0.0))(react@19.0.0))(react-native-web@0.20.0(react-dom@19.0.0(react@19.0.0))(react@19.0.0))(react-native@0.79.2(@babel/core@7.27.1)(@types/react@19.0.14)(react@19.0.0))
      expo-web-browser:
        specifier: ~14.1.6
        version: 14.1.6(expo@53.0.9(@babel/core@7.27.1)(@expo/metro-runtime@5.0.4(react-native@0.79.2(@babel/core@7.27.1)(@types/react@19.0.14)(react@19.0.0)))(react-native-webview@13.13.5(react-native@0.79.2(@babel/core@7.27.1)(@types/react@19.0.14)(react@19.0.0))(react@19.0.0))(react-native@0.79.2(@babel/core@7.27.1)(@types/react@19.0.14)(react@19.0.0))(react@19.0.0))(react-native@0.79.2(@babel/core@7.27.1)(@types/react@19.0.14)(react@19.0.0))
      i18next:
        specifier: ^25.2.0
        version: 25.2.0(typescript@5.8.3)
      i18next-browser-languagedetector:
        specifier: ^8.1.0
        version: 8.1.0
      i18next-http-backend:
        specifier: ^3.0.2
        version: 3.0.2
      lucide-react-native:
        specifier: ^0.511.0
        version: 0.511.0(react-native-svg@15.12.0(react-native@0.79.2(@babel/core@7.27.1)(@types/react@19.0.14)(react@19.0.0))(react@19.0.0))(react-native@0.79.2(@babel/core@7.27.1)(@types/react@19.0.14)(react@19.0.0))(react@19.0.0)
      moti:
        specifier: ^0.30.0
        version: 0.30.0(react-dom@19.0.0(react@19.0.0))(react-native-reanimated@3.17.5(@babel/core@7.27.1)(react-native@0.79.2(@babel/core@7.27.1)(@types/react@19.0.14)(react@19.0.0))(react@19.0.0))(react@19.0.0)
      react:
        specifier: 19.0.0
        version: 19.0.0
      react-dom:
        specifier: 19.0.0
        version: 19.0.0(react@19.0.0)
      react-i18next:
        specifier: ^15.5.1
        version: 15.5.1(i18next@25.2.0(typescript@5.8.3))(react-dom@19.0.0(react@19.0.0))(react-native@0.79.2(@babel/core@7.27.1)(@types/react@19.0.14)(react@19.0.0))(react@19.0.0)(typescript@5.8.3)
      react-native:
        specifier: 0.79.2
        version: 0.79.2(@babel/core@7.27.1)(@types/react@19.0.14)(react@19.0.0)
      react-native-gesture-handler:
        specifier: ~2.24.0
        version: 2.24.0(react-native@0.79.2(@babel/core@7.27.1)(@types/react@19.0.14)(react@19.0.0))(react@19.0.0)
      react-native-qrcode-svg:
        specifier: ^6.3.15
        version: 6.3.15(react-native-svg@15.12.0(react-native@0.79.2(@babel/core@7.27.1)(@types/react@19.0.14)(react@19.0.0))(react@19.0.0))(react-native@0.79.2(@babel/core@7.27.1)(@types/react@19.0.14)(react@19.0.0))(react@19.0.0)
      react-native-reanimated:
        specifier: ~3.17.5
        version: 3.17.5(@babel/core@7.27.1)(react-native@0.79.2(@babel/core@7.27.1)(@types/react@19.0.14)(react@19.0.0))(react@19.0.0)
      react-native-safe-area-context:
        specifier: 5.4.0
        version: 5.4.0(react-native@0.79.2(@babel/core@7.27.1)(@types/react@19.0.14)(react@19.0.0))(react@19.0.0)
      react-native-screens:
        specifier: ~4.10.0
        version: 4.10.0(react-native@0.79.2(@babel/core@7.27.1)(@types/react@19.0.14)(react@19.0.0))(react@19.0.0)
      react-native-web:
        specifier: ~0.20.0
        version: 0.20.0(react-dom@19.0.0(react@19.0.0))(react@19.0.0)
      react-native-webview:
        specifier: 13.13.5
        version: 13.13.5(react-native@0.79.2(@babel/core@7.27.1)(@types/react@19.0.14)(react@19.0.0))(react@19.0.0)
      student:
        specifier: 'file:'
        version: file:(@babel/core@7.27.1)(@expo/metro-runtime@5.0.4(react-native@0.79.2(@babel/core@7.27.1)(@types/react@19.0.14)(react@19.0.0)))(@types/react@19.0.14)(react-native-svg@15.12.0(react-native@0.79.2(@babel/core@7.27.1)(@types/react@19.0.14)(react@19.0.0))(react@19.0.0))(typescript@5.8.3)(use-sync-external-store@1.5.0(react@19.0.0))
      tinycolor2:
        specifier: ^1.6.0
        version: 1.6.0
      zustand:
        specifier: ^5.0.5
        version: 5.0.5(@types/react@19.0.14)(react@19.0.0)(use-sync-external-store@1.5.0(react@19.0.0))
    devDependencies:
      '@babel/core':
        specifier: ^7.27.1
        version: 7.27.1
      '@types/jest':
        specifier: ^29.5.14
        version: 29.5.14
      '@types/react':
        specifier: ~19.0.14
        version: 19.0.14
      '@types/react-test-renderer':
        specifier: ^19.0.0
        version: 19.1.0
      jest:
        specifier: ^29.7.0
        version: 29.7.0(@types/node@22.15.21)
      jest-expo:
        specifier: ~53.0.5
        version: 53.0.5(@babel/core@7.27.1)(expo@53.0.9(@babel/core@7.27.1)(@expo/metro-runtime@5.0.4(react-native@0.79.2(@babel/core@7.27.1)(@types/react@19.0.14)(react@19.0.0)))(react-native-webview@13.13.5(react-native@0.79.2(@babel/core@7.27.1)(@types/react@19.0.14)(react@19.0.0))(react@19.0.0))(react-native@0.79.2(@babel/core@7.27.1)(@types/react@19.0.14)(react@19.0.0))(react@19.0.0))(jest@29.7.0(@types/node@22.15.21))(react-dom@19.0.0(react@19.0.0))(react-native@0.79.2(@babel/core@7.27.1)(@types/react@19.0.14)(react@19.0.0))(react@19.0.0)(webpack@5.99.9)
      react-test-renderer:
<<<<<<< HEAD
        specifier: 19.1.0
        version: 19.1.0(react@19.0.0)
=======
        specifier: 19.0.0
        version: 19.0.0(react@19.0.0)
>>>>>>> f926f98d
      typescript:
        specifier: ^5.8.3
        version: 5.8.3

packages:

  '@0no-co/graphql.web@1.1.2':
    resolution: {integrity: sha512-N2NGsU5FLBhT8NZ+3l2YrzZSHITjNXNuDhC4iDiikv0IujaJ0Xc6xIxQZ/Ek3Cb+rgPjnLHYyJm11tInuJn+cw==}
    peerDependencies:
      graphql: ^14.0.0 || ^15.0.0 || ^16.0.0
    peerDependenciesMeta:
      graphql:
        optional: true

  '@ampproject/remapping@2.3.0':
    resolution: {integrity: sha512-30iZtAPgz+LTIYoeivqYo853f02jBYSd5uGnGpkFV0M3xOt9aN73erkgYAmZU43x4VfqcnLxW9Kpg3R5LC4YYw==}
    engines: {node: '>=6.0.0'}

  '@babel/code-frame@7.10.4':
    resolution: {integrity: sha512-vG6SvB6oYEhvgisZNFRmRCUkLz11c7rp+tbNTynGqc6mS1d5ATd/sGyV6W0KZZnXRKMTzZDRgQT3Ou9jhpAfUg==}

  '@babel/code-frame@7.27.1':
    resolution: {integrity: sha512-cjQ7ZlQ0Mv3b47hABuTevyTuYN4i+loJKGeV9flcCgIK37cCXRh+L1bd3iBHlynerhQ7BhCkn2BPbQUL+rGqFg==}
    engines: {node: '>=6.9.0'}

  '@babel/compat-data@7.27.2':
    resolution: {integrity: sha512-TUtMJYRPyUb/9aU8f3K0mjmjf6M9N5Woshn2CS6nqJSeJtTtQcpLUXjGt9vbF8ZGff0El99sWkLgzwW3VXnxZQ==}
    engines: {node: '>=6.9.0'}

  '@babel/core@7.27.1':
    resolution: {integrity: sha512-IaaGWsQqfsQWVLqMn9OB92MNN7zukfVA4s7KKAI0KfrrDsZ0yhi5uV4baBuLuN7n3vsZpwP8asPPcVwApxvjBQ==}
    engines: {node: '>=6.9.0'}

  '@babel/generator@7.27.1':
    resolution: {integrity: sha512-UnJfnIpc/+JO0/+KRVQNGU+y5taA5vCbwN8+azkX6beii/ZF+enZJSOKo11ZSzGJjlNfJHfQtmQT8H+9TXPG2w==}
    engines: {node: '>=6.9.0'}

  '@babel/helper-annotate-as-pure@7.27.1':
    resolution: {integrity: sha512-WnuuDILl9oOBbKnb4L+DyODx7iC47XfzmNCpTttFsSp6hTG7XZxu60+4IO+2/hPfcGOoKbFiwoI/+zwARbNQow==}
    engines: {node: '>=6.9.0'}

  '@babel/helper-compilation-targets@7.27.2':
    resolution: {integrity: sha512-2+1thGUUWWjLTYTHZWK1n8Yga0ijBz1XAhUXcKy81rd5g6yh7hGqMp45v7cadSbEHc9G3OTv45SyneRN3ps4DQ==}
    engines: {node: '>=6.9.0'}

  '@babel/helper-create-class-features-plugin@7.27.1':
    resolution: {integrity: sha512-QwGAmuvM17btKU5VqXfb+Giw4JcN0hjuufz3DYnpeVDvZLAObloM77bhMXiqry3Iio+Ai4phVRDwl6WU10+r5A==}
    engines: {node: '>=6.9.0'}
    peerDependencies:
      '@babel/core': ^7.0.0

  '@babel/helper-create-regexp-features-plugin@7.27.1':
    resolution: {integrity: sha512-uVDC72XVf8UbrH5qQTc18Agb8emwjTiZrQE11Nv3CuBEZmVvTwwE9CBUEvHku06gQCAyYf8Nv6ja1IN+6LMbxQ==}
    engines: {node: '>=6.9.0'}
    peerDependencies:
      '@babel/core': ^7.0.0

  '@babel/helper-define-polyfill-provider@0.6.4':
    resolution: {integrity: sha512-jljfR1rGnXXNWnmQg2K3+bvhkxB51Rl32QRaOTuwwjviGrHzIbSc8+x9CpraDtbT7mfyjXObULP4w/adunNwAw==}
    peerDependencies:
      '@babel/core': ^7.4.0 || ^8.0.0-0 <8.0.0

  '@babel/helper-member-expression-to-functions@7.27.1':
    resolution: {integrity: sha512-E5chM8eWjTp/aNoVpcbfM7mLxu9XGLWYise2eBKGQomAk/Mb4XoxyqXTZbuTohbsl8EKqdlMhnDI2CCLfcs9wA==}
    engines: {node: '>=6.9.0'}

  '@babel/helper-module-imports@7.27.1':
    resolution: {integrity: sha512-0gSFWUPNXNopqtIPQvlD5WgXYI5GY2kP2cCvoT8kczjbfcfuIljTbcWrulD1CIPIX2gt1wghbDy08yE1p+/r3w==}
    engines: {node: '>=6.9.0'}

  '@babel/helper-module-transforms@7.27.1':
    resolution: {integrity: sha512-9yHn519/8KvTU5BjTVEEeIM3w9/2yXNKoD82JifINImhpKkARMJKPP59kLo+BafpdN5zgNeIcS4jsGDmd3l58g==}
    engines: {node: '>=6.9.0'}
    peerDependencies:
      '@babel/core': ^7.0.0

  '@babel/helper-optimise-call-expression@7.27.1':
    resolution: {integrity: sha512-URMGH08NzYFhubNSGJrpUEphGKQwMQYBySzat5cAByY1/YgIRkULnIy3tAMeszlL/so2HbeilYloUmSpd7GdVw==}
    engines: {node: '>=6.9.0'}

  '@babel/helper-plugin-utils@7.27.1':
    resolution: {integrity: sha512-1gn1Up5YXka3YYAHGKpbideQ5Yjf1tDa9qYcgysz+cNCXukyLl6DjPXhD3VRwSb8c0J9tA4b2+rHEZtc6R0tlw==}
    engines: {node: '>=6.9.0'}

  '@babel/helper-remap-async-to-generator@7.27.1':
    resolution: {integrity: sha512-7fiA521aVw8lSPeI4ZOD3vRFkoqkJcS+z4hFo82bFSH/2tNd6eJ5qCVMS5OzDmZh/kaHQeBaeyxK6wljcPtveA==}
    engines: {node: '>=6.9.0'}
    peerDependencies:
      '@babel/core': ^7.0.0

  '@babel/helper-replace-supers@7.27.1':
    resolution: {integrity: sha512-7EHz6qDZc8RYS5ElPoShMheWvEgERonFCs7IAonWLLUTXW59DP14bCZt89/GKyreYn8g3S83m21FelHKbeDCKA==}
    engines: {node: '>=6.9.0'}
    peerDependencies:
      '@babel/core': ^7.0.0

  '@babel/helper-skip-transparent-expression-wrappers@7.27.1':
    resolution: {integrity: sha512-Tub4ZKEXqbPjXgWLl2+3JpQAYBJ8+ikpQ2Ocj/q/r0LwE3UhENh7EUabyHjz2kCEsrRY83ew2DQdHluuiDQFzg==}
    engines: {node: '>=6.9.0'}

  '@babel/helper-string-parser@7.27.1':
    resolution: {integrity: sha512-qMlSxKbpRlAridDExk92nSobyDdpPijUq2DW6oDnUqd0iOGxmQjyqhMIihI9+zv4LPyZdRje2cavWPbCbWm3eA==}
    engines: {node: '>=6.9.0'}

  '@babel/helper-validator-identifier@7.27.1':
    resolution: {integrity: sha512-D2hP9eA+Sqx1kBZgzxZh0y1trbuU+JoDkiEwqhQ36nodYqJwyEIhPSdMNd7lOm/4io72luTPWH20Yda0xOuUow==}
    engines: {node: '>=6.9.0'}

  '@babel/helper-validator-option@7.27.1':
    resolution: {integrity: sha512-YvjJow9FxbhFFKDSuFnVCe2WxXk1zWc22fFePVNEaWJEu8IrZVlda6N0uHwzZrUM1il7NC9Mlp4MaJYbYd9JSg==}
    engines: {node: '>=6.9.0'}

  '@babel/helper-wrap-function@7.27.1':
    resolution: {integrity: sha512-NFJK2sHUvrjo8wAU/nQTWU890/zB2jj0qBcCbZbbf+005cAsv6tMjXz31fBign6M5ov1o0Bllu+9nbqkfsjjJQ==}
    engines: {node: '>=6.9.0'}

  '@babel/helpers@7.27.1':
    resolution: {integrity: sha512-FCvFTm0sWV8Fxhpp2McP5/W53GPllQ9QeQ7SiqGWjMf/LVG07lFa5+pgK05IRhVwtvafT22KF+ZSnM9I545CvQ==}
    engines: {node: '>=6.9.0'}

  '@babel/highlight@7.25.9':
    resolution: {integrity: sha512-llL88JShoCsth8fF8R4SJnIn+WLvR6ccFxu1H3FlMhDontdcmZWf2HgIZ7AIqV3Xcck1idlohrN4EUBQz6klbw==}
    engines: {node: '>=6.9.0'}

  '@babel/parser@7.27.2':
    resolution: {integrity: sha512-QYLs8299NA7WM/bZAdp+CviYYkVoYXlDW2rzliy3chxd1PQjej7JORuMJDJXJUb9g0TT+B99EwaVLKmX+sPXWw==}
    engines: {node: '>=6.0.0'}
    hasBin: true

  '@babel/plugin-proposal-decorators@7.27.1':
    resolution: {integrity: sha512-DTxe4LBPrtFdsWzgpmbBKevg3e9PBy+dXRt19kSbucbZvL2uqtdqwwpluL1jfxYE0wIDTFp1nTy/q6gNLsxXrg==}
    engines: {node: '>=6.9.0'}
    peerDependencies:
      '@babel/core': ^7.0.0-0

  '@babel/plugin-proposal-export-default-from@7.27.1':
    resolution: {integrity: sha512-hjlsMBl1aJc5lp8MoCDEZCiYzlgdRAShOjAfRw6X+GlpLpUPU7c3XNLsKFZbQk/1cRzBlJ7CXg3xJAJMrFa1Uw==}
    engines: {node: '>=6.9.0'}
    peerDependencies:
      '@babel/core': ^7.0.0-0

  '@babel/plugin-syntax-async-generators@7.8.4':
    resolution: {integrity: sha512-tycmZxkGfZaxhMRbXlPXuVFpdWlXpir2W4AMhSJgRKzk/eDlIXOhb2LHWoLpDF7TEHylV5zNhykX6KAgHJmTNw==}
    peerDependencies:
      '@babel/core': ^7.0.0-0

  '@babel/plugin-syntax-bigint@7.8.3':
    resolution: {integrity: sha512-wnTnFlG+YxQm3vDxpGE57Pj0srRU4sHE/mDkt1qv2YJJSeUAec2ma4WLUnUPeKjyrfntVwe/N6dCXpU+zL3Npg==}
    peerDependencies:
      '@babel/core': ^7.0.0-0

  '@babel/plugin-syntax-class-properties@7.12.13':
    resolution: {integrity: sha512-fm4idjKla0YahUNgFNLCB0qySdsoPiZP3iQE3rky0mBUtMZ23yDJ9SJdg6dXTSDnulOVqiF3Hgr9nbXvXTQZYA==}
    peerDependencies:
      '@babel/core': ^7.0.0-0

  '@babel/plugin-syntax-class-static-block@7.14.5':
    resolution: {integrity: sha512-b+YyPmr6ldyNnM6sqYeMWE+bgJcJpO6yS4QD7ymxgH34GBPNDM/THBh8iunyvKIZztiwLH4CJZ0RxTk9emgpjw==}
    engines: {node: '>=6.9.0'}
    peerDependencies:
      '@babel/core': ^7.0.0-0

  '@babel/plugin-syntax-decorators@7.27.1':
    resolution: {integrity: sha512-YMq8Z87Lhl8EGkmb0MwYkt36QnxC+fzCgrl66ereamPlYToRpIk5nUjKUY3QKLWq8mwUB1BgbeXcTJhZOCDg5A==}
    engines: {node: '>=6.9.0'}
    peerDependencies:
      '@babel/core': ^7.0.0-0

  '@babel/plugin-syntax-dynamic-import@7.8.3':
    resolution: {integrity: sha512-5gdGbFon+PszYzqs83S3E5mpi7/y/8M9eC90MRTZfduQOYW76ig6SOSPNe41IG5LoP3FGBn2N0RjVDSQiS94kQ==}
    peerDependencies:
      '@babel/core': ^7.0.0-0

  '@babel/plugin-syntax-export-default-from@7.27.1':
    resolution: {integrity: sha512-eBC/3KSekshx19+N40MzjWqJd7KTEdOoLesAfa4IDFI8eRz5a47i5Oszus6zG/cwIXN63YhgLOMSSNJx49sENg==}
    engines: {node: '>=6.9.0'}
    peerDependencies:
      '@babel/core': ^7.0.0-0

  '@babel/plugin-syntax-flow@7.27.1':
    resolution: {integrity: sha512-p9OkPbZ5G7UT1MofwYFigGebnrzGJacoBSQM0/6bi/PUMVE+qlWDD/OalvQKbwgQzU6dl0xAv6r4X7Jme0RYxA==}
    engines: {node: '>=6.9.0'}
    peerDependencies:
      '@babel/core': ^7.0.0-0

  '@babel/plugin-syntax-import-attributes@7.27.1':
    resolution: {integrity: sha512-oFT0FrKHgF53f4vOsZGi2Hh3I35PfSmVs4IBFLFj4dnafP+hIWDLg3VyKmUHfLoLHlyxY4C7DGtmHuJgn+IGww==}
    engines: {node: '>=6.9.0'}
    peerDependencies:
      '@babel/core': ^7.0.0-0

  '@babel/plugin-syntax-import-meta@7.10.4':
    resolution: {integrity: sha512-Yqfm+XDx0+Prh3VSeEQCPU81yC+JWZ2pDPFSS4ZdpfZhp4MkFMaDC1UqseovEKwSUpnIL7+vK+Clp7bfh0iD7g==}
    peerDependencies:
      '@babel/core': ^7.0.0-0

  '@babel/plugin-syntax-json-strings@7.8.3':
    resolution: {integrity: sha512-lY6kdGpWHvjoe2vk4WrAapEuBR69EMxZl+RoGRhrFGNYVK8mOPAW8VfbT/ZgrFbXlDNiiaxQnAtgVCZ6jv30EA==}
    peerDependencies:
      '@babel/core': ^7.0.0-0

  '@babel/plugin-syntax-jsx@7.27.1':
    resolution: {integrity: sha512-y8YTNIeKoyhGd9O0Jiyzyyqk8gdjnumGTQPsz0xOZOQ2RmkVJeZ1vmmfIvFEKqucBG6axJGBZDE/7iI5suUI/w==}
    engines: {node: '>=6.9.0'}
    peerDependencies:
      '@babel/core': ^7.0.0-0

  '@babel/plugin-syntax-logical-assignment-operators@7.10.4':
    resolution: {integrity: sha512-d8waShlpFDinQ5MtvGU9xDAOzKH47+FFoney2baFIoMr952hKOLp1HR7VszoZvOsV/4+RRszNY7D17ba0te0ig==}
    peerDependencies:
      '@babel/core': ^7.0.0-0

  '@babel/plugin-syntax-nullish-coalescing-operator@7.8.3':
    resolution: {integrity: sha512-aSff4zPII1u2QD7y+F8oDsz19ew4IGEJg9SVW+bqwpwtfFleiQDMdzA/R+UlWDzfnHFCxxleFT0PMIrR36XLNQ==}
    peerDependencies:
      '@babel/core': ^7.0.0-0

  '@babel/plugin-syntax-numeric-separator@7.10.4':
    resolution: {integrity: sha512-9H6YdfkcK/uOnY/K7/aA2xpzaAgkQn37yzWUMRK7OaPOqOpGS1+n0H5hxT9AUw9EsSjPW8SVyMJwYRtWs3X3ug==}
    peerDependencies:
      '@babel/core': ^7.0.0-0

  '@babel/plugin-syntax-object-rest-spread@7.8.3':
    resolution: {integrity: sha512-XoqMijGZb9y3y2XskN+P1wUGiVwWZ5JmoDRwx5+3GmEplNyVM2s2Dg8ILFQm8rWM48orGy5YpI5Bl8U1y7ydlA==}
    peerDependencies:
      '@babel/core': ^7.0.0-0

  '@babel/plugin-syntax-optional-catch-binding@7.8.3':
    resolution: {integrity: sha512-6VPD0Pc1lpTqw0aKoeRTMiB+kWhAoT24PA+ksWSBrFtl5SIRVpZlwN3NNPQjehA2E/91FV3RjLWoVTglWcSV3Q==}
    peerDependencies:
      '@babel/core': ^7.0.0-0

  '@babel/plugin-syntax-optional-chaining@7.8.3':
    resolution: {integrity: sha512-KoK9ErH1MBlCPxV0VANkXW2/dw4vlbGDrFgz8bmUsBGYkFRcbRwMh6cIJubdPrkxRwuGdtCk0v/wPTKbQgBjkg==}
    peerDependencies:
      '@babel/core': ^7.0.0-0

  '@babel/plugin-syntax-private-property-in-object@7.14.5':
    resolution: {integrity: sha512-0wVnp9dxJ72ZUJDV27ZfbSj6iHLoytYZmh3rFcxNnvsJF3ktkzLDZPy/mA17HGsaQT3/DQsWYX1f1QGWkCoVUg==}
    engines: {node: '>=6.9.0'}
    peerDependencies:
      '@babel/core': ^7.0.0-0

  '@babel/plugin-syntax-top-level-await@7.14.5':
    resolution: {integrity: sha512-hx++upLv5U1rgYfwe1xBQUhRmU41NEvpUvrp8jkrSCdvGSnM5/qdRMtylJ6PG5OFkBaHkbTAKTnd3/YyESRHFw==}
    engines: {node: '>=6.9.0'}
    peerDependencies:
      '@babel/core': ^7.0.0-0

  '@babel/plugin-syntax-typescript@7.27.1':
    resolution: {integrity: sha512-xfYCBMxveHrRMnAWl1ZlPXOZjzkN82THFvLhQhFXFt81Z5HnN+EtUkZhv/zcKpmT3fzmWZB0ywiBrbC3vogbwQ==}
    engines: {node: '>=6.9.0'}
    peerDependencies:
      '@babel/core': ^7.0.0-0

  '@babel/plugin-transform-arrow-functions@7.27.1':
    resolution: {integrity: sha512-8Z4TGic6xW70FKThA5HYEKKyBpOOsucTOD1DjU3fZxDg+K3zBJcXMFnt/4yQiZnf5+MiOMSXQ9PaEK/Ilh1DeA==}
    engines: {node: '>=6.9.0'}
    peerDependencies:
      '@babel/core': ^7.0.0-0

  '@babel/plugin-transform-async-generator-functions@7.27.1':
    resolution: {integrity: sha512-eST9RrwlpaoJBDHShc+DS2SG4ATTi2MYNb4OxYkf3n+7eb49LWpnS+HSpVfW4x927qQwgk8A2hGNVaajAEw0EA==}
    engines: {node: '>=6.9.0'}
    peerDependencies:
      '@babel/core': ^7.0.0-0

  '@babel/plugin-transform-async-to-generator@7.27.1':
    resolution: {integrity: sha512-NREkZsZVJS4xmTr8qzE5y8AfIPqsdQfRuUiLRTEzb7Qii8iFWCyDKaUV2c0rCuh4ljDZ98ALHP/PetiBV2nddA==}
    engines: {node: '>=6.9.0'}
    peerDependencies:
      '@babel/core': ^7.0.0-0

  '@babel/plugin-transform-block-scoping@7.27.1':
    resolution: {integrity: sha512-QEcFlMl9nGTgh1rn2nIeU5bkfb9BAjaQcWbiP4LvKxUot52ABcTkpcyJ7f2Q2U2RuQ84BNLgts3jRme2dTx6Fw==}
    engines: {node: '>=6.9.0'}
    peerDependencies:
      '@babel/core': ^7.0.0-0

  '@babel/plugin-transform-class-properties@7.27.1':
    resolution: {integrity: sha512-D0VcalChDMtuRvJIu3U/fwWjf8ZMykz5iZsg77Nuj821vCKI3zCyRLwRdWbsuJ/uRwZhZ002QtCqIkwC/ZkvbA==}
    engines: {node: '>=6.9.0'}
    peerDependencies:
      '@babel/core': ^7.0.0-0

  '@babel/plugin-transform-classes@7.27.1':
    resolution: {integrity: sha512-7iLhfFAubmpeJe/Wo2TVuDrykh/zlWXLzPNdL0Jqn/Xu8R3QQ8h9ff8FQoISZOsw74/HFqFI7NX63HN7QFIHKA==}
    engines: {node: '>=6.9.0'}
    peerDependencies:
      '@babel/core': ^7.0.0-0

  '@babel/plugin-transform-computed-properties@7.27.1':
    resolution: {integrity: sha512-lj9PGWvMTVksbWiDT2tW68zGS/cyo4AkZ/QTp0sQT0mjPopCmrSkzxeXkznjqBxzDI6TclZhOJbBmbBLjuOZUw==}
    engines: {node: '>=6.9.0'}
    peerDependencies:
      '@babel/core': ^7.0.0-0

  '@babel/plugin-transform-destructuring@7.27.1':
    resolution: {integrity: sha512-ttDCqhfvpE9emVkXbPD8vyxxh4TWYACVybGkDj+oReOGwnp066ITEivDlLwe0b1R0+evJ13IXQuLNB5w1fhC5Q==}
    engines: {node: '>=6.9.0'}
    peerDependencies:
      '@babel/core': ^7.0.0-0

  '@babel/plugin-transform-export-namespace-from@7.27.1':
    resolution: {integrity: sha512-tQvHWSZ3/jH2xuq/vZDy0jNn+ZdXJeM8gHvX4lnJmsc3+50yPlWdZXIc5ay+umX+2/tJIqHqiEqcJvxlmIvRvQ==}
    engines: {node: '>=6.9.0'}
    peerDependencies:
      '@babel/core': ^7.0.0-0

  '@babel/plugin-transform-flow-strip-types@7.27.1':
    resolution: {integrity: sha512-G5eDKsu50udECw7DL2AcsysXiQyB7Nfg521t2OAJ4tbfTJ27doHLeF/vlI1NZGlLdbb/v+ibvtL1YBQqYOwJGg==}
    engines: {node: '>=6.9.0'}
    peerDependencies:
      '@babel/core': ^7.0.0-0

  '@babel/plugin-transform-for-of@7.27.1':
    resolution: {integrity: sha512-BfbWFFEJFQzLCQ5N8VocnCtA8J1CLkNTe2Ms2wocj75dd6VpiqS5Z5quTYcUoo4Yq+DN0rtikODccuv7RU81sw==}
    engines: {node: '>=6.9.0'}
    peerDependencies:
      '@babel/core': ^7.0.0-0

  '@babel/plugin-transform-function-name@7.27.1':
    resolution: {integrity: sha512-1bQeydJF9Nr1eBCMMbC+hdwmRlsv5XYOMu03YSWFwNs0HsAmtSxxF1fyuYPqemVldVyFmlCU7w8UE14LupUSZQ==}
    engines: {node: '>=6.9.0'}
    peerDependencies:
      '@babel/core': ^7.0.0-0

  '@babel/plugin-transform-literals@7.27.1':
    resolution: {integrity: sha512-0HCFSepIpLTkLcsi86GG3mTUzxV5jpmbv97hTETW3yzrAij8aqlD36toB1D0daVFJM8NK6GvKO0gslVQmm+zZA==}
    engines: {node: '>=6.9.0'}
    peerDependencies:
      '@babel/core': ^7.0.0-0

  '@babel/plugin-transform-logical-assignment-operators@7.27.1':
    resolution: {integrity: sha512-SJvDs5dXxiae4FbSL1aBJlG4wvl594N6YEVVn9e3JGulwioy6z3oPjx/sQBO3Y4NwUu5HNix6KJ3wBZoewcdbw==}
    engines: {node: '>=6.9.0'}
    peerDependencies:
      '@babel/core': ^7.0.0-0

  '@babel/plugin-transform-modules-commonjs@7.27.1':
    resolution: {integrity: sha512-OJguuwlTYlN0gBZFRPqwOGNWssZjfIUdS7HMYtN8c1KmwpwHFBwTeFZrg9XZa+DFTitWOW5iTAG7tyCUPsCCyw==}
    engines: {node: '>=6.9.0'}
    peerDependencies:
      '@babel/core': ^7.0.0-0

  '@babel/plugin-transform-named-capturing-groups-regex@7.27.1':
    resolution: {integrity: sha512-SstR5JYy8ddZvD6MhV0tM/j16Qds4mIpJTOd1Yu9J9pJjH93bxHECF7pgtc28XvkzTD6Pxcm/0Z73Hvk7kb3Ng==}
    engines: {node: '>=6.9.0'}
    peerDependencies:
      '@babel/core': ^7.0.0

  '@babel/plugin-transform-nullish-coalescing-operator@7.27.1':
    resolution: {integrity: sha512-aGZh6xMo6q9vq1JGcw58lZ1Z0+i0xB2x0XaauNIUXd6O1xXc3RwoWEBlsTQrY4KQ9Jf0s5rgD6SiNkaUdJegTA==}
    engines: {node: '>=6.9.0'}
    peerDependencies:
      '@babel/core': ^7.0.0-0

  '@babel/plugin-transform-numeric-separator@7.27.1':
    resolution: {integrity: sha512-fdPKAcujuvEChxDBJ5c+0BTaS6revLV7CJL08e4m3de8qJfNIuCc2nc7XJYOjBoTMJeqSmwXJ0ypE14RCjLwaw==}
    engines: {node: '>=6.9.0'}
    peerDependencies:
      '@babel/core': ^7.0.0-0

  '@babel/plugin-transform-object-rest-spread@7.27.2':
    resolution: {integrity: sha512-AIUHD7xJ1mCrj3uPozvtngY3s0xpv7Nu7DoUSnzNY6Xam1Cy4rUznR//pvMHOhQ4AvbCexhbqXCtpxGHOGOO6g==}
    engines: {node: '>=6.9.0'}
    peerDependencies:
      '@babel/core': ^7.0.0-0

  '@babel/plugin-transform-optional-catch-binding@7.27.1':
    resolution: {integrity: sha512-txEAEKzYrHEX4xSZN4kJ+OfKXFVSWKB2ZxM9dpcE3wT7smwkNmXo5ORRlVzMVdJbD+Q8ILTgSD7959uj+3Dm3Q==}
    engines: {node: '>=6.9.0'}
    peerDependencies:
      '@babel/core': ^7.0.0-0

  '@babel/plugin-transform-optional-chaining@7.27.1':
    resolution: {integrity: sha512-BQmKPPIuc8EkZgNKsv0X4bPmOoayeu4F1YCwx2/CfmDSXDbp7GnzlUH+/ul5VGfRg1AoFPsrIThlEBj2xb4CAg==}
    engines: {node: '>=6.9.0'}
    peerDependencies:
      '@babel/core': ^7.0.0-0

  '@babel/plugin-transform-parameters@7.27.1':
    resolution: {integrity: sha512-018KRk76HWKeZ5l4oTj2zPpSh+NbGdt0st5S6x0pga6HgrjBOJb24mMDHorFopOOd6YHkLgOZ+zaCjZGPO4aKg==}
    engines: {node: '>=6.9.0'}
    peerDependencies:
      '@babel/core': ^7.0.0-0

  '@babel/plugin-transform-private-methods@7.27.1':
    resolution: {integrity: sha512-10FVt+X55AjRAYI9BrdISN9/AQWHqldOeZDUoLyif1Kn05a56xVBXb8ZouL8pZ9jem8QpXaOt8TS7RHUIS+GPA==}
    engines: {node: '>=6.9.0'}
    peerDependencies:
      '@babel/core': ^7.0.0-0

  '@babel/plugin-transform-private-property-in-object@7.27.1':
    resolution: {integrity: sha512-5J+IhqTi1XPa0DXF83jYOaARrX+41gOewWbkPyjMNRDqgOCqdffGh8L3f/Ek5utaEBZExjSAzcyjmV9SSAWObQ==}
    engines: {node: '>=6.9.0'}
    peerDependencies:
      '@babel/core': ^7.0.0-0

  '@babel/plugin-transform-react-display-name@7.27.1':
    resolution: {integrity: sha512-p9+Vl3yuHPmkirRrg021XiP+EETmPMQTLr6Ayjj85RLNEbb3Eya/4VI0vAdzQG9SEAl2Lnt7fy5lZyMzjYoZQQ==}
    engines: {node: '>=6.9.0'}
    peerDependencies:
      '@babel/core': ^7.0.0-0

  '@babel/plugin-transform-react-jsx-development@7.27.1':
    resolution: {integrity: sha512-ykDdF5yI4f1WrAolLqeF3hmYU12j9ntLQl/AOG1HAS21jxyg1Q0/J/tpREuYLfatGdGmXp/3yS0ZA76kOlVq9Q==}
    engines: {node: '>=6.9.0'}
    peerDependencies:
      '@babel/core': ^7.0.0-0

  '@babel/plugin-transform-react-jsx-self@7.27.1':
    resolution: {integrity: sha512-6UzkCs+ejGdZ5mFFC/OCUrv028ab2fp1znZmCZjAOBKiBK2jXD1O+BPSfX8X2qjJ75fZBMSnQn3Rq2mrBJK2mw==}
    engines: {node: '>=6.9.0'}
    peerDependencies:
      '@babel/core': ^7.0.0-0

  '@babel/plugin-transform-react-jsx-source@7.27.1':
    resolution: {integrity: sha512-zbwoTsBruTeKB9hSq73ha66iFeJHuaFkUbwvqElnygoNbj/jHRsSeokowZFN3CZ64IvEqcmmkVe89OPXc7ldAw==}
    engines: {node: '>=6.9.0'}
    peerDependencies:
      '@babel/core': ^7.0.0-0

  '@babel/plugin-transform-react-jsx@7.27.1':
    resolution: {integrity: sha512-2KH4LWGSrJIkVf5tSiBFYuXDAoWRq2MMwgivCf+93dd0GQi8RXLjKA/0EvRnVV5G0hrHczsquXuD01L8s6dmBw==}
    engines: {node: '>=6.9.0'}
    peerDependencies:
      '@babel/core': ^7.0.0-0

  '@babel/plugin-transform-react-pure-annotations@7.27.1':
    resolution: {integrity: sha512-JfuinvDOsD9FVMTHpzA/pBLisxpv1aSf+OIV8lgH3MuWrks19R27e6a6DipIg4aX1Zm9Wpb04p8wljfKrVSnPA==}
    engines: {node: '>=6.9.0'}
    peerDependencies:
      '@babel/core': ^7.0.0-0

  '@babel/plugin-transform-regenerator@7.27.1':
    resolution: {integrity: sha512-B19lbbL7PMrKr52BNPjCqg1IyNUIjTcxKj8uX9zHO+PmWN93s19NDr/f69mIkEp2x9nmDJ08a7lgHaTTzvW7mw==}
    engines: {node: '>=6.9.0'}
    peerDependencies:
      '@babel/core': ^7.0.0-0

  '@babel/plugin-transform-runtime@7.27.1':
    resolution: {integrity: sha512-TqGF3desVsTcp3WrJGj4HfKokfCXCLcHpt4PJF0D8/iT6LPd9RS82Upw3KPeyr6B22Lfd3DO8MVrmp0oRkUDdw==}
    engines: {node: '>=6.9.0'}
    peerDependencies:
      '@babel/core': ^7.0.0-0

  '@babel/plugin-transform-shorthand-properties@7.27.1':
    resolution: {integrity: sha512-N/wH1vcn4oYawbJ13Y/FxcQrWk63jhfNa7jef0ih7PHSIHX2LB7GWE1rkPrOnka9kwMxb6hMl19p7lidA+EHmQ==}
    engines: {node: '>=6.9.0'}
    peerDependencies:
      '@babel/core': ^7.0.0-0

  '@babel/plugin-transform-spread@7.27.1':
    resolution: {integrity: sha512-kpb3HUqaILBJcRFVhFUs6Trdd4mkrzcGXss+6/mxUd273PfbWqSDHRzMT2234gIg2QYfAjvXLSquP1xECSg09Q==}
    engines: {node: '>=6.9.0'}
    peerDependencies:
      '@babel/core': ^7.0.0-0

  '@babel/plugin-transform-sticky-regex@7.27.1':
    resolution: {integrity: sha512-lhInBO5bi/Kowe2/aLdBAawijx+q1pQzicSgnkB6dUPc1+RC8QmJHKf2OjvU+NZWitguJHEaEmbV6VWEouT58g==}
    engines: {node: '>=6.9.0'}
    peerDependencies:
      '@babel/core': ^7.0.0-0

  '@babel/plugin-transform-template-literals@7.27.1':
    resolution: {integrity: sha512-fBJKiV7F2DxZUkg5EtHKXQdbsbURW3DZKQUWphDum0uRP6eHGGa/He9mc0mypL680pb+e/lDIthRohlv8NCHkg==}
    engines: {node: '>=6.9.0'}
    peerDependencies:
      '@babel/core': ^7.0.0-0

  '@babel/plugin-transform-typescript@7.27.1':
    resolution: {integrity: sha512-Q5sT5+O4QUebHdbwKedFBEwRLb02zJ7r4A5Gg2hUoLuU3FjdMcyqcywqUrLCaDsFCxzokf7u9kuy7qz51YUuAg==}
    engines: {node: '>=6.9.0'}
    peerDependencies:
      '@babel/core': ^7.0.0-0

  '@babel/plugin-transform-unicode-regex@7.27.1':
    resolution: {integrity: sha512-xvINq24TRojDuyt6JGtHmkVkrfVV3FPT16uytxImLeBZqW3/H52yN+kM1MGuyPkIQxrzKwPHs5U/MP3qKyzkGw==}
    engines: {node: '>=6.9.0'}
    peerDependencies:
      '@babel/core': ^7.0.0-0

  '@babel/preset-react@7.27.1':
    resolution: {integrity: sha512-oJHWh2gLhU9dW9HHr42q0cI0/iHHXTLGe39qvpAZZzagHy0MzYLCnCVV0symeRvzmjHyVU7mw2K06E6u/JwbhA==}
    engines: {node: '>=6.9.0'}
    peerDependencies:
      '@babel/core': ^7.0.0-0

  '@babel/preset-typescript@7.27.1':
    resolution: {integrity: sha512-l7WfQfX0WK4M0v2RudjuQK4u99BS6yLHYEmdtVPP7lKV013zr9DygFuWNlnbvQ9LR+LS0Egz/XAvGx5U9MX0fQ==}
    engines: {node: '>=6.9.0'}
    peerDependencies:
      '@babel/core': ^7.0.0-0

  '@babel/runtime@7.27.1':
    resolution: {integrity: sha512-1x3D2xEk2fRo3PAhwQwu5UubzgiVWSXTBfWpVd2Mx2AzRqJuDJCsgaDVZ7HB5iGzDW1Hl1sWN2mFyKjmR9uAog==}
    engines: {node: '>=6.9.0'}

  '@babel/template@7.27.2':
    resolution: {integrity: sha512-LPDZ85aEJyYSd18/DkjNh4/y1ntkE5KwUHWTiqgRxruuZL2F1yuHligVHLvcHY2vMHXttKFpJn6LwfI7cw7ODw==}
    engines: {node: '>=6.9.0'}

  '@babel/traverse@7.27.1':
    resolution: {integrity: sha512-ZCYtZciz1IWJB4U61UPu4KEaqyfj+r5T1Q5mqPo+IBpcG9kHv30Z0aD8LXPgC1trYa6rK0orRyAhqUgk4MjmEg==}
    engines: {node: '>=6.9.0'}

  '@babel/types@7.27.1':
    resolution: {integrity: sha512-+EzkxvLNfiUeKMgy/3luqfsCWFRXLb7U6wNQTk60tovuckwB15B191tJWvpp4HjiQWdJkCxO3Wbvc6jlk3Xb2Q==}
    engines: {node: '>=6.9.0'}

  '@bcoe/v8-coverage@0.2.3':
    resolution: {integrity: sha512-0hYQ8SB4Db5zvZB4axdMHGwEaQjkZzFjQiN9LVYvIFB2nSUHW9tYpxWriPrWDASIxiaXax83REcLxuSdnGPZtw==}

  '@egjs/hammerjs@2.0.17':
    resolution: {integrity: sha512-XQsZgjm2EcVUiZQf11UBJQfmZeEmOW8DpI1gsFeln6w0ae0ii4dMQEQ0kjl6DspdWX1aGY1/loyXnP0JS06e/A==}
    engines: {node: '>=0.8.0'}

  '@emotion/is-prop-valid@0.8.8':
    resolution: {integrity: sha512-u5WtneEAr5IDG2Wv65yhunPSMLIpuKsbuOktRojfrEiEvRyC85LgPMZI63cr7NUqT8ZIGdSVg8ZKGxIug4lXcA==}

  '@emotion/memoize@0.7.4':
    resolution: {integrity: sha512-Ja/Vfqe3HpuzRsG1oBtWTHk2PGZ7GR+2Vz5iYGelAw8dx32K0y7PjVuxK6z1nMpZOqAFsRUPCkK1YjJ56qJlgw==}

  '@expo-google-fonts/noto-sans-thai@0.3.0':
    resolution: {integrity: sha512-O9+qWMV1xvjXgsDwynB4cBh44uiqlkeT0emmb6tWuKf95M8ok3yxqHadl9LNsfj6MTpadOxhvO3ULYNmw0EnVA==}

  '@expo-google-fonts/noto-sans@0.3.0':
    resolution: {integrity: sha512-iUS94R+/XJK8FeuqR+eux27/TfZuv77zbwKxr1CFRYX1XU5lZ4+ODa5JvSJI2msqLvkI87gpZF/DpanHo2Y+qQ==}

  '@expo/cli@0.24.13':
    resolution: {integrity: sha512-2LSdbvYs+WmUljnplQXMCUyNzyX4H+F4l8uExfA1hud25Bl5kyaGrx1jjtgNxMTXmfmMjvgBdK798R50imEhkA==}
    hasBin: true

  '@expo/code-signing-certificates@0.0.5':
    resolution: {integrity: sha512-BNhXkY1bblxKZpltzAx98G2Egj9g1Q+JRcvR7E99DOj862FTCX+ZPsAUtPTr7aHxwtrL7+fL3r0JSmM9kBm+Bw==}

  '@expo/config-plugins@10.0.2':
    resolution: {integrity: sha512-TzUn3pPdpwCS0yYaSlZOClgDmCX8N4I2lfgitX5oStqmvpPtB+vqtdyqsVM02fQ2tlJIAqwBW+NHaHqqy8Jv7g==}

  '@expo/config-types@53.0.4':
    resolution: {integrity: sha512-0s+9vFx83WIToEr0Iwy4CcmiUXa5BgwBmEjylBB2eojX5XAMm9mJvw9KpjAb8m7zq2G0Q6bRbeufkzgbipuNQg==}

  '@expo/config@11.0.10':
    resolution: {integrity: sha512-8S8Krr/c5lnl0eF03tA2UGY9rGBhZcbWKz2UWw5dpL/+zstwUmog8oyuuC8aRcn7GiTQLlbBkxcMeT8sOGlhbA==}

  '@expo/devcert@1.2.0':
    resolution: {integrity: sha512-Uilcv3xGELD5t/b0eM4cxBFEKQRIivB3v7i+VhWLV/gL98aw810unLKKJbGAxAIhY6Ipyz8ChWibFsKFXYwstA==}

  '@expo/env@1.0.5':
    resolution: {integrity: sha512-dtEZ4CAMaVrFu2+tezhU3FoGWtbzQl50xV+rNJE5lYVRjUflWiZkVHlHkWUlPAwDPifLy4TuissVfScGGPWR5g==}

  '@expo/fingerprint@0.12.4':
    resolution: {integrity: sha512-HOJVvjiQYVHIouCOfFf4JRrQvBDIV/12GVG2iwbw1iGwmpQVkPgEXa9lN0f2yuS4J3QXHs73wr9jvuCjMmJlfw==}
    hasBin: true

  '@expo/image-utils@0.7.4':
    resolution: {integrity: sha512-LcZ82EJy/t/a1avwIboeZbO6hlw8CvsIRh2k6SWPcAOvW0RqynyKFzUJsvnjWlhUzfBEn4oI7y/Pu5Xkw3KkkA==}

  '@expo/json-file@9.1.4':
    resolution: {integrity: sha512-7Bv86X27fPERGhw8aJEZvRcH9sk+9BenDnEmrI3ZpywKodYSBgc8lX9Y32faNVQ/p0YbDK9zdJ0BfAKNAOyi0A==}

  '@expo/metro-config@0.20.14':
    resolution: {integrity: sha512-tYDDubuZycK+NX00XN7BMu73kBur/evOPcKfxc+UBeFfgN2EifOITtdwSUDdRsbtJ2OnXwMY1HfRUG3Lq3l4cw==}

  '@expo/metro-runtime@5.0.4':
    resolution: {integrity: sha512-r694MeO+7Vi8IwOsDIDzH/Q5RPMt1kUDYbiTJwnO15nIqiDwlE8HU55UlRhffKZy6s5FmxQsZ8HA+T8DqUW8cQ==}
    peerDependencies:
      react-native: '*'

  '@expo/osascript@2.2.4':
    resolution: {integrity: sha512-Q+Oyj+1pdRiHHpev9YjqfMZzByFH8UhKvSszxa0acTveijjDhQgWrq4e9T/cchBHi0GWZpGczWyiyJkk1wM1dg==}
    engines: {node: '>=12'}

  '@expo/package-manager@1.8.4':
    resolution: {integrity: sha512-8H8tLga/NS3iS7QaX/NneRPqbObnHvVCfMCo0ShudreOFmvmgqhYjRlkZTRstSyFqefai8ONaT4VmnLHneRYYg==}

  '@expo/plist@0.3.4':
    resolution: {integrity: sha512-MhBLaUJNe9FQDDU2xhSNS4SAolr6K2wuyi4+A79vYuXLkAoICsbTwcGEQJN5jPY6D9izO/jsXh5k0h+mIWQMdw==}

  '@expo/prebuild-config@9.0.6':
    resolution: {integrity: sha512-HDTdlMkTQZ95rd6EpvuLM+xkZV03yGLc38FqI37qKFLJtUN1WnYVaWsuXKoljd1OrVEVsHe6CfqKwaPZ52D56Q==}

  '@expo/sdk-runtime-versions@1.0.0':
    resolution: {integrity: sha512-Doz2bfiPndXYFPMRwPyGa1k5QaKDVpY806UJj570epIiMzWaYyCtobasyfC++qfIXVb5Ocy7r3tP9d62hAQ7IQ==}

  '@expo/server@0.6.2':
    resolution: {integrity: sha512-ko+dq+1WEC126/iGVv3g+ChFCs9wGyKtGlnYphwrOQbFBBqX19sn6UV0oUks6UdhD+MyzUv+w/TOdktdcI0Cgg==}

  '@expo/spawn-async@1.7.2':
    resolution: {integrity: sha512-QdWi16+CHB9JYP7gma19OVVg0BFkvU8zNj9GjWorYI8Iv8FUxjOCcYRuAmX4s/h91e4e7BPsskc8cSrZYho9Ew==}
    engines: {node: '>=12'}

  '@expo/sudo-prompt@9.3.2':
    resolution: {integrity: sha512-HHQigo3rQWKMDzYDLkubN5WQOYXJJE2eNqIQC2axC2iO3mHdwnIR7FgZVvHWtBwAdzBgAP0ECp8KqS8TiMKvgw==}

  '@expo/vector-icons@14.1.0':
    resolution: {integrity: sha512-7T09UE9h8QDTsUeMGymB4i+iqvtEeaO5VvUjryFB4tugDTG/bkzViWA74hm5pfjjDEhYMXWaX112mcvhccmIwQ==}
    peerDependencies:
      expo-font: '*'
      react: '*'
      react-native: '*'

  '@expo/ws-tunnel@1.0.6':
    resolution: {integrity: sha512-nDRbLmSrJar7abvUjp3smDwH8HcbZcoOEa5jVPUv9/9CajgmWw20JNRwTuBRzWIWIkEJDkz20GoNA+tSwUqk0Q==}

  '@expo/xcpretty@4.3.2':
    resolution: {integrity: sha512-ReZxZ8pdnoI3tP/dNnJdnmAk7uLT4FjsKDGW7YeDdvdOMz2XCQSmSCM9IWlrXuWtMF9zeSB6WJtEhCQ41gQOfw==}
    hasBin: true

  '@isaacs/cliui@8.0.2':
    resolution: {integrity: sha512-O8jcjabXaleOG9DQ0+ARXWZBTfnP4WNAqzuiJK7ll44AmxGKv/J2M4TPjxjY3znBCfvBXFzucm1twdyFybFqEA==}
    engines: {node: '>=12'}

  '@isaacs/fs-minipass@4.0.1':
    resolution: {integrity: sha512-wgm9Ehl2jpeqP3zw/7mo3kRHFp5MEDhqAdwy1fTGkHAwnkGOVsgpvQhL8B5n1qlb01jV3n/bI0ZfZp5lWA1k4w==}
    engines: {node: '>=18.0.0'}

  '@isaacs/ttlcache@1.4.1':
    resolution: {integrity: sha512-RQgQ4uQ+pLbqXfOmieB91ejmLwvSgv9nLx6sT6sD83s7umBypgg+OIBOBbEUiJXrfpnp9j0mRhYYdzp9uqq3lA==}
    engines: {node: '>=12'}

  '@istanbuljs/load-nyc-config@1.1.0':
    resolution: {integrity: sha512-VjeHSlIzpv/NyD3N0YuHfXOPDIixcA1q2ZV98wsMqcYlPmv2n3Yb2lYP9XMElnaFVXg5A7YLTeLu6V84uQDjmQ==}
    engines: {node: '>=8'}

  '@istanbuljs/schema@0.1.3':
    resolution: {integrity: sha512-ZXRY4jNvVgSVQ8DL3LTcakaAtXwTVUxE81hslsyD2AtoXW/wVob10HkOJ1X/pAlcI7D+2YoZKg5do8G/w6RYgA==}
    engines: {node: '>=8'}

  '@jest/console@29.7.0':
    resolution: {integrity: sha512-5Ni4CU7XHQi32IJ398EEP4RrB8eV09sXP2ROqD4bksHrnTree52PsxvX8tpL8LvTZ3pFzXyPbNQReSN41CAhOg==}
    engines: {node: ^14.15.0 || ^16.10.0 || >=18.0.0}

  '@jest/core@29.7.0':
    resolution: {integrity: sha512-n7aeXWKMnGtDA48y8TLWJPJmLmmZ642Ceo78cYWEpiD7FzDgmNDV/GCVRorPABdXLJZ/9wzzgZAlHjXjxDHGsg==}
    engines: {node: ^14.15.0 || ^16.10.0 || >=18.0.0}
    peerDependencies:
      node-notifier: ^8.0.1 || ^9.0.0 || ^10.0.0
    peerDependenciesMeta:
      node-notifier:
        optional: true

  '@jest/create-cache-key-function@29.7.0':
    resolution: {integrity: sha512-4QqS3LY5PBmTRHj9sAg1HLoPzqAI0uOX6wI/TRqHIcOxlFidy6YEmCQJk6FSZjNLGCeubDMfmkWL+qaLKhSGQA==}
    engines: {node: ^14.15.0 || ^16.10.0 || >=18.0.0}

  '@jest/environment@29.7.0':
    resolution: {integrity: sha512-aQIfHDq33ExsN4jP1NWGXhxgQ/wixs60gDiKO+XVMd8Mn0NWPWgc34ZQDTb2jKaUWQ7MuwoitXAsN2XVXNMpAw==}
    engines: {node: ^14.15.0 || ^16.10.0 || >=18.0.0}

  '@jest/expect-utils@29.7.0':
    resolution: {integrity: sha512-GlsNBWiFQFCVi9QVSx7f5AgMeLxe9YCCs5PuP2O2LdjDAA8Jh9eX7lA1Jq/xdXw3Wb3hyvlFNfZIfcRetSzYcA==}
    engines: {node: ^14.15.0 || ^16.10.0 || >=18.0.0}

  '@jest/expect@29.7.0':
    resolution: {integrity: sha512-8uMeAMycttpva3P1lBHB8VciS9V0XAr3GymPpipdyQXbBcuhkLQOSe8E/p92RyAdToS6ZD1tFkX+CkhoECE0dQ==}
    engines: {node: ^14.15.0 || ^16.10.0 || >=18.0.0}

  '@jest/fake-timers@29.7.0':
    resolution: {integrity: sha512-q4DH1Ha4TTFPdxLsqDXK1d3+ioSL7yL5oCMJZgDYm6i+6CygW5E5xVr/D1HdsGxjt1ZWSfUAs9OxSB/BNelWrQ==}
    engines: {node: ^14.15.0 || ^16.10.0 || >=18.0.0}

  '@jest/globals@29.7.0':
    resolution: {integrity: sha512-mpiz3dutLbkW2MNFubUGUEVLkTGiqW6yLVTA+JbP6fI6J5iL9Y0Nlg8k95pcF8ctKwCS7WVxteBs29hhfAotzQ==}
    engines: {node: ^14.15.0 || ^16.10.0 || >=18.0.0}

  '@jest/reporters@29.7.0':
    resolution: {integrity: sha512-DApq0KJbJOEzAFYjHADNNxAE3KbhxQB1y5Kplb5Waqw6zVbuWatSnMjE5gs8FUgEPmNsnZA3NCWl9NG0ia04Pg==}
    engines: {node: ^14.15.0 || ^16.10.0 || >=18.0.0}
    peerDependencies:
      node-notifier: ^8.0.1 || ^9.0.0 || ^10.0.0
    peerDependenciesMeta:
      node-notifier:
        optional: true

  '@jest/schemas@29.6.3':
    resolution: {integrity: sha512-mo5j5X+jIZmJQveBKeS/clAueipV7KgiX1vMgCxam1RNYiqE1w62n0/tJJnHtjW8ZHcQco5gY85jA3mi0L+nSA==}
    engines: {node: ^14.15.0 || ^16.10.0 || >=18.0.0}

  '@jest/source-map@29.6.3':
    resolution: {integrity: sha512-MHjT95QuipcPrpLM+8JMSzFx6eHp5Bm+4XeFDJlwsvVBjmKNiIAvasGK2fxz2WbGRlnvqehFbh07MMa7n3YJnw==}
    engines: {node: ^14.15.0 || ^16.10.0 || >=18.0.0}

  '@jest/test-result@29.7.0':
    resolution: {integrity: sha512-Fdx+tv6x1zlkJPcWXmMDAG2HBnaR9XPSd5aDWQVsfrZmLVT3lU1cwyxLgRmXR9yrq4NBoEm9BMsfgFzTQAbJYA==}
    engines: {node: ^14.15.0 || ^16.10.0 || >=18.0.0}

  '@jest/test-sequencer@29.7.0':
    resolution: {integrity: sha512-GQwJ5WZVrKnOJuiYiAF52UNUJXgTZx1NHjFSEB0qEMmSZKAkdMoIzw/Cj6x6NF4AvV23AUqDpFzQkN/eYCYTxw==}
    engines: {node: ^14.15.0 || ^16.10.0 || >=18.0.0}

  '@jest/transform@29.7.0':
    resolution: {integrity: sha512-ok/BTPFzFKVMwO5eOHRrvnBVHdRy9IrsrW1GpMaQ9MCnilNLXQKmAX8s1YXDFaai9xJpac2ySzV0YeRRECr2Vw==}
    engines: {node: ^14.15.0 || ^16.10.0 || >=18.0.0}

  '@jest/types@29.6.3':
    resolution: {integrity: sha512-u3UPsIilWKOM3F9CXtrG8LEJmNxwoCQC/XVj4IKYXvvpx7QIi/Kg1LI5uDmDpKlac62NUtX7eLjRh+jVZcLOzw==}
    engines: {node: ^14.15.0 || ^16.10.0 || >=18.0.0}

  '@jridgewell/gen-mapping@0.3.8':
    resolution: {integrity: sha512-imAbBGkb+ebQyxKgzv5Hu2nmROxoDOXHh80evxdoXNOrvAnVx7zimzc1Oo5h9RlfV4vPXaE2iM5pOFbvOCClWA==}
    engines: {node: '>=6.0.0'}

  '@jridgewell/resolve-uri@3.1.2':
    resolution: {integrity: sha512-bRISgCIjP20/tbWSPWMEi54QVPRZExkuD9lJL+UIxUKtwVJA8wW1Trb1jMs1RFXo1CBTNZ/5hpC9QvmKWdopKw==}
    engines: {node: '>=6.0.0'}

  '@jridgewell/set-array@1.2.1':
    resolution: {integrity: sha512-R8gLRTZeyp03ymzP/6Lil/28tGeGEzhx1q2k703KGWRAI1VdvPIXdG70VJc2pAMw3NA6JKL5hhFu1sJX0Mnn/A==}
    engines: {node: '>=6.0.0'}

  '@jridgewell/source-map@0.3.6':
    resolution: {integrity: sha512-1ZJTZebgqllO79ue2bm3rIGud/bOe0pP5BjSRCRxxYkEZS8STV7zN84UBbiYu7jy+eCKSnVIUgoWWE/tt+shMQ==}

  '@jridgewell/sourcemap-codec@1.5.0':
    resolution: {integrity: sha512-gv3ZRaISU3fjPAgNsriBRqGWQL6quFx04YMPW/zD8XMLsU32mhCCbfbO6KZFLjvYpCZ8zyDEgqsgf+PwPaM7GQ==}

  '@jridgewell/trace-mapping@0.3.25':
    resolution: {integrity: sha512-vNk6aEwybGtawWmy/PzwnGDOjCkLWSD2wqvjGGAgOAwCGWySYXfYoxt00IJkTF+8Lb57DwOb3Aa0o9CApepiYQ==}

  '@motionone/animation@10.18.0':
    resolution: {integrity: sha512-9z2p5GFGCm0gBsZbi8rVMOAJCtw1WqBTIPw3ozk06gDvZInBPIsQcHgYogEJ4yuHJ+akuW8g1SEIOpTOvYs8hw==}

  '@motionone/dom@10.12.0':
    resolution: {integrity: sha512-UdPTtLMAktHiqV0atOczNYyDd/d8Cf5fFsd1tua03PqTwwCe/6lwhLSQ8a7TbnQ5SN0gm44N1slBfj+ORIhrqw==}

  '@motionone/easing@10.18.0':
    resolution: {integrity: sha512-VcjByo7XpdLS4o9T8t99JtgxkdMcNWD3yHU/n6CLEz3bkmKDRZyYQ/wmSf6daum8ZXqfUAgFeCZSpJZIMxaCzg==}

  '@motionone/generators@10.18.0':
    resolution: {integrity: sha512-+qfkC2DtkDj4tHPu+AFKVfR/C30O1vYdvsGYaR13W/1cczPrrcjdvYCj0VLFuRMN+lP1xvpNZHCRNM4fBzn1jg==}

  '@motionone/types@10.17.1':
    resolution: {integrity: sha512-KaC4kgiODDz8hswCrS0btrVrzyU2CSQKO7Ps90ibBVSQmjkrt2teqta6/sOG59v7+dPnKMAg13jyqtMKV2yJ7A==}

  '@motionone/utils@10.18.0':
    resolution: {integrity: sha512-3XVF7sgyTSI2KWvTf6uLlBJ5iAgRgmvp3bpuOiQJvInd4nZ19ET8lX5unn30SlmRH7hXbBbH+Gxd0m0klJ3Xtw==}

  '@pkgjs/parseargs@0.11.0':
    resolution: {integrity: sha512-+1VkjdD0QBLPodGrJUeqarH8VAIvQODIbwh9XpP5Syisf7YoQgsJKPNFoqqLQlu+VQ/tVSshMR6loPMn8U+dPg==}
    engines: {node: '>=14'}

  '@radix-ui/react-compose-refs@1.1.2':
    resolution: {integrity: sha512-z4eqJvfiNnFMHIIvXP3CY57y2WJs5g2v3X0zm9mEJkrkNv4rDxu+sg9Jh8EkXyeqBkB7SOcboo9dMVqhyrACIg==}
    peerDependencies:
      '@types/react': '*'
      react: ^16.8 || ^17.0 || ^18.0 || ^19.0 || ^19.0.0-rc
    peerDependenciesMeta:
      '@types/react':
        optional: true

  '@radix-ui/react-slot@1.2.0':
    resolution: {integrity: sha512-ujc+V6r0HNDviYqIK3rW4ffgYiZ8g5DEHrGJVk4x7kTlLXRDILnKX9vAUYeIsLOoDpDJ0ujpqMkjH4w2ofuo6w==}
    peerDependencies:
      '@types/react': '*'
      react: ^16.8 || ^17.0 || ^18.0 || ^19.0 || ^19.0.0-rc
    peerDependenciesMeta:
      '@types/react':
        optional: true

  '@react-native-async-storage/async-storage@2.1.2':
    resolution: {integrity: sha512-dvlNq4AlGWC+ehtH12p65+17V0Dx7IecOWl6WanF2ja38O1Dcjjvn7jVzkUHJ5oWkQBlyASurTPlTHgKXyYiow==}
    peerDependencies:
      react-native: ^0.0.0-0 || >=0.65 <1.0

  '@react-native/assets-registry@0.79.2':
    resolution: {integrity: sha512-5h2Z7/+/HL/0h88s0JHOdRCW4CXMCJoROxqzHqxdrjGL6EBD1DdaB4ZqkCOEVSW4Vjhir5Qb97C8i/MPWEYPtg==}
    engines: {node: '>=18'}

  '@react-native/babel-plugin-codegen@0.79.2':
    resolution: {integrity: sha512-d+NB7Uosn2ZWd4O4+7ZkB6q1a+0z2opD/4+Bzhk/Tv6fc5FrSftK2Noqxvo3/bhbdGFVPxf0yvLE8et4W17x/Q==}
    engines: {node: '>=18'}

  '@react-native/babel-preset@0.79.2':
    resolution: {integrity: sha512-/HNu869oUq4FUXizpiNWrIhucsYZqu0/0spudJEzk9SEKar0EjVDP7zkg/sKK+KccNypDQGW7nFXT8onzvQ3og==}
    engines: {node: '>=18'}
    peerDependencies:
      '@babel/core': '*'

  '@react-native/codegen@0.79.2':
    resolution: {integrity: sha512-8JTlGLuLi1p8Jx2N/enwwEd7/2CfrqJpv90Cp77QLRX3VHF2hdyavRIxAmXMwN95k+Me7CUuPtqn2X3IBXOWYg==}
    engines: {node: '>=18'}
    peerDependencies:
      '@babel/core': '*'

  '@react-native/community-cli-plugin@0.79.2':
    resolution: {integrity: sha512-E+YEY2dL+68HyR2iahsZdyBKBUi9QyPyaN9vsnda1jNgCjNpSPk2yAF5cXsho+zKK5ZQna3JSeE1Kbi2IfGJbw==}
    engines: {node: '>=18'}
    peerDependencies:
      '@react-native-community/cli': '*'
    peerDependenciesMeta:
      '@react-native-community/cli':
        optional: true

  '@react-native/debugger-frontend@0.79.2':
    resolution: {integrity: sha512-cGmC7X6kju76DopSBNc+PRAEetbd7TWF9J9o84hOp/xL3ahxR2kuxJy0oJX8Eg8oehhGGEXTuMKHzNa3rDBeSg==}
    engines: {node: '>=18'}

  '@react-native/dev-middleware@0.79.2':
    resolution: {integrity: sha512-9q4CpkklsAs1L0Bw8XYCoqqyBSrfRALGEw4/r0EkR38Y/6fVfNfdsjSns0pTLO6h0VpxswK34L/hm4uK3MoLHw==}
    engines: {node: '>=18'}

  '@react-native/gradle-plugin@0.79.2':
    resolution: {integrity: sha512-6MJFemrwR0bOT0QM+2BxX9k3/pvZQNmJ3Js5pF/6owsA0cUDiCO57otiEU8Fz+UywWEzn1FoQfOfQ8vt2GYmoA==}
    engines: {node: '>=18'}

  '@react-native/js-polyfills@0.79.2':
    resolution: {integrity: sha512-IaY87Ckd4GTPMkO1/Fe8fC1IgIx3vc3q9Tyt/6qS3Mtk9nC0x9q4kSR5t+HHq0/MuvGtu8HpdxXGy5wLaM+zUw==}
    engines: {node: '>=18'}

  '@react-native/normalize-colors@0.74.89':
    resolution: {integrity: sha512-qoMMXddVKVhZ8PA1AbUCk83trpd6N+1nF2A6k1i6LsQObyS92fELuk8kU/lQs6M7BsMHwqyLCpQJ1uFgNvIQXg==}

  '@react-native/normalize-colors@0.79.2':
    resolution: {integrity: sha512-+b+GNrupWrWw1okHnEENz63j7NSMqhKeFMOyzYLBwKcprG8fqJQhDIGXfizKdxeIa5NnGSAevKL1Ev1zJ56X8w==}

  '@react-native/virtualized-lists@0.79.2':
    resolution: {integrity: sha512-9G6ROJeP+rdw9Bvr5ruOlag11ET7j1z/En1riFFNo6W3xZvJY+alCuH1ttm12y9+zBm4n8jwCk4lGhjYaV4dKw==}
    engines: {node: '>=18'}
    peerDependencies:
      '@types/react': ^19.0.0
      react: '*'
      react-native: '*'
    peerDependenciesMeta:
      '@types/react':
        optional: true

  '@react-navigation/bottom-tabs@7.3.13':
    resolution: {integrity: sha512-J3MWXBJc3y6hefZNRqdj/JD4nzIDLzZL5GIYj89pR6oRf2Iibz9t1qV7yzxEc1KOaNDkXVZ/5U16PArEJFfykQ==}
    peerDependencies:
      '@react-navigation/native': ^7.1.9
      react: '>= 18.2.0'
      react-native: '*'
      react-native-safe-area-context: '>= 4.0.0'
      react-native-screens: '>= 4.0.0'

  '@react-navigation/core@7.9.2':
    resolution: {integrity: sha512-lqCyKMWWaSwGK4VV3wRXXEKvl5IKrVH207Kp77TLCnITnd4KQIdgjzzJ/Pr62ugki3VTAErq1vg0yRlcXciCbg==}
    peerDependencies:
      react: '>= 18.2.0'

  '@react-navigation/elements@2.4.2':
    resolution: {integrity: sha512-cudKLsRtOB+i8iDzfBKypdqiHsDy1ruqCfYAtwKEclDmLsxu3/90YXoBtoPyFNyIpsn3GtsJzZsrYWQh78xSWg==}
    peerDependencies:
      '@react-native-masked-view/masked-view': '>= 0.2.0'
      '@react-navigation/native': ^7.1.9
      react: '>= 18.2.0'
      react-native: '*'
      react-native-safe-area-context: '>= 4.0.0'
    peerDependenciesMeta:
      '@react-native-masked-view/masked-view':
        optional: true

  '@react-navigation/native-stack@7.3.13':
    resolution: {integrity: sha512-udH+HumX0PmaT6QQTqjU3ciiCwifBGtnw1+6B1bVEDw83q80WHotlMitaf8Enbuf7oWrxwB+Eow4tV5MJXgQtQ==}
    peerDependencies:
      '@react-navigation/native': ^7.1.9
      react: '>= 18.2.0'
      react-native: '*'
      react-native-safe-area-context: '>= 4.0.0'
      react-native-screens: '>= 4.0.0'

  '@react-navigation/native@7.1.9':
    resolution: {integrity: sha512-/A0oBwZIeD23o4jsnB0fEyKmKS+l4LAbJP/ioVvsGEubGp+sc5ouQNranOh7JwR0R1eX0MjcsLKprEwB+nztdw==}
    peerDependencies:
      react: '>= 18.2.0'
      react-native: '*'

  '@react-navigation/routers@7.3.7':
    resolution: {integrity: sha512-5ffgrefOs2zWqcCVX+OKn+RDx0puopQtxqetegFrTfWQ6pGXdY/5v4kBpPwaOFrNEeE/LPbHt9IJaJuvyhB7RA==}

  '@sinclair/typebox@0.27.8':
    resolution: {integrity: sha512-+Fj43pSMwJs4KRrH/938Uf+uAELIgVBmQzg/q1YG10djyfA3TnrU8N8XzqCh/okZdszqBQTZf96idMfE5lnwTA==}

  '@sinonjs/commons@3.0.1':
    resolution: {integrity: sha512-K3mCHKQ9sVh8o1C9cxkwxaOmXoAMlDxC1mYyHrjqOWEcBjYr76t96zL2zlj5dUGZ3HSw240X1qgH3Mjf1yJWpQ==}

  '@sinonjs/fake-timers@10.3.0':
    resolution: {integrity: sha512-V4BG07kuYSUkTCSBHG8G8TNhM+F19jXFWnQtzj+we8DrkpSBCee9Z3Ms8yiGer/dlmhe35/Xdgyo3/0rQKg7YA==}

  '@tootallnate/once@2.0.0':
    resolution: {integrity: sha512-XCuKFP5PS55gnMVu3dty8KPatLqUoy/ZYzDzAGCQ8JNFCkLXzmI7vNHCR+XpbZaMWQK/vQubr7PkYq8g470J/A==}
    engines: {node: '>= 10'}

  '@types/babel__core@7.20.5':
    resolution: {integrity: sha512-qoQprZvz5wQFJwMDqeseRXWv3rqMvhgpbXFfVyWhbx9X47POIA6i/+dXefEmZKoAgOaTdaIgNSMqMIU61yRyzA==}

  '@types/babel__generator@7.27.0':
    resolution: {integrity: sha512-ufFd2Xi92OAVPYsy+P4n7/U7e68fex0+Ee8gSG9KX7eo084CWiQ4sdxktvdl0bOPupXtVJPY19zk6EwWqUQ8lg==}

  '@types/babel__template@7.4.4':
    resolution: {integrity: sha512-h/NUaSyG5EyxBIp8YRxo4RMe2/qQgvyowRwVMzhYhBCONbW8PUsg4lkFMrhgZhUe5z3L3MiLDuvyJ/CaPa2A8A==}

  '@types/babel__traverse@7.20.7':
    resolution: {integrity: sha512-dkO5fhS7+/oos4ciWxyEyjWe48zmG6wbCheo/G2ZnHx4fs3EU6YC6UM8rk56gAjNJ9P3MTH2jo5jb92/K6wbng==}

  '@types/eslint-scope@3.7.7':
    resolution: {integrity: sha512-MzMFlSLBqNF2gcHWO0G1vP/YQyfvrxZ0bF+u7mzUdZ1/xK4A4sru+nraZz5i3iEIk1l1uyicaDVTB4QbbEkAYg==}

  '@types/eslint@9.6.1':
    resolution: {integrity: sha512-FXx2pKgId/WyYo2jXw63kk7/+TY7u7AziEJxJAnSFzHlqTAS3Ync6SvgYAN/k4/PQpnnVuzoMuVnByKK2qp0ag==}

  '@types/estree@1.0.7':
    resolution: {integrity: sha512-w28IoSUCJpidD/TGviZwwMJckNESJZXFu7NBZ5YJ4mEUnNraUn9Pm8HSZm/jDF1pDWYKspWE7oVphigUPRakIQ==}

  '@types/graceful-fs@4.1.9':
    resolution: {integrity: sha512-olP3sd1qOEe5dXTSaFvQG+02VdRXcdytWLAZsAq1PecU8uqQAhkrnbli7DagjtXKW/Bl7YJbUsa8MPcuc8LHEQ==}

  '@types/hammerjs@2.0.46':
    resolution: {integrity: sha512-ynRvcq6wvqexJ9brDMS4BnBLzmr0e14d6ZJTEShTBWKymQiHwlAyGu0ZPEFI2Fh1U53F7tN9ufClWM5KvqkKOw==}

  '@types/istanbul-lib-coverage@2.0.6':
    resolution: {integrity: sha512-2QF/t/auWm0lsy8XtKVPG19v3sSOQlJe/YHZgfjb/KBBHOGSV+J2q/S671rcq9uTBrLAXmZpqJiaQbMT+zNU1w==}

  '@types/istanbul-lib-report@3.0.3':
    resolution: {integrity: sha512-NQn7AHQnk/RSLOxrBbGyJM/aVQ+pjj5HCgasFxc0K/KhoATfQ/47AyUl15I2yBUpihjmas+a+VJBOqecrFH+uA==}

  '@types/istanbul-reports@3.0.4':
    resolution: {integrity: sha512-pk2B1NWalF9toCRu6gjBzR69syFjP4Od8WRAX+0mmf9lAjCRicLOWc+ZrxZHx/0XRjotgkF9t6iaMJ+aXcOdZQ==}

  '@types/jest@29.5.14':
    resolution: {integrity: sha512-ZN+4sdnLUbo8EVvVc2ao0GFW6oVrQRPn4K2lglySj7APvSrgzxHiNNK99us4WDMi57xxA2yggblIAMNhXOotLQ==}

  '@types/jsdom@20.0.1':
    resolution: {integrity: sha512-d0r18sZPmMQr1eG35u12FZfhIXNrnsPU/g5wvRKCUf/tOGilKKwYMYGqh33BNR6ba+2gkHw1EUiHoN3mn7E5IQ==}

  '@types/json-schema@7.0.15':
    resolution: {integrity: sha512-5+fP8P8MFNC+AyZCDxrB2pkZFPGzqQWUzpSeuuVLvm8VMcorNYavBqoFcxK8bQz4Qsbn4oUEEem4wDLfcysGHA==}

  '@types/node@22.15.21':
    resolution: {integrity: sha512-EV/37Td6c+MgKAbkcLG6vqZ2zEYHD7bvSrzqqs2RIhbA6w3x+Dqz8MZM3sP6kGTeLrdoOgKZe+Xja7tUB2DNkQ==}

  '@types/react-test-renderer@19.1.0':
    resolution: {integrity: sha512-XD0WZrHqjNrxA/MaR9O22w/RNidWR9YZmBdRGI7wcnWGrv/3dA8wKCJ8m63Sn+tLJhcjmuhOi629N66W6kgWzQ==}

  '@types/react@19.0.14':
    resolution: {integrity: sha512-ixLZ7zG7j1fM0DijL9hDArwhwcCb4vqmePgwtV0GfnkHRSCUEv4LvzarcTdhoqgyMznUx/EhoTUv31CKZzkQlw==}

  '@types/stack-utils@2.0.3':
    resolution: {integrity: sha512-9aEbYZ3TbYMznPdcdr3SmIrLXwC/AKZXQeCf9Pgao5CKb8CyHuEX5jzWPTkvregvhRJHcpRO6BFoGW9ycaOkYw==}

  '@types/tinycolor2@1.4.6':
    resolution: {integrity: sha512-iEN8J0BoMnsWBqjVbWH/c0G0Hh7O21lpR2/+PrvAVgWdzL7eexIFm4JN/Wn10PTcmNdtS6U67r499mlWMXOxNw==}

  '@types/tough-cookie@4.0.5':
    resolution: {integrity: sha512-/Ad8+nIOV7Rl++6f1BdKxFSMgmoqEoYbHRpPcx3JEfv8VRsQe9Z4mCXeJBzxs7mbHY/XOZZuXlRNfhpVPbs6ZA==}

  '@types/yargs-parser@21.0.3':
    resolution: {integrity: sha512-I4q9QU9MQv4oEOz4tAHJtNz1cwuLxn2F3xcc2iV5WdqLPpUnj30aUuxt1mAxYTG+oe8CZMV/+6rU4S4gRDzqtQ==}

  '@types/yargs@17.0.33':
    resolution: {integrity: sha512-WpxBCKWPLr4xSsHgz511rFJAM+wS28w2zEO1QDNY5zM/S8ok70NNfztH0xwhqKyaK0OHCbN98LDAZuy1ctxDkA==}

  '@urql/core@5.1.1':
    resolution: {integrity: sha512-aGh024z5v2oINGD/In6rAtVKTm4VmQ2TxKQBAtk2ZSME5dunZFcjltw4p5ENQg+5CBhZ3FHMzl0Oa+rwqiWqlg==}

  '@urql/exchange-retry@1.3.1':
    resolution: {integrity: sha512-EEmtFu8JTuwsInqMakhLq+U3qN8ZMd5V3pX44q0EqD2imqTDsa8ikZqJ1schVrN8HljOdN+C08cwZ1/r5uIgLw==}
    peerDependencies:
      '@urql/core': ^5.0.0

  '@webassemblyjs/ast@1.14.1':
    resolution: {integrity: sha512-nuBEDgQfm1ccRp/8bCQrx1frohyufl4JlbMMZ4P1wpeOfDhF6FQkxZJ1b/e+PLwr6X1Nhw6OLme5usuBWYBvuQ==}

  '@webassemblyjs/floating-point-hex-parser@1.13.2':
    resolution: {integrity: sha512-6oXyTOzbKxGH4steLbLNOu71Oj+C8Lg34n6CqRvqfS2O71BxY6ByfMDRhBytzknj9yGUPVJ1qIKhRlAwO1AovA==}

  '@webassemblyjs/helper-api-error@1.13.2':
    resolution: {integrity: sha512-U56GMYxy4ZQCbDZd6JuvvNV/WFildOjsaWD3Tzzvmw/mas3cXzRJPMjP83JqEsgSbyrmaGjBfDtV7KDXV9UzFQ==}

  '@webassemblyjs/helper-buffer@1.14.1':
    resolution: {integrity: sha512-jyH7wtcHiKssDtFPRB+iQdxlDf96m0E39yb0k5uJVhFGleZFoNw1c4aeIcVUPPbXUVJ94wwnMOAqUHyzoEPVMA==}

  '@webassemblyjs/helper-numbers@1.13.2':
    resolution: {integrity: sha512-FE8aCmS5Q6eQYcV3gI35O4J789wlQA+7JrqTTpJqn5emA4U2hvwJmvFRC0HODS+3Ye6WioDklgd6scJ3+PLnEA==}

  '@webassemblyjs/helper-wasm-bytecode@1.13.2':
    resolution: {integrity: sha512-3QbLKy93F0EAIXLh0ogEVR6rOubA9AoZ+WRYhNbFyuB70j3dRdwH9g+qXhLAO0kiYGlg3TxDV+I4rQTr/YNXkA==}

  '@webassemblyjs/helper-wasm-section@1.14.1':
    resolution: {integrity: sha512-ds5mXEqTJ6oxRoqjhWDU83OgzAYjwsCV8Lo/N+oRsNDmx/ZDpqalmrtgOMkHwxsG0iI//3BwWAErYRHtgn0dZw==}

  '@webassemblyjs/ieee754@1.13.2':
    resolution: {integrity: sha512-4LtOzh58S/5lX4ITKxnAK2USuNEvpdVV9AlgGQb8rJDHaLeHciwG4zlGr0j/SNWlr7x3vO1lDEsuePvtcDNCkw==}

  '@webassemblyjs/leb128@1.13.2':
    resolution: {integrity: sha512-Lde1oNoIdzVzdkNEAWZ1dZ5orIbff80YPdHx20mrHwHrVNNTjNr8E3xz9BdpcGqRQbAEa+fkrCb+fRFTl/6sQw==}

  '@webassemblyjs/utf8@1.13.2':
    resolution: {integrity: sha512-3NQWGjKTASY1xV5m7Hr0iPeXD9+RDobLll3T9d2AO+g3my8xy5peVyjSag4I50mR1bBSN/Ct12lo+R9tJk0NZQ==}

  '@webassemblyjs/wasm-edit@1.14.1':
    resolution: {integrity: sha512-RNJUIQH/J8iA/1NzlE4N7KtyZNHi3w7at7hDjvRNm5rcUXa00z1vRz3glZoULfJ5mpvYhLybmVcwcjGrC1pRrQ==}

  '@webassemblyjs/wasm-gen@1.14.1':
    resolution: {integrity: sha512-AmomSIjP8ZbfGQhumkNvgC33AY7qtMCXnN6bL2u2Js4gVCg8fp735aEiMSBbDR7UQIj90n4wKAFUSEd0QN2Ukg==}

  '@webassemblyjs/wasm-opt@1.14.1':
    resolution: {integrity: sha512-PTcKLUNvBqnY2U6E5bdOQcSM+oVP/PmrDY9NzowJjislEjwP/C4an2303MCVS2Mg9d3AJpIGdUFIQQWbPds0Sw==}

  '@webassemblyjs/wasm-parser@1.14.1':
    resolution: {integrity: sha512-JLBl+KZ0R5qB7mCnud/yyX08jWFw5MsoalJ1pQ4EdFlgj9VdXKGuENGsiCIjegI1W7p91rUlcB/LB5yRJKNTcQ==}

  '@webassemblyjs/wast-printer@1.14.1':
    resolution: {integrity: sha512-kPSSXE6De1XOR820C90RIo2ogvZG+c3KiHzqUoO/F34Y2shGzesfqv7o57xrxovZJH/MetF5UjroJ/R/3isoiw==}

  '@xmldom/xmldom@0.8.10':
    resolution: {integrity: sha512-2WALfTl4xo2SkGCYRt6rDTFfk9R1czmBvUQy12gK2KuRKIpWEhcbbzy8EZXtz/jkRqHX8bFEc6FC1HjX4TUWYw==}
    engines: {node: '>=10.0.0'}

  '@xtuc/ieee754@1.2.0':
    resolution: {integrity: sha512-DX8nKgqcGwsc0eJSqYt5lwP4DH5FlHnmuWWBRy7X0NcaGR0ZtuyeESgMwTYVEtxmsNGY+qit4QYT/MIYTOTPeA==}

  '@xtuc/long@4.2.2':
    resolution: {integrity: sha512-NuHqBY1PB/D8xU6s/thBgOAiAP7HOYDQ32+BFZILJ8ivkUkAHQnWfn6WhL79Owj1qmUnoN/YPhktdIoucipkAQ==}

  abab@2.0.6:
    resolution: {integrity: sha512-j2afSsaIENvHZN2B8GOpF566vZ5WVk5opAiMTvWgaQT8DkbOqsTfvNAvHoRGU2zzP8cPoqys+xHTRDWW8L+/BA==}
    deprecated: Use your platform's native atob() and btoa() methods instead

  abort-controller@3.0.0:
    resolution: {integrity: sha512-h8lQ8tacZYnR3vNQTgibj+tODHI5/+l06Au2Pcriv/Gmet0eaj4TwWH41sO9wnHDiQsEj19q0drzdWdeAHtweg==}
    engines: {node: '>=6.5'}

  accepts@1.3.8:
    resolution: {integrity: sha512-PYAthTa2m2VKxuvSD3DPC/Gy+U+sOA1LAuT8mkmRuvw+NACSaeXEQ+NHcVF7rONl6qcaxV3Uuemwawk+7+SJLw==}
    engines: {node: '>= 0.6'}

  acorn-globals@7.0.1:
    resolution: {integrity: sha512-umOSDSDrfHbTNPuNpC2NSnnA3LUrqpevPb4T9jRx4MagXNS0rs+gwiTcAvqCRmsD6utzsrzNt+ebm00SNWiC3Q==}

  acorn-loose@8.5.0:
    resolution: {integrity: sha512-ppga7pybjwX2HSJv5ayHe6QG4wmNS1RQ2wjBMFTVnOj0h8Rxsmtc6fnVzINqHSSRz23sTe9IL3UAt/PU9gc4FA==}
    engines: {node: '>=0.4.0'}

  acorn-walk@8.3.4:
    resolution: {integrity: sha512-ueEepnujpqee2o5aIYnvHU6C0A42MNdsIDeqy5BydrkuC5R1ZuUFnm27EeFJGoEHJQgn3uleRvmTXaJgfXbt4g==}
    engines: {node: '>=0.4.0'}

  acorn@8.14.1:
    resolution: {integrity: sha512-OvQ/2pUDKmgfCg++xsTX1wGxfTaszcHVcTctW4UJB4hibJx2HXxxO5UmVgyjMa+ZDsiaf5wWLXYpRWMmBI0QHg==}
    engines: {node: '>=0.4.0'}
    hasBin: true

  agent-base@6.0.2:
    resolution: {integrity: sha512-RZNwNclF7+MS/8bDg70amg32dyeZGZxiDuQmZxKLAlQjr3jGyLx+4Kkk58UO7D2QdgFIQCovuSuZESne6RG6XQ==}
    engines: {node: '>= 6.0.0'}

  agent-base@7.1.3:
    resolution: {integrity: sha512-jRR5wdylq8CkOe6hei19GGZnxM6rBGwFl3Bg0YItGDimvjGtAvdZk4Pu6Cl4u4Igsws4a1fd1Vq3ezrhn4KmFw==}
    engines: {node: '>= 14'}

  ajv-formats@2.1.1:
    resolution: {integrity: sha512-Wx0Kx52hxE7C18hkMEggYlEifqWZtYaRgouJor+WMdPnQyEK13vgEWyVNup7SoeeoLMsr4kf5h6dOW11I15MUA==}
    peerDependencies:
      ajv: ^8.0.0
    peerDependenciesMeta:
      ajv:
        optional: true

  ajv-keywords@5.1.0:
    resolution: {integrity: sha512-YCS/JNFAUyr5vAuhk1DWm1CBxRHW9LbJ2ozWeemrIqpbsqKjHVxYPyi5GC0rjZIT5JxJ3virVTS8wk4i/Z+krw==}
    peerDependencies:
      ajv: ^8.8.2

  ajv@8.17.1:
    resolution: {integrity: sha512-B/gBuNg5SiMTrPkC+A2+cW0RszwxYmn6VYxB/inlBStS5nx6xHIt/ehKRhIMhqusl7a8LjQoZnjCs5vhwxOQ1g==}

  anser@1.4.10:
    resolution: {integrity: sha512-hCv9AqTQ8ycjpSd3upOJd7vFwW1JaoYQ7tpham03GJ1ca8/65rqn0RpaWpItOAd6ylW9wAw6luXYPJIyPFVOww==}

  ansi-escapes@4.3.2:
    resolution: {integrity: sha512-gKXj5ALrKWQLsYG9jlTRmR/xKluxHV+Z9QEwNIgCfM1/uwPMCuzVVnh5mwTd+OuBZcwSIMbqssNWRm1lE51QaQ==}
    engines: {node: '>=8'}

  ansi-escapes@6.2.1:
    resolution: {integrity: sha512-4nJ3yixlEthEJ9Rk4vPcdBRkZvQZlYyu8j4/Mqz5sgIkddmEnH2Yj2ZrnP9S3tQOvSNRUIgVNF/1yPpRAGNRig==}
    engines: {node: '>=14.16'}

  ansi-regex@4.1.1:
    resolution: {integrity: sha512-ILlv4k/3f6vfQ4OoP2AGvirOktlQ98ZEL1k9FaQjxa3L1abBgbuTDAdPOpvbGncC0BTVQrl+OM8xZGK6tWXt7g==}
    engines: {node: '>=6'}

  ansi-regex@5.0.1:
    resolution: {integrity: sha512-quJQXlTSUGL2LH9SUXo8VwsY4soanhgo6LNSm84E1LBcE8s3O0wpdiRzyR9z/ZZJMlMWv37qOOb9pdJlMUEKFQ==}
    engines: {node: '>=8'}

  ansi-regex@6.1.0:
    resolution: {integrity: sha512-7HSX4QQb4CspciLpVFwyRe79O3xsIZDDLER21kERQ71oaPodF8jL725AgJMFAYbooIqolJoRLuM81SpeUkpkvA==}
    engines: {node: '>=12'}

  ansi-styles@3.2.1:
    resolution: {integrity: sha512-VT0ZI6kZRdTh8YyJw3SMbYm/u+NqfsAxEpWO0Pf9sq8/e94WxxOpPKx9FR1FlyCtOVDNOQ+8ntlqFxiRc+r5qA==}
    engines: {node: '>=4'}

  ansi-styles@4.3.0:
    resolution: {integrity: sha512-zbB9rCJAT1rbjiVDb2hqKFHNYLxgtk8NURxZ3IZwD3F6NtxbXZQCnnSi1Lkx+IDohdPlFp222wVALIheZJQSEg==}
    engines: {node: '>=8'}

  ansi-styles@5.2.0:
    resolution: {integrity: sha512-Cxwpt2SfTzTtXcfOlzGEee8O+c+MmUgGrNiBcXnuWxuFJHe6a5Hz7qwhwe5OgaSYI0IJvkLqWX1ASG+cJOkEiA==}
    engines: {node: '>=10'}

  ansi-styles@6.2.1:
    resolution: {integrity: sha512-bN798gFfQX+viw3R7yrGWRqnrN2oRkEkUjjl4JNn4E8GxxbjtG3FbrEIIY3l8/hrwUwIeCZvi4QuOTP4MErVug==}
    engines: {node: '>=12'}

  any-promise@1.3.0:
    resolution: {integrity: sha512-7UvmKalWRt1wgjL1RrGxoSJW/0QZFIegpeGvZG9kjp8vrRu55XTHbwnqq2GpXm9uLbcuhxm3IqX9OB4MZR1b2A==}

  anymatch@3.1.3:
    resolution: {integrity: sha512-KMReFUr0B4t+D+OBkjR3KYqvocp2XaSzO55UcB6mgQMd3KbcE+mWTyvVV7D/zsdEbNnV6acZUutkiHQXvTr1Rw==}
    engines: {node: '>= 8'}

  arg@5.0.2:
    resolution: {integrity: sha512-PYjyFOLKQ9y57JvQ6QLo8dAgNqswh8M1RMJYdQduT6xbWSgK36P/Z/v+p888pM69jMMfS8Xd8F6I1kQ/I9HUGg==}

  argparse@1.0.10:
    resolution: {integrity: sha512-o5Roy6tNG4SL/FOkCAN6RzjiakZS25RLYFrcMttJqbdd8BWrnA+fGz57iN5Pb06pvBGvl5gQ0B48dJlslXvoTg==}

  argparse@2.0.1:
    resolution: {integrity: sha512-8+9WqebbFzpX9OR+Wa6O29asIogeRMzcGtAINdpMHHyAg10f05aSFVBbcEqGf/PXw1EjAZ+q2/bEBg3DvurK3Q==}

  asap@2.0.6:
    resolution: {integrity: sha512-BSHWgDSAiKs50o2Re8ppvp3seVHXSRM44cdSsT9FfNEUUZLOGWVCsiWaRPWM1Znn+mqZ1OfVZ3z3DWEzSp7hRA==}

  async-limiter@1.0.1:
    resolution: {integrity: sha512-csOlWGAcRFJaI6m+F2WKdnMKr4HhdhFVBk0H/QbJFMCr+uO2kwohwXQPxw/9OCxp05r5ghVBFSyioixx3gfkNQ==}

  asynckit@0.4.0:
    resolution: {integrity: sha512-Oei9OH4tRh0YqU3GxhX79dM/mwVgvbZJaSNaRk+bshkj0S5cfHcgYakreBjrHwatXKbz+IoIdYLxrKim2MjW0Q==}

  babel-jest@29.7.0:
    resolution: {integrity: sha512-BrvGY3xZSwEcCzKvKsCi2GgHqDqsYkOP4/by5xCgIwGXQxIEh+8ew3gmrE1y7XRR6LHZIj6yLYnUi/mm2KXKBg==}
    engines: {node: ^14.15.0 || ^16.10.0 || >=18.0.0}
    peerDependencies:
      '@babel/core': ^7.8.0

  babel-plugin-istanbul@6.1.1:
    resolution: {integrity: sha512-Y1IQok9821cC9onCx5otgFfRm7Lm+I+wwxOx738M/WLPZ9Q42m4IG5W0FNX8WLL2gYMZo3JkuXIH2DOpWM+qwA==}
    engines: {node: '>=8'}

  babel-plugin-jest-hoist@29.6.3:
    resolution: {integrity: sha512-ESAc/RJvGTFEzRwOTT4+lNDk/GNHMkKbNzsvT0qKRfDyyYTskxB5rnU2njIDYVxXCBHHEI1c0YwHob3WaYujOg==}
    engines: {node: ^14.15.0 || ^16.10.0 || >=18.0.0}

  babel-plugin-polyfill-corejs2@0.4.13:
    resolution: {integrity: sha512-3sX/eOms8kd3q2KZ6DAhKPc0dgm525Gqq5NtWKZ7QYYZEv57OQ54KtblzJzH1lQF/eQxO8KjWGIK9IPUJNus5g==}
    peerDependencies:
      '@babel/core': ^7.4.0 || ^8.0.0-0 <8.0.0

  babel-plugin-polyfill-corejs3@0.11.1:
    resolution: {integrity: sha512-yGCqvBT4rwMczo28xkH/noxJ6MZ4nJfkVYdoDaC/utLtWrXxv27HVrzAeSbqR8SxDsp46n0YF47EbHoixy6rXQ==}
    peerDependencies:
      '@babel/core': ^7.4.0 || ^8.0.0-0 <8.0.0

  babel-plugin-polyfill-regenerator@0.6.4:
    resolution: {integrity: sha512-7gD3pRadPrbjhjLyxebmx/WrFYcuSjZ0XbdUujQMZ/fcE9oeewk2U/7PCvez84UeuK3oSjmPZ0Ch0dlupQvGzw==}
    peerDependencies:
      '@babel/core': ^7.4.0 || ^8.0.0-0 <8.0.0

  babel-plugin-react-native-web@0.19.13:
    resolution: {integrity: sha512-4hHoto6xaN23LCyZgL9LJZc3olmAxd7b6jDzlZnKXAh4rRAbZRKNBJoOOdp46OBqgy+K0t0guTj5/mhA8inymQ==}

  babel-plugin-syntax-hermes-parser@0.25.1:
    resolution: {integrity: sha512-IVNpGzboFLfXZUAwkLFcI/bnqVbwky0jP3eBno4HKtqvQJAHBLdgxiG6lQ4to0+Q/YCN3PO0od5NZwIKyY4REQ==}

  babel-plugin-transform-flow-enums@0.0.2:
    resolution: {integrity: sha512-g4aaCrDDOsWjbm0PUUeVnkcVd6AKJsVc/MbnPhEotEpkeJQP6b8nzewohQi7+QS8UyPehOhGWn0nOwjvWpmMvQ==}

  babel-preset-current-node-syntax@1.1.0:
    resolution: {integrity: sha512-ldYss8SbBlWva1bs28q78Ju5Zq1F+8BrqBZZ0VFhLBvhh6lCpC2o3gDJi/5DRLs9FgYZCnmPYIVFU4lRXCkyUw==}
    peerDependencies:
      '@babel/core': ^7.0.0

  babel-preset-expo@13.1.11:
    resolution: {integrity: sha512-jigWjvhRVdm9UTPJ1wjLYJ0OJvD5vLZ8YYkEknEl6+9S1JWORO/y3xtHr/hNj5n34nOilZqdXrmNFcqKc8YTsg==}
    peerDependencies:
      babel-plugin-react-compiler: ^19.0.0-beta-e993439-20250405
    peerDependenciesMeta:
      babel-plugin-react-compiler:
        optional: true

  babel-preset-jest@29.6.3:
    resolution: {integrity: sha512-0B3bhxR6snWXJZtR/RliHTDPRgn1sNHOR0yVtq/IiQFyuOVjFS+wuio/R4gSNkyYmKmJB4wGZv2NZanmKmTnNA==}
    engines: {node: ^14.15.0 || ^16.10.0 || >=18.0.0}
    peerDependencies:
      '@babel/core': ^7.0.0

  balanced-match@1.0.2:
    resolution: {integrity: sha512-3oSeUO0TMV67hN1AmbXsK4yaqU7tjiHlbxRDZOpH0KW9+CeX4bRAaX0Anxt0tx2MrpRpWwQaPwIlISEJhYU5Pw==}

  base64-js@1.5.1:
    resolution: {integrity: sha512-AKpaYlHn8t4SVbOHCy+b5+KKgvR4vrsD8vbvrbiQJps7fKDTkjkDry6ji0rUJjC0kzbNePLwzxq8iypo41qeWA==}

  better-opn@3.0.2:
    resolution: {integrity: sha512-aVNobHnJqLiUelTaHat9DZ1qM2w0C0Eym4LPI/3JxOnSokGVdsl1T1kN7TFvsEAD8G47A6VKQ0TVHqbBnYMJlQ==}
    engines: {node: '>=12.0.0'}

  big-integer@1.6.52:
    resolution: {integrity: sha512-QxD8cf2eVqJOOz63z6JIN9BzvVs/dlySa5HGSBH5xtR8dPteIRQnBxxKqkNTiT6jbDTF6jAfrd4oMcND9RGbQg==}
    engines: {node: '>=0.6'}

  boolbase@1.0.0:
    resolution: {integrity: sha512-JZOSA7Mo9sNGB8+UjSgzdLtokWAky1zbztM3WRLCbZ70/3cTANmQmOdR7y2g+J0e2WXywy1yS468tY+IruqEww==}

  bplist-creator@0.1.0:
    resolution: {integrity: sha512-sXaHZicyEEmY86WyueLTQesbeoH/mquvarJaQNbjuOQO+7gbFcDEWqKmcWA4cOTLzFlfgvkiVxolk1k5bBIpmg==}

  bplist-parser@0.3.1:
    resolution: {integrity: sha512-PyJxiNtA5T2PlLIeBot4lbp7rj4OadzjnMZD/G5zuBNt8ei/yCU7+wW0h2bag9vr8c+/WuRWmSxbqAl9hL1rBA==}
    engines: {node: '>= 5.10.0'}

  bplist-parser@0.3.2:
    resolution: {integrity: sha512-apC2+fspHGI3mMKj+dGevkGo/tCqVB8jMb6i+OX+E29p0Iposz07fABkRIfVUPNd5A5VbuOz1bZbnmkKLYF+wQ==}
    engines: {node: '>= 5.10.0'}

  brace-expansion@1.1.11:
    resolution: {integrity: sha512-iCuPHDFgrHX7H2vEI/5xpz07zSHB00TpugqhmYtVmMO6518mCuRMoOYFldEBl0g187ufozdaHgWKcYFb61qGiA==}

  brace-expansion@2.0.1:
    resolution: {integrity: sha512-XnAIvQ8eM+kC6aULx6wuQiwVsnzsi9d3WxzV3FpWTGA19F621kwdbsAcFKXgKUHZWsy+mY6iL1sHTxWEFCytDA==}

  braces@3.0.3:
    resolution: {integrity: sha512-yQbXgO/OSZVD2IsiLlro+7Hf6Q18EJrKSEsdoMzKePKXct3gvD8oLcOQdIzGupr5Fj+EDe8gO/lxc1BzfMpxvA==}
    engines: {node: '>=8'}

  browserslist@4.24.5:
    resolution: {integrity: sha512-FDToo4Wo82hIdgc1CQ+NQD0hEhmpPjrZ3hiUgwgOG6IuTdlpr8jdjyG24P6cNP1yJpTLzS5OcGgSw0xmDU1/Tw==}
    engines: {node: ^6 || ^7 || ^8 || ^9 || ^10 || ^11 || ^12 || >=13.7}
    hasBin: true

  bser@2.1.1:
    resolution: {integrity: sha512-gQxTNE/GAfIIrmHLUE3oJyp5FO6HRBfhjnw4/wMmA63ZGDJnWBmgY/lyQBpnDUkGmAhbSe39tx2d/iTOAfglwQ==}

  buffer-from@1.1.2:
    resolution: {integrity: sha512-E+XQCRwSbaaiChtv6k6Dwgc+bx+Bs6vuKJHHl5kox/BaKbhiXzqQOwK4cO22yElGp2OCmjwVhT3HmxgyPGnJfQ==}

  buffer@5.7.1:
    resolution: {integrity: sha512-EHcyIPBQ4BSGlvjB16k5KgAJ27CIsHY/2JBmCRReo48y9rQ3MaUzWX3KVlBa4U7MyX02HdVj0K7C3WaB3ju7FQ==}

  bytes@3.1.2:
    resolution: {integrity: sha512-/Nf7TyzTx6S3yRJObOAV7956r8cr2+Oj8AC5dt8wSP3BQAoeX58NoHyCU8P8zGkNXStjTSi6fzO6F0pBdcYbEg==}
    engines: {node: '>= 0.8'}

  call-bind-apply-helpers@1.0.2:
    resolution: {integrity: sha512-Sp1ablJ0ivDkSzjcaJdxEunN5/XvksFJ2sMBFfq6x0ryhQV/2b/KwFe21cMpmHtPOSij8K99/wSfoEuTObmuMQ==}
    engines: {node: '>= 0.4'}

  caller-callsite@2.0.0:
    resolution: {integrity: sha512-JuG3qI4QOftFsZyOn1qq87fq5grLIyk1JYd5lJmdA+fG7aQ9pA/i3JIJGcO3q0MrRcHlOt1U+ZeHW8Dq9axALQ==}
    engines: {node: '>=4'}

  caller-path@2.0.0:
    resolution: {integrity: sha512-MCL3sf6nCSXOwCTzvPKhN18TU7AHTvdtam8DAogxcrJ8Rjfbbg7Lgng64H9Iy+vUV6VGFClN/TyxBkAebLRR4A==}
    engines: {node: '>=4'}

  callsites@2.0.0:
    resolution: {integrity: sha512-ksWePWBloaWPxJYQ8TL0JHvtci6G5QTKwQ95RcWAa/lzoAKuAOflGdAK92hpHXjkwb8zLxoLNUoNYZgVsaJzvQ==}
    engines: {node: '>=4'}

  callsites@3.1.0:
    resolution: {integrity: sha512-P8BjAsXvZS+VIDUI11hHCQEv74YT67YUi5JJFNWIqL235sBmjX4+qx9Muvls5ivyNENctx46xQLQ3aTuE7ssaQ==}
    engines: {node: '>=6'}

  camelcase@5.3.1:
    resolution: {integrity: sha512-L28STB170nwWS63UjtlEOE3dldQApaJXZkOI1uMFfzf3rRuPegHaHesyee+YxQ+W6SvRDQV6UrdOdRiR153wJg==}
    engines: {node: '>=6'}

  camelcase@6.3.0:
    resolution: {integrity: sha512-Gmy6FhYlCY7uOElZUSbxo2UCDH8owEk996gkbrpsgGtrJLM3J7jGxl9Ic7Qwwj4ivOE5AWZWRMecDdF7hqGjFA==}
    engines: {node: '>=10'}

  caniuse-lite@1.0.30001718:
    resolution: {integrity: sha512-AflseV1ahcSunK53NfEs9gFWgOEmzr0f+kaMFA4xiLZlr9Hzt7HxcSpIFcnNCUkz6R6dWKa54rUz3HUmI3nVcw==}

  chalk@2.4.2:
    resolution: {integrity: sha512-Mti+f9lpJNcwF4tWV8/OrTTtF1gZi+f8FqlyAdouralcFWFQWF2+NgCHShjkCb+IFBLq9buZwE1xckQU4peSuQ==}
    engines: {node: '>=4'}

  chalk@3.0.0:
    resolution: {integrity: sha512-4D3B6Wf41KOYRFdszmDqMCGq5VV/uMAB273JILmO+3jAlh8X4qDtdtgCR3fxtbLEMzSx22QdhnDcJvu2u1fVwg==}
    engines: {node: '>=8'}

  chalk@4.1.2:
    resolution: {integrity: sha512-oKnbhFyRIXpUuez8iBMmyEa4nbj4IOQyuhc/wy9kY7/WVPcwIO9VA668Pu8RkO7+0G76SLROeyw9CpQ061i4mA==}
    engines: {node: '>=10'}

  char-regex@1.0.2:
    resolution: {integrity: sha512-kWWXztvZ5SBQV+eRgKFeh8q5sLuZY2+8WUIzlxWVTg+oGwY14qylx1KbKzHd8P6ZYkAg0xyIDU9JMHhyJMZ1jw==}
    engines: {node: '>=10'}

  char-regex@2.0.2:
    resolution: {integrity: sha512-cbGOjAptfM2LVmWhwRFHEKTPkLwNddVmuqYZQt895yXwAsWsXObCG+YN4DGQ/JBtT4GP1a1lPPdio2z413LmTg==}
    engines: {node: '>=12.20'}

  chownr@3.0.0:
    resolution: {integrity: sha512-+IxzY9BZOQd/XuYPRmrvEVjF/nqj5kgT4kEq7VofrDoM1MxoRjEWkrCC3EtLi59TVawxTAn+orJwFQcrqEN1+g==}
    engines: {node: '>=18'}

  chrome-launcher@0.15.2:
    resolution: {integrity: sha512-zdLEwNo3aUVzIhKhTtXfxhdvZhUghrnmkvcAq2NoDd+LeOHKf03H5jwZ8T/STsAlzyALkBVK552iaG1fGf1xVQ==}
    engines: {node: '>=12.13.0'}
    hasBin: true

  chrome-trace-event@1.0.4:
    resolution: {integrity: sha512-rNjApaLzuwaOTjCiT8lSDdGN1APCiqkChLMJxJPWLunPAt5fy8xgU9/jNOchV84wfIxrA0lRQB7oCT8jrn/wrQ==}
    engines: {node: '>=6.0'}

  chromium-edge-launcher@0.2.0:
    resolution: {integrity: sha512-JfJjUnq25y9yg4FABRRVPmBGWPZZi+AQXT4mxupb67766/0UlhG8PAZCz6xzEMXTbW3CsSoE8PcCWA49n35mKg==}

  ci-info@2.0.0:
    resolution: {integrity: sha512-5tK7EtrZ0N+OLFMthtqOj4fI2Jeb88C4CAZPu25LDVUgXJ0A3Js4PMGqrn0JU1W0Mh1/Z8wZzYPxqUrXeBboCQ==}

  ci-info@3.9.0:
    resolution: {integrity: sha512-NIxF55hv4nSqQswkAeiOi1r83xy8JldOFDTWiug55KBu9Jnblncd2U6ViHmYgHf01TPZS77NJBhBMKdWj9HQMQ==}
    engines: {node: '>=8'}

  cjs-module-lexer@1.4.3:
    resolution: {integrity: sha512-9z8TZaGM1pfswYeXrUpzPrkx8UnWYdhJclsiYMm6x/w5+nN+8Tf/LnAgfLGQCm59qAOxU8WwHEq2vNwF6i4j+Q==}

  cli-cursor@2.1.0:
    resolution: {integrity: sha512-8lgKz8LmCRYZZQDpRyT2m5rKJ08TnU4tR9FFFW2rxpxR1FzWi4PQ/NfyODchAatHaUgnSPVcx/R5w6NuTBzFiw==}
    engines: {node: '>=4'}

  cli-spinners@2.9.2:
    resolution: {integrity: sha512-ywqV+5MmyL4E7ybXgKys4DugZbX0FC6LnwrhjuykIjnK9k8OQacQ7axGKnjDXWNhns0xot3bZI5h55H8yo9cJg==}
    engines: {node: '>=6'}

  client-only@0.0.1:
    resolution: {integrity: sha512-IV3Ou0jSMzZrd3pZ48nLkT9DA7Ag1pnPzaiQhpW7c3RbcqqzvzzVu+L8gfqMp/8IM2MQtSiqaCxrrcfu8I8rMA==}

  cliui@6.0.0:
    resolution: {integrity: sha512-t6wbgtoCXvAzst7QgXxJYqPt0usEfbgQdftEPbLL/cvv6HPE5VgvqCuAIDR0NgU52ds6rFwqrgakNLrHEjCbrQ==}

  cliui@8.0.1:
    resolution: {integrity: sha512-BSeNnyus75C4//NQ9gQt1/csTXyo/8Sb+afLAkzAptFuMsod9HFokGNudZpi/oQV73hnVK+sR+5PVRMd+Dr7YQ==}
    engines: {node: '>=12'}

  clone@1.0.4:
    resolution: {integrity: sha512-JQHZ2QMW6l3aH/j6xCqQThY/9OH4D/9ls34cgkUBiEeocRTU04tHfKPBsUK1PqZCUQM7GiA0IIXJSuXHI64Kbg==}
    engines: {node: '>=0.8'}

  co@4.6.0:
    resolution: {integrity: sha512-QVb0dM5HvG+uaxitm8wONl7jltx8dqhfU33DcqtOZcLSVIKSDDLDi7+0LbAKiyI8hD9u42m2YxXSkMGWThaecQ==}
    engines: {iojs: '>= 1.0.0', node: '>= 0.12.0'}

  collect-v8-coverage@1.0.2:
    resolution: {integrity: sha512-lHl4d5/ONEbLlJvaJNtsF/Lz+WvB07u2ycqTYbdrq7UypDXailES4valYb2eWiJFxZlVmpGekfqoxQhzyFdT4Q==}

  color-convert@1.9.3:
    resolution: {integrity: sha512-QfAUtd+vFdAtFQcC8CCyYt1fYWxSqAiK2cSD6zDB8N3cpsEBAvRxp9zOGg6G/SHHJYAT88/az/IuDGALsNVbGg==}

  color-convert@2.0.1:
    resolution: {integrity: sha512-RRECPsj7iu/xb5oKYcsFHSppFNnsj/52OVTRKb4zP5onXwVF3zVmmToNcOfGC+CRDpfK/U584fMg38ZHCaElKQ==}
    engines: {node: '>=7.0.0'}

  color-name@1.1.3:
    resolution: {integrity: sha512-72fSenhMw2HZMTVHeCA9KCmpEIbzWiQsjN+BHcBbS9vr1mtt+vJjPdksIBNUmKAW8TFUDPJK5SUU3QhE9NEXDw==}

  color-name@1.1.4:
    resolution: {integrity: sha512-dOy+3AuW3a2wNbZHIuMZpTcgjGuLU/uBL/ubcZF9OXbDo8ff4O8yVp5Bf0efS8uEoYo5q4Fx7dY9OgQGXgAsQA==}

  color-string@1.9.1:
    resolution: {integrity: sha512-shrVawQFojnZv6xM40anx4CkoDP+fZsw/ZerEMsW/pyzsRbElpsL/DBVW7q3ExxwusdNXI3lXpuhEZkzs8p5Eg==}

  color@4.2.3:
    resolution: {integrity: sha512-1rXeuUUiGGrykh+CeBdu5Ie7OJwinCgQY0bc7GCRxy5xVHy+moaqkpL/jqQq0MtQOeYcrqEz4abc5f0KtU7W4A==}
    engines: {node: '>=12.5.0'}

  combined-stream@1.0.8:
    resolution: {integrity: sha512-FQN4MRfuJeHf7cBbBMJFXhKSDq+2kAArBlmRBvcvFE5BB1HZKXtSFASDhdlz9zOYwxh8lDdnvmMOe/+5cdoEdg==}
    engines: {node: '>= 0.8'}

  commander@12.1.0:
    resolution: {integrity: sha512-Vw8qHK3bZM9y/P10u3Vib8o/DdkvA2OtPtZvD871QKjy74Wj1WSKFILMPRPSdUSx5RFK1arlJzEtA4PkFgnbuA==}
    engines: {node: '>=18'}

  commander@2.20.3:
    resolution: {integrity: sha512-GpVkmM8vF2vQUkj2LvZmD35JxeJOLCwJ9cUkugyk2nuhbv3+mJvpLYYt+0+USMxE+oj+ey/lJEnhZw75x/OMcQ==}

  commander@4.1.1:
    resolution: {integrity: sha512-NOKm8xhkzAjzFx8B2v5OAHT+u5pRQc2UCa2Vq9jYL/31o2wi9mxBA7LIFs3sV5VSC49z6pEhfbMULvShKj26WA==}
    engines: {node: '>= 6'}

  commander@7.2.0:
    resolution: {integrity: sha512-QrWXB+ZQSVPmIWIhtEO9H+gwHaMGYiF5ChvoJ+K9ZGHG/sVsa6yiesAD1GC/x46sET00Xlwo1u49RVVVzvcSkw==}
    engines: {node: '>= 10'}

  compressible@2.0.18:
    resolution: {integrity: sha512-AF3r7P5dWxL8MxyITRMlORQNaOA2IkAFaTr4k7BUumjPtRpGDTZpl0Pb1XCO6JeDCBdp126Cgs9sMxqSjgYyRg==}
    engines: {node: '>= 0.6'}

  compression@1.8.0:
    resolution: {integrity: sha512-k6WLKfunuqCYD3t6AsuPGvQWaKwuLLh2/xHNcX4qE+vIfDNXpSqnrhwA7O53R7WVQUnt8dVAIW+YHr7xTgOgGA==}
    engines: {node: '>= 0.8.0'}

  concat-map@0.0.1:
    resolution: {integrity: sha512-/Srv4dswyQNBfohGpz9o6Yb3Gz3SrUDqBH5rTuhGR7ahtlbYKnVxw2bCFMRljaA7EXHaXZ8wsHdodFvbkhKmqg==}

  connect@3.7.0:
    resolution: {integrity: sha512-ZqRXc+tZukToSNmh5C2iWMSoV3X1YUcPbqEM4DkEG5tNQXrQUZCNVGGv3IuicnkMtPfGf3Xtp8WCXs295iQ1pQ==}
    engines: {node: '>= 0.10.0'}

  convert-source-map@2.0.0:
    resolution: {integrity: sha512-Kvp459HrV2FEJ1CAsi1Ku+MY3kasH19TFykTz2xWmMeq6bk2NU3XXvfJ+Q61m0xktWwt+1HSYf3JZsTms3aRJg==}

  core-js-compat@3.42.0:
    resolution: {integrity: sha512-bQasjMfyDGyaeWKBIu33lHh9qlSR0MFE/Nmc6nMjf/iU9b3rSMdAYz1Baxrv4lPdGUsTqZudHA4jIGSJy0SWZQ==}

  cosmiconfig@5.2.1:
    resolution: {integrity: sha512-H65gsXo1SKjf8zmrJ67eJk8aIRKV5ff2D4uKZIBZShbhGSpEmsQOPW/SKMKYhSTrqR7ufy6RP69rPogdaPh/kA==}
    engines: {node: '>=4'}

  create-jest@29.7.0:
    resolution: {integrity: sha512-Adz2bdH0Vq3F53KEMJOoftQFutWCukm6J24wbPWRO4k1kMY7gS7ds/uoJkNuV8wDCtWWnuwGcJwpWcih+zEW1Q==}
    engines: {node: ^14.15.0 || ^16.10.0 || >=18.0.0}
    hasBin: true

  cross-fetch@3.2.0:
    resolution: {integrity: sha512-Q+xVJLoGOeIMXZmbUK4HYk+69cQH6LudR0Vu/pRm2YlU/hDV9CiS0gKUMaWY5f2NeUH9C1nV3bsTlCo0FsTV1Q==}

  cross-fetch@4.0.0:
    resolution: {integrity: sha512-e4a5N8lVvuLgAWgnCrLr2PP0YyDOTHa9H/Rj54dirp61qXnNq46m82bRhNqIA5VccJtWBvPTFRV3TtvHUKPB1g==}

  cross-spawn@7.0.6:
    resolution: {integrity: sha512-uV2QOWP2nWzsy2aMp8aRibhi9dlzF5Hgh5SHaB9OiTGEyDTiJJyx0uy51QXdyWbtAHNua4XJzUKca3OzKUd3vA==}
    engines: {node: '>= 8'}

  crypto-random-string@2.0.0:
    resolution: {integrity: sha512-v1plID3y9r/lPhviJ1wrXpLeyUIGAZ2SHNYTEapm7/8A9nLPoyvVp3RK/EPFqn5kEznyWgYZNsRtYYIWbuG8KA==}
    engines: {node: '>=8'}

  css-in-js-utils@3.1.0:
    resolution: {integrity: sha512-fJAcud6B3rRu+KHYk+Bwf+WFL2MDCJJ1XG9x137tJQ0xYxor7XziQtuGFbWNdqrvF4Tk26O3H73nfVqXt/fW1A==}

  css-select@5.1.0:
    resolution: {integrity: sha512-nwoRF1rvRRnnCqqY7updORDsuqKzqYJ28+oSMaJMMgOauh3fvwHqMS7EZpIPqK8GL+g9mKxF1vP/ZjSeNjEVHg==}

  css-tree@1.1.3:
    resolution: {integrity: sha512-tRpdppF7TRazZrjJ6v3stzv93qxRcSsFmW6cX0Zm2NVKpxE1WV1HblnghVv9TreireHkqI/VDEsfolRF1p6y7Q==}
    engines: {node: '>=8.0.0'}

  css-what@6.1.0:
    resolution: {integrity: sha512-HTUrgRJ7r4dsZKU6GjmpfRK1O76h97Z8MfS1G0FozR+oF2kG6Vfe8JE6zwrkbxigziPHinCJ+gCPjA9EaBDtRw==}
    engines: {node: '>= 6'}

  cssom@0.3.8:
    resolution: {integrity: sha512-b0tGHbfegbhPJpxpiBPU2sCkigAqtM9O121le6bbOlgyV+NyGyCmVfJ6QW9eRjz8CpNfWEOYBIMIGRYkLwsIYg==}

  cssom@0.5.0:
    resolution: {integrity: sha512-iKuQcq+NdHqlAcwUY0o/HL69XQrUaQdMjmStJ8JFmUaiiQErlhrmuigkg/CU4E2J0IyUKUrMAgl36TvN67MqTw==}

  cssstyle@2.3.0:
    resolution: {integrity: sha512-AZL67abkUzIuvcHqk7c09cezpGNcxUxU4Ioi/05xHk4DQeTkWmGYftIE6ctU6AEt+Gn4n1lDStOtj7FKycP71A==}
    engines: {node: '>=8'}

  csstype@3.1.3:
    resolution: {integrity: sha512-M1uQkMl8rQK/szD0LNhtqxIPLpimGm8sOBwU7lLnCpSbTyY3yeU1Vc7l4KT5zT4s/yOxHH5O7tIuuLOCnLADRw==}

  data-urls@3.0.2:
    resolution: {integrity: sha512-Jy/tj3ldjZJo63sVAvg6LHt2mHvl4V6AgRAmNDtLdm7faqtsx+aJG42rsyCo9JCoRVKwPFzKlIPx3DIibwSIaQ==}
    engines: {node: '>=12'}

  debug@2.6.9:
    resolution: {integrity: sha512-bC7ElrdJaJnPbAP+1EotYvqZsb3ecl5wi6Bfi6BJTUcNowp6cvspg0jXznRTKDjm/E7AdgFBVeAPVMNcKGsHMA==}
    peerDependencies:
      supports-color: '*'
    peerDependenciesMeta:
      supports-color:
        optional: true

  debug@3.2.7:
    resolution: {integrity: sha512-CFjzYYAi4ThfiQvizrFQevTTXHtnCqWfe7x1AhgEscTz6ZbLbfoLRLPugTQyBth6f8ZERVUSyWHFD/7Wu4t1XQ==}
    peerDependencies:
      supports-color: '*'
    peerDependenciesMeta:
      supports-color:
        optional: true

  debug@4.4.1:
    resolution: {integrity: sha512-KcKCqiftBJcZr++7ykoDIEwSa3XWowTfNPo92BYxjXiyYEVrUQh2aLyhxBCwww+heortUFxEJYcRzosstTEBYQ==}
    engines: {node: '>=6.0'}
    peerDependencies:
      supports-color: '*'
    peerDependenciesMeta:
      supports-color:
        optional: true

  decamelize@1.2.0:
    resolution: {integrity: sha512-z2S+W9X73hAUUki+N+9Za2lBlun89zigOyGrsax+KUQ6wKW4ZoWpEYBkGhQjwAjjDCkWxhY0VKEhk8wzY7F5cA==}
    engines: {node: '>=0.10.0'}

  decimal.js@10.5.0:
    resolution: {integrity: sha512-8vDa8Qxvr/+d94hSh5P3IJwI5t8/c0KsMp+g8bNw9cY2icONa5aPfvKeieW1WlG0WQYwwhJ7mjui2xtiePQSXw==}

  decode-uri-component@0.2.2:
    resolution: {integrity: sha512-FqUYQ+8o158GyGTrMFJms9qh3CqTKvAqgqsTnkLI8sKu0028orqBhxNMFkFen0zGyg6epACD32pjVk58ngIErQ==}
    engines: {node: '>=0.10'}

  dedent@1.6.0:
    resolution: {integrity: sha512-F1Z+5UCFpmQUzJa11agbyPVMbpgT/qA3/SKyJ1jyBgm7dUcUEa8v9JwDkerSQXfakBwFljIxhOJqGkjUwZ9FSA==}
    peerDependencies:
      babel-plugin-macros: ^3.1.0
    peerDependenciesMeta:
      babel-plugin-macros:
        optional: true

  deep-extend@0.6.0:
    resolution: {integrity: sha512-LOHxIOaPYdHlJRtCQfDIVZtfw/ufM8+rVj649RIHzcm/vGwQRXFt6OPqIFWsm2XEMrNIEtWR64sY1LEKD2vAOA==}
    engines: {node: '>=4.0.0'}

  deepmerge@4.3.1:
    resolution: {integrity: sha512-3sUqbMEc77XqpdNO7FRyRog+eW3ph+GYCbj+rK+uYyRMuwsVy0rMiVtPn+QJlKFvWP/1PYpapqYn0Me2knFn+A==}
    engines: {node: '>=0.10.0'}

  defaults@1.0.4:
    resolution: {integrity: sha512-eFuaLoy/Rxalv2kr+lqMlUnrDWV+3j4pljOIJgLIhI058IQfWJ7vXhyEIHu+HtC738klGALYxOKDO0bQP3tg8A==}

  define-lazy-prop@2.0.0:
    resolution: {integrity: sha512-Ds09qNh8yw3khSjiJjiUInaGX9xlqZDY7JVryGxdxV7NPeuqQfplOpQ66yJFZut3jLa5zOwkXw1g9EI2uKh4Og==}
    engines: {node: '>=8'}

  delayed-stream@1.0.0:
    resolution: {integrity: sha512-ZySD7Nf91aLB0RxL4KGrKHBXl7Eds1DAmEdcoVawXnLD7SDhpNgtuII2aAkg7a7QS41jxPSZ17p4VdGnMHk3MQ==}
    engines: {node: '>=0.4.0'}

  depd@2.0.0:
    resolution: {integrity: sha512-g7nH6P6dyDioJogAAGprGpCtVImJhpPk/roCzdb3fIh61/s/nPsfR6onyMwkCAR/OlC3yBC0lESvUoQEAssIrw==}
    engines: {node: '>= 0.8'}

  destroy@1.2.0:
    resolution: {integrity: sha512-2sJGJTaXIIaR1w4iJSNoN0hnMY7Gpc/n8D4qSCJw8QqFWXf7cuAgnEHxBpweaVcPevC2l3KpjYCx3NypQQgaJg==}
    engines: {node: '>= 0.8', npm: 1.2.8000 || >= 1.4.16}

  detect-libc@1.0.3:
    resolution: {integrity: sha512-pGjwhsmsp4kL2RTz08wcOlGN83otlqHeD/Z5T8GXZB+/YcpQ/dgo+lbU8ZsGxV0HIvqqxo9l7mqYwyYMD9bKDg==}
    engines: {node: '>=0.10'}
    hasBin: true

  detect-newline@3.1.0:
    resolution: {integrity: sha512-TLz+x/vEXm/Y7P7wn1EJFNLxYpUD4TgMosxY6fAVJUnJMbupHBOncxyWUG9OpTaH9EBD7uFI5LfEgmMOc54DsA==}
    engines: {node: '>=8'}

  diff-sequences@29.6.3:
    resolution: {integrity: sha512-EjePK1srD3P08o2j4f0ExnylqRs5B9tJjcp9t1krH2qRi8CCdsYfwe9JgSLurFBWwq4uOlipzfk5fHNvwFKr8Q==}
    engines: {node: ^14.15.0 || ^16.10.0 || >=18.0.0}

  dijkstrajs@1.0.3:
    resolution: {integrity: sha512-qiSlmBq9+BCdCA/L46dw8Uy93mloxsPSbwnm5yrKn2vMPiy8KyAskTF6zuV/j5BMsmOGZDPs7KjU+mjb670kfA==}

  dom-serializer@2.0.0:
    resolution: {integrity: sha512-wIkAryiqt/nV5EQKqQpo3SToSOV9J0DnbJqwK7Wv/Trc92zIAYZ4FlMu+JPFW1DfGFt81ZTCGgDEabffXeLyJg==}

  domelementtype@2.3.0:
    resolution: {integrity: sha512-OLETBj6w0OsagBwdXnPdN0cnMfF9opN69co+7ZrbfPGrdpPVNBUj02spi6B1N7wChLQiPn4CSH/zJvXw56gmHw==}

  domexception@4.0.0:
    resolution: {integrity: sha512-A2is4PLG+eeSfoTMA95/s4pvAoSo2mKtiM5jlHkAVewmiO8ISFTFKZjH7UAM1Atli/OT/7JHOrJRJiMKUZKYBw==}
    engines: {node: '>=12'}
    deprecated: Use your platform's native DOMException instead

  domhandler@5.0.3:
    resolution: {integrity: sha512-cgwlv/1iFQiFnU96XXgROh8xTeetsnJiDsTc7TYCLFd9+/WNkIqPTxiM/8pSd8VIrhXGTf1Ny1q1hquVqDJB5w==}
    engines: {node: '>= 4'}

  domutils@3.2.2:
    resolution: {integrity: sha512-6kZKyUajlDuqlHKVX1w7gyslj9MPIXzIFiz/rGu35uC1wMi+kMhQwGhl4lt9unC9Vb9INnY9Z3/ZA3+FhASLaw==}

  dotenv-expand@11.0.7:
    resolution: {integrity: sha512-zIHwmZPRshsCdpMDyVsqGmgyP0yT8GAgXUnkdAoJisxvf33k7yO6OuoKmcTGuXPWSsm8Oh88nZicRLA9Y0rUeA==}
    engines: {node: '>=12'}

  dotenv@16.4.7:
    resolution: {integrity: sha512-47qPchRCykZC03FhkYAhrvwU4xDBFIj1QPqaarj6mdM/hgUzfPHcpkHJOn3mJAufFeeAxAzeGsr5X0M4k6fLZQ==}
    engines: {node: '>=12'}

  dunder-proto@1.0.1:
    resolution: {integrity: sha512-KIN/nDJBQRcXw0MLVhZE9iQHmG68qAVIBg9CqmUYjmQIhgij9U5MFvrqkUL5FbtyyzZuOeOt0zdeRe4UY7ct+A==}
    engines: {node: '>= 0.4'}

  eastasianwidth@0.2.0:
    resolution: {integrity: sha512-I88TYZWc9XiYHRQ4/3c5rjjfgkjhLyW2luGIheGERbNQ6OY7yTybanSpDXZa8y7VUP9YmDcYa+eyq4ca7iLqWA==}

  ee-first@1.1.1:
    resolution: {integrity: sha512-WMwm9LhRUo+WUaRN+vRuETqG89IgZphVSNkdFgeb6sS/E4OrDIN7t48CAewSHXc6C8lefD8KKfr5vY61brQlow==}

  electron-to-chromium@1.5.155:
    resolution: {integrity: sha512-ps5KcGGmwL8VaeJlvlDlu4fORQpv3+GIcF5I3f9tUKUlJ/wsysh6HU8P5L1XWRYeXfA0oJd4PyM8ds8zTFf6Ng==}

  emittery@0.13.1:
    resolution: {integrity: sha512-DeWwawk6r5yR9jFgnDKYt4sLS0LmHJJi3ZOnb5/JdbYwj3nW+FxQnHIjhBKz8YLC7oRNPVM9NQ47I3CVx34eqQ==}
    engines: {node: '>=12'}

  emoji-regex@8.0.0:
    resolution: {integrity: sha512-MSjYzcWNOA0ewAHpz0MxpYFvwg6yjy1NG3xteoqz644VCo/RPgnr1/GGt+ic3iJTzQ8Eu3TdM14SawnVUmGE6A==}

  emoji-regex@9.2.2:
    resolution: {integrity: sha512-L18DaJsXSUk2+42pv8mLs5jJT2hqFkFE4j21wOmgbUqsZ2hL72NsUU785g9RXgo3s0ZNgVl42TiHp3ZtOv/Vyg==}

  encodeurl@1.0.2:
    resolution: {integrity: sha512-TPJXq8JqFaVYm2CWmPvnP2Iyo4ZSM7/QKcSmuMLDObfpH5fi7RUGmd/rTDf+rut/saiDiQEeVTNgAmJEdAOx0w==}
    engines: {node: '>= 0.8'}

  encodeurl@2.0.0:
    resolution: {integrity: sha512-Q0n9HRi4m6JuGIV1eFlmvJB7ZEVxu93IrMyiMsGC0lrMJMWzRgx6WGquyfQgZVb31vhGgXnfmPNNXmxnOkRBrg==}
    engines: {node: '>= 0.8'}

  enhanced-resolve@5.18.1:
    resolution: {integrity: sha512-ZSW3ma5GkcQBIpwZTSRAI8N71Uuwgs93IezB7mf7R60tC8ZbJideoDNKjHn2O9KIlx6rkGTTEk1xUCK2E1Y2Yg==}
    engines: {node: '>=10.13.0'}

  entities@4.5.0:
    resolution: {integrity: sha512-V0hjH4dGPh9Ao5p0MoRY6BVqtwCjhz6vI5LT8AJ55H+4g9/4vbHx1I54fS0XuclLhDHArPQCiMjDxjaL8fPxhw==}
    engines: {node: '>=0.12'}

  entities@6.0.0:
    resolution: {integrity: sha512-aKstq2TDOndCn4diEyp9Uq/Flu2i1GlLkc6XIDQSDMuaFE3OPW5OphLCyQ5SpSJZTb4reN+kTcYru5yIfXoRPw==}
    engines: {node: '>=0.12'}

  env-editor@0.4.2:
    resolution: {integrity: sha512-ObFo8v4rQJAE59M69QzwloxPZtd33TpYEIjtKD1rrFDcM1Gd7IkDxEBU+HriziN6HSHQnBJi8Dmy+JWkav5HKA==}
    engines: {node: '>=8'}

  error-ex@1.3.2:
    resolution: {integrity: sha512-7dFHNmqeFSEt2ZBsCriorKnn3Z2pj+fd9kmI6QoWw4//DL+icEBfc0U7qJCisqrTsKTjw4fNFy2pW9OqStD84g==}

  error-stack-parser@2.1.4:
    resolution: {integrity: sha512-Sk5V6wVazPhq5MhpO+AUxJn5x7XSXGl1R93Vn7i+zS15KDVxQijejNCrz8340/2bgLBjR9GtEG8ZVKONDjcqGQ==}

  es-define-property@1.0.1:
    resolution: {integrity: sha512-e3nRfgfUZ4rNGL232gUgX06QNyyez04KdjFrF+LTRoOXmrOgFKDg4BCdsjW8EnT69eqdYGmRpJwiPVYNrCaW3g==}
    engines: {node: '>= 0.4'}

  es-errors@1.3.0:
    resolution: {integrity: sha512-Zf5H2Kxt2xjTvbJvP2ZWLEICxA6j+hAmMzIlypy4xcBg1vKVnx89Wy0GbS+kf5cwCVFFzdCFh2XSCFNULS6csw==}
    engines: {node: '>= 0.4'}

  es-module-lexer@1.7.0:
    resolution: {integrity: sha512-jEQoCwk8hyb2AZziIOLhDqpm5+2ww5uIE6lkO/6jcOCusfk6LhMHpXXfBLXTZ7Ydyt0j4VoUQv6uGNYbdW+kBA==}

  es-object-atoms@1.1.1:
    resolution: {integrity: sha512-FGgH2h8zKNim9ljj7dankFPcICIK9Cp5bm+c2gQSYePhpaG5+esrLODihIorn+Pe6FGJzWhXQotPv73jTaldXA==}
    engines: {node: '>= 0.4'}

  es-set-tostringtag@2.1.0:
    resolution: {integrity: sha512-j6vWzfrGVfyXxge+O0x5sh6cvxAog0a/4Rdd2K36zCMV5eJ+/+tOAngRO8cODMNWbVRdVlmGZQL2YS3yR8bIUA==}
    engines: {node: '>= 0.4'}

  escalade@3.2.0:
    resolution: {integrity: sha512-WUj2qlxaQtO4g6Pq5c29GTcWGDyd8itL8zTlipgECz3JesAiiOKotd8JU6otB3PACgG6xkJUyVhboMS+bje/jA==}
    engines: {node: '>=6'}

  escape-html@1.0.3:
    resolution: {integrity: sha512-NiSupZ4OeuGwr68lGIeym/ksIZMJodUGOSCZ/FSnTxcrekbvqrgdUxlJOMpijaKZVjAJrWrGs/6Jy8OMuyj9ow==}

  escape-string-regexp@1.0.5:
    resolution: {integrity: sha512-vbRorB5FUQWvla16U8R/qgaFIya2qGzwDrNmCZuYKrbdSUMG6I1ZCGQRefkRVhuOkIGVne7BQ35DSfo1qvJqFg==}
    engines: {node: '>=0.8.0'}

  escape-string-regexp@2.0.0:
    resolution: {integrity: sha512-UpzcLCXolUWcNu5HtVMHYdXJjArjsF9C0aNnquZYY4uW/Vu0miy5YoWvbV345HauVvcAUnpRuhMMcqTcGOY2+w==}
    engines: {node: '>=8'}

  escape-string-regexp@4.0.0:
    resolution: {integrity: sha512-TtpcNJ3XAzx3Gq8sWRzJaVajRs0uVxA2YAkdb1jm2YkPz4G6egUFAyA3n5vtEIZefPk5Wa4UXbKuS5fKkJWdgA==}
    engines: {node: '>=10'}

  escodegen@2.1.0:
    resolution: {integrity: sha512-2NlIDTwUWJN0mRPQOdtQBzbUHvdGY2P1VXSyU83Q3xKxM7WHX2Ql8dKq782Q9TgQUNOLEzEYu9bzLNj1q88I5w==}
    engines: {node: '>=6.0'}
    hasBin: true

  eslint-scope@5.1.1:
    resolution: {integrity: sha512-2NxwbF/hZ0KpepYN0cNbo+FN6XoK7GaHlQhgx/hIZl6Va0bF45RQOOwhLIy8lQDbuCiadSLCBnH2CFYquit5bw==}
    engines: {node: '>=8.0.0'}

  esprima@4.0.1:
    resolution: {integrity: sha512-eGuFFw7Upda+g4p+QHvnW0RyTX/SVeJBDM/gCtMARO0cLuT2HcEKnTPvhjV6aGeqrCB/sbNop0Kszm0jsaWU4A==}
    engines: {node: '>=4'}
    hasBin: true

  esrecurse@4.3.0:
    resolution: {integrity: sha512-KmfKL3b6G+RXvP8N1vr3Tq1kL/oCFgn2NYXEtqP8/L3pKapUA4G8cFVaoF3SU323CD4XypR/ffioHmkti6/Tag==}
    engines: {node: '>=4.0'}

  estraverse@4.3.0:
    resolution: {integrity: sha512-39nnKffWz8xN1BU/2c79n9nB9HDzo0niYUqx6xyqUnyoAnQyyWpOTdZEeiCch8BBu515t4wp9ZmgVfVhn9EBpw==}
    engines: {node: '>=4.0'}

  estraverse@5.3.0:
    resolution: {integrity: sha512-MMdARuVEQziNTeJD8DgMqmhwR11BRQ/cBP+pLtYdSTnf3MIO8fFeiINEbX36ZdNlfU/7A9f3gUw49B3oQsvwBA==}
    engines: {node: '>=4.0'}

  esutils@2.0.3:
    resolution: {integrity: sha512-kVscqXk4OCp68SZ0dkgEKVi6/8ij300KBWTJq32P/dYeWTSwK41WyTxalN1eRmA5Z9UU/LX9D7FWSmV9SAYx6g==}
    engines: {node: '>=0.10.0'}

  etag@1.8.1:
    resolution: {integrity: sha512-aIL5Fx7mawVa300al2BnEE4iNvo1qETxLrPI/o05L7z6go7fCw1J6EQmbK4FmJ2AS7kgVF/KEZWufBfdClMcPg==}
    engines: {node: '>= 0.6'}

  event-target-shim@5.0.1:
    resolution: {integrity: sha512-i/2XbnSz/uxRCU6+NdVJgKWDTM427+MqYbkQzD321DuCQJUqOuJKIA0IM2+W2xtYHdKOmZ4dR6fExsd4SXL+WQ==}
    engines: {node: '>=6'}

  events@3.3.0:
    resolution: {integrity: sha512-mQw+2fkQbALzQ7V0MY0IqdnXNOeTtP4r0lN9z7AAawCXgqea7bDii20AYrIBrFd/Hx0M2Ocz6S111CaFkUcb0Q==}
    engines: {node: '>=0.8.x'}

  exec-async@2.2.0:
    resolution: {integrity: sha512-87OpwcEiMia/DeiKFzaQNBNFeN3XkkpYIh9FyOqq5mS2oKv3CBE67PXoEKcr6nodWdXNogTiQ0jE2NGuoffXPw==}

  execa@5.1.1:
    resolution: {integrity: sha512-8uSpZZocAZRBAPIEINJj3Lo9HyGitllczc27Eh5YYojjMFMn8yHMDMaUHE2Jqfq05D/wucwI4JGURyXt1vchyg==}
    engines: {node: '>=10'}

  exit@0.1.2:
    resolution: {integrity: sha512-Zk/eNKV2zbjpKzrsQ+n1G6poVbErQxJ0LBOJXaKZ1EViLzH+hrLu9cdXI4zw9dBQJslwBEpbQ2P1oS7nDxs6jQ==}
    engines: {node: '>= 0.8.0'}

  expect@29.7.0:
    resolution: {integrity: sha512-2Zks0hf1VLFYI1kbh0I5jP3KHHyCHpkfyHBzsSXRFgl/Bg9mWYfMW8oD+PdMPlEwy5HNsR9JutYy6pMeOh61nw==}
    engines: {node: ^14.15.0 || ^16.10.0 || >=18.0.0}

  expo-asset@11.1.5:
    resolution: {integrity: sha512-GEQDCqC25uDBoXHEnXeBuwpeXvI+3fRGvtzwwt0ZKKzWaN+TgeF8H7c76p3Zi4DfBMFDcduM0CmOvJX+yCCLUQ==}
    peerDependencies:
      expo: '*'
      react: '*'
      react-native: '*'

  expo-blur@14.1.4:
    resolution: {integrity: sha512-55P9tK/RjJZEcu2tU7BqX3wmIOrGMOOkmHztJMMws+ZGHzvtjnPmT7dsQxhOU9vPj77oHnKetYHU2sik3iBcCw==}
    peerDependencies:
      expo: '*'
      react: '*'
      react-native: '*'

  expo-constants@17.1.6:
    resolution: {integrity: sha512-q5mLvJiLtPcaZ7t2diSOlQ2AyxIO8YMVEJsEfI/ExkGj15JrflNQ7CALEW6IF/uNae/76qI/XcjEuuAyjdaCNw==}
    peerDependencies:
      expo: '*'
      react-native: '*'

  expo-file-system@18.1.10:
    resolution: {integrity: sha512-SyaWg+HitScLuyEeSG9gMSDT0hIxbM9jiZjSBP9l9zMnwZjmQwsusE6+7qGiddxJzdOhTP4YGUfvEzeeS0YL3Q==}
    peerDependencies:
      expo: '*'
      react-native: '*'

  expo-font@13.3.1:
    resolution: {integrity: sha512-d+xrHYvSM9WB42wj8vP9OOFWyxed5R1evphfDb6zYBmC1dA9Hf89FpT7TNFtj2Bk3clTnpmVqQTCYbbA2P3CLg==}
    peerDependencies:
      expo: '*'
      react: '*'

  expo-haptics@14.1.4:
    resolution: {integrity: sha512-QZdE3NMX74rTuIl82I+n12XGwpDWKb8zfs5EpwsnGi/D/n7O2Jd4tO5ivH+muEG/OCJOMq5aeaVDqqaQOhTkcA==}
    peerDependencies:
      expo: '*'

  expo-image@2.1.7:
    resolution: {integrity: sha512-p2Gr8fP/YakFHHo4rbpJbRWwKNrZp1GzSD91WEG3ZYAbTVdTjheJ6gUxXgggFaxEbaY+4WeQ0c5j9tZq8+3cEg==}
    peerDependencies:
      expo: '*'
      react: '*'
      react-native: '*'
      react-native-web: '*'
    peerDependenciesMeta:
      react-native-web:
        optional: true

  expo-keep-awake@14.1.4:
    resolution: {integrity: sha512-wU9qOnosy4+U4z/o4h8W9PjPvcFMfZXrlUoKTMBW7F4pLqhkkP/5G4EviPZixv4XWFMjn1ExQ5rV6BX8GwJsWA==}
    peerDependencies:
      expo: '*'
      react: '*'

  expo-linear-gradient@14.1.4:
    resolution: {integrity: sha512-bImj2qqIjnl+VHYGnIwan9LxmGvb8e4hFqHpxsPzUiK7Ady7uERrXPhJcyTKTxRf4RL2sQRDpoOKzBYNdQDmuw==}
    peerDependencies:
      expo: '*'
      react: '*'
      react-native: '*'

  expo-linking@7.1.5:
    resolution: {integrity: sha512-8g20zOpROW78bF+bLI4a3ZWj4ntLgM0rCewKycPL0jk9WGvBrBtFtwwADJgOiV1EurNp3lcquerXGlWS+SOQyA==}
    peerDependencies:
      react: '*'
      react-native: '*'

  expo-localization@16.1.5:
    resolution: {integrity: sha512-dymvf0S11afyMeRbnoXd2iWWzFYwg21jHTnLBO/7ObNO1rKlYpus0ghVDnh+sJFV2u7s518e/JTcAqNR69EZkw==}
    peerDependencies:
      expo: '*'
      react: '*'

  expo-modules-autolinking@2.1.10:
    resolution: {integrity: sha512-k93fzoszrYTKbZ51DSVnewYIGUV6Gi22Su8qySXPFJEfvtDs2NUUNRHBZNKgLHvwc6xPzVC5j7JYbrpXNuY44A==}
    hasBin: true

  expo-modules-core@2.3.13:
    resolution: {integrity: sha512-vmKHv7tEo2wUQoYDV6grhsLsQfD3DUnew5Up3yNnOE1gHGQE+zhV1SBYqaPMPB12OvpyD1mlfzGhu6r9PODnng==}

  expo-router@5.0.7:
    resolution: {integrity: sha512-NlEgRXCKtseDuIHBp87UfkvqsuVrc0MYG+zg33dopaN6wik4RkrWWxUYdNPHub0s/7qMye6zZBY4ZCrXwd/xpA==}
    peerDependencies:
      '@react-navigation/drawer': ^7.3.9
      '@testing-library/jest-native': '*'
      expo: '*'
      expo-constants: '*'
      expo-linking: '*'
      react-native-reanimated: '*'
      react-native-safe-area-context: '*'
      react-native-screens: '*'
    peerDependenciesMeta:
      '@react-navigation/drawer':
        optional: true
      '@testing-library/jest-native':
        optional: true
      react-native-reanimated:
        optional: true

  expo-secure-store@14.2.3:
    resolution: {integrity: sha512-hYBbaAD70asKTFd/eZBKVu+9RTo9OSTMMLqXtzDF8ndUGjpc6tmRCoZtrMHlUo7qLtwL5jm+vpYVBWI8hxh/1Q==}
    peerDependencies:
      expo: '*'

  expo-splash-screen@0.30.8:
    resolution: {integrity: sha512-2eh+uA543brfeG5HILXmtNKA7E2/pfywKzNumzy3Ef6OtDjYy6zJUGNSbhnZRbVEjUZo3/QNRs0JRBfY80okZg==}
    peerDependencies:
      expo: '*'

  expo-status-bar@2.2.3:
    resolution: {integrity: sha512-+c8R3AESBoduunxTJ8353SqKAKpxL6DvcD8VKBuh81zzJyUUbfB4CVjr1GufSJEKsMzNPXZU+HJwXx7Xh7lx8Q==}
    peerDependencies:
      react: '*'
      react-native: '*'

  expo-symbols@0.4.4:
    resolution: {integrity: sha512-ZVTBdm48MUZsO/sRLrxezB37aazynn8pzpsIUwMqI7V5JtBPPb2gU7LRVPITRc0CqOA+OL01/PqFE3ifBUIP4A==}
    peerDependencies:
      expo: '*'

  expo-system-ui@5.0.7:
    resolution: {integrity: sha512-ijSnSFA4VfuQc84N6WyCUNsKKTIyQb6QuC8q2zGvYC/sBXTMrOtZg0zrisQGzCRW+WhritQTiVqHlp3Ix9xDmQ==}
    peerDependencies:
      expo: '*'
      react-native: '*'
      react-native-web: '*'
    peerDependenciesMeta:
      react-native-web:
        optional: true

  expo-web-browser@14.1.6:
    resolution: {integrity: sha512-/4P8eWqRyfXIMZna3acg320LXNA+P2cwyEVbjDX8vHnWU+UnOtyRKWy3XaAIyMPQ9hVjBNUQTh4MPvtnPRzakw==}
    peerDependencies:
      expo: '*'
      react-native: '*'

  expo@53.0.9:
    resolution: {integrity: sha512-UFG68aVOpccg3s++S3pbtI3YCQCnlu/TFvhnQ5vaD3vhOox1Uk/f2O2T95jmwA/EvKvetqGj34lys3DNXvPqgQ==}
    hasBin: true
    peerDependencies:
      '@expo/dom-webview': '*'
      '@expo/metro-runtime': '*'
      react: '*'
      react-native: '*'
      react-native-webview: '*'
    peerDependenciesMeta:
      '@expo/dom-webview':
        optional: true
      '@expo/metro-runtime':
        optional: true
      react-native-webview:
        optional: true

  exponential-backoff@3.1.2:
    resolution: {integrity: sha512-8QxYTVXUkuy7fIIoitQkPwGonB8F3Zj8eEO8Sqg9Zv/bkI7RJAzowee4gr81Hak/dUTpA2Z7VfQgoijjPNlUZA==}

  fast-deep-equal@3.1.3:
    resolution: {integrity: sha512-f3qQ9oQy9j2AhBe/H9VC91wLmKBCCU/gDOnKNAYG5hswO7BLKj09Hc5HYNz9cGI++xlpDCIgDaitVs03ATR84Q==}

  fast-json-stable-stringify@2.1.0:
    resolution: {integrity: sha512-lhd/wF+Lk98HZoTCtlVraHtfh5XYijIjalXck7saUtuanSDyLMxnHhSXEDJqHxD7msR8D0uCmqlkwjCV8xvwHw==}

  fast-uri@3.0.6:
    resolution: {integrity: sha512-Atfo14OibSv5wAp4VWNsFYE1AchQRTv9cBGWET4pZWHzYshFSS9NQI6I57rdKn9croWVMbYFbLhJ+yJvmZIIHw==}

  fb-watchman@2.0.2:
    resolution: {integrity: sha512-p5161BqbuCaSnB8jIbzQHOlpgsPmK5rJVDfDKO91Axs5NC1uu3HRQm6wt9cd9/+GtQQIO53JdGXXoyDpTAsgYA==}

  fbjs-css-vars@1.0.2:
    resolution: {integrity: sha512-b2XGFAFdWZWg0phtAWLHCk836A1Xann+I+Dgd3Gk64MHKZO44FfoD1KxyvbSh0qZsIoXQGGlVztIY+oitJPpRQ==}

  fbjs@3.0.5:
    resolution: {integrity: sha512-ztsSx77JBtkuMrEypfhgc3cI0+0h+svqeie7xHbh1k/IKdcydnvadp/mUaGgjAOXQmQSxsqgaRhS3q9fy+1kxg==}

  fill-range@7.1.1:
    resolution: {integrity: sha512-YsGpe3WHLK8ZYi4tWDg2Jy3ebRz2rXowDxnld4bkQB00cc/1Zw9AWnC0i9ztDJitivtQvaI9KaLyKrc+hBW0yg==}
    engines: {node: '>=8'}

  filter-obj@1.1.0:
    resolution: {integrity: sha512-8rXg1ZnX7xzy2NGDVkBVaAy+lSlPNwad13BtgSlLuxfIslyt5Vg64U7tFcCt4WS1R0hvtnQybT/IyCkGZ3DpXQ==}
    engines: {node: '>=0.10.0'}

  finalhandler@1.1.2:
    resolution: {integrity: sha512-aAWcW57uxVNrQZqFXjITpW3sIUQmHGG3qSb9mUah9MgMC4NeWhNOlNjXEYq3HjRAvL6arUviZGGJsBg6z0zsWA==}
    engines: {node: '>= 0.8'}

  find-up@4.1.0:
    resolution: {integrity: sha512-PpOwAdQ/YlXQ2vj8a3h8IipDuYRi3wceVQQGYWxNINccq40Anw7BlsEXCMbt1Zt+OLA6Fq9suIpIWD0OsnISlw==}
    engines: {node: '>=8'}

  find-up@5.0.0:
    resolution: {integrity: sha512-78/PXT1wlLLDgTzDs7sjq9hzz0vXD+zn+7wypEe4fXQxCmdmqfGsEPQxmiCSQI3ajFV91bVSsvNtrJRiW6nGng==}
    engines: {node: '>=10'}

  flow-enums-runtime@0.0.6:
    resolution: {integrity: sha512-3PYnM29RFXwvAN6Pc/scUfkI7RwhQ/xqyLUyPNlXUp9S40zI8nup9tUSrTLSVnWGBN38FNiGWbwZOB6uR4OGdw==}

  fontfaceobserver@2.3.0:
    resolution: {integrity: sha512-6FPvD/IVyT4ZlNe7Wcn5Fb/4ChigpucKYSvD6a+0iMoLn2inpo711eyIcKjmDtE5XNcgAkSH9uN/nfAeZzHEfg==}

  foreground-child@3.3.1:
    resolution: {integrity: sha512-gIXjKqtFuWEgzFRJA9WCQeSJLZDjgJUOMCMzxtvFq/37KojM1BFGufqsCy0r4qSQmYLsZYMeyRqzIWOMup03sw==}
    engines: {node: '>=14'}

  form-data@4.0.2:
    resolution: {integrity: sha512-hGfm/slu0ZabnNt4oaRZ6uREyfCj6P4fT/n6A1rGV+Z0VdGXjfOhVUpkn6qVQONHGIFwmveGXyDs75+nr6FM8w==}
    engines: {node: '>= 6'}

  framer-motion@6.5.1:
    resolution: {integrity: sha512-o1BGqqposwi7cgDrtg0dNONhkmPsUFDaLcKXigzuTFC5x58mE8iyTazxSudFzmT6MEyJKfjjU8ItoMe3W+3fiw==}
    peerDependencies:
      react: '>=16.8 || ^17.0.0 || ^18.0.0'
      react-dom: '>=16.8 || ^17.0.0 || ^18.0.0'

  framesync@6.0.1:
    resolution: {integrity: sha512-fUY88kXvGiIItgNC7wcTOl0SNRCVXMKSWW2Yzfmn7EKNc+MpCzcz9DhdHcdjbrtN3c6R4H5dTY2jiCpPdysEjA==}

  freeport-async@2.0.0:
    resolution: {integrity: sha512-K7od3Uw45AJg00XUmy15+Hae2hOcgKcmN3/EF6Y7i01O0gaqiRx8sUSpsb9+BRNL8RPBrhzPsVfy8q9ADlJuWQ==}
    engines: {node: '>=8'}

  fresh@0.5.2:
    resolution: {integrity: sha512-zJ2mQYM18rEFOudeV4GShTGIQ7RbzA7ozbU9I/XBpm7kqgMywgmylMwXHxZJmkVoYkna9d2pVXVXPdYTP9ej8Q==}
    engines: {node: '>= 0.6'}

  fs.realpath@1.0.0:
    resolution: {integrity: sha512-OO0pH2lK6a0hZnAdau5ItzHPI6pUlvI7jMVnxUQRtw4owF2wk8lOSabtGDCTP4Ggrg2MbGnWO9X8K1t4+fGMDw==}

  fsevents@2.3.3:
    resolution: {integrity: sha512-5xoDfX+fL7faATnagmWPpbFtwh/R77WmMMqqHGS65C3vvB0YHrgF+B1YmZ3441tMj5n63k0212XNoJwzlhffQw==}
    engines: {node: ^8.16.0 || ^10.6.0 || >=11.0.0}
    os: [darwin]

  function-bind@1.1.2:
    resolution: {integrity: sha512-7XHNxH7qX9xG5mIwxkhumTox/MIRNcOgDrxWsMt2pAr23WHp6MrRlN7FBSFpCpr+oVO0F744iUgR82nJMfG2SA==}

  gensync@1.0.0-beta.2:
    resolution: {integrity: sha512-3hN7NaskYvMDLQY55gnW3NQ+mesEAepTqlg+VEbj7zzqEMBVNhzcGYYeqFo/TlYz6eQiFcp1HcsCZO+nGgS8zg==}
    engines: {node: '>=6.9.0'}

  get-caller-file@2.0.5:
    resolution: {integrity: sha512-DyFP3BM/3YHTQOCUL/w0OZHR0lpKeGrxotcHWcqNEdnltqFwXVfhEBQ94eIo34AfQpo0rGki4cyIiftY06h2Fg==}
    engines: {node: 6.* || 8.* || >= 10.*}

  get-intrinsic@1.3.0:
    resolution: {integrity: sha512-9fSjSaos/fRIVIp+xSJlE6lfwhES7LNtKaCBIamHsjr2na1BiABJPo0mOjjz8GJDURarmCPGqaiVg5mfjb98CQ==}
    engines: {node: '>= 0.4'}

  get-package-type@0.1.0:
    resolution: {integrity: sha512-pjzuKtY64GYfWizNAJ0fr9VqttZkNiK2iS430LtIHzjBEr6bX8Am2zm4sW4Ro5wjWW5cAlRL1qAMTcXbjNAO2Q==}
    engines: {node: '>=8.0.0'}

  get-proto@1.0.1:
    resolution: {integrity: sha512-sTSfBjoXBp89JvIKIefqw7U2CCebsc74kiY6awiGogKtoSGbgjYE/G/+l9sF3MWFPNc9IcoOC4ODfKHfxFmp0g==}
    engines: {node: '>= 0.4'}

  get-stream@6.0.1:
    resolution: {integrity: sha512-ts6Wi+2j3jQjqi70w5AlN8DFnkSwC+MqmxEzdEALB2qXZYV3X/b1CTfgPLGJNMeAWxdPfU8FO1ms3NUfaHCPYg==}
    engines: {node: '>=10'}

  getenv@1.0.0:
    resolution: {integrity: sha512-7yetJWqbS9sbn0vIfliPsFgoXMKn/YMF+Wuiog97x+urnSRRRZ7xB+uVkwGKzRgq9CDFfMQnE9ruL5DHv9c6Xg==}
    engines: {node: '>=6'}

  glob-to-regexp@0.4.1:
    resolution: {integrity: sha512-lkX1HJXwyMcprw/5YUZc2s7DrpAiHB21/V+E1rHUrVNokkvB6bqMzT0VfV6/86ZNabt1k14YOIaT7nDvOX3Iiw==}

  glob@10.4.5:
    resolution: {integrity: sha512-7Bv8RF0k6xjo7d4A/PxYLbUCfb6c+Vpd2/mB2yRDlew7Jb5hEXiCD9ibfO7wpk8i4sevK6DFny9h7EYbM3/sHg==}
    hasBin: true

  glob@7.2.3:
    resolution: {integrity: sha512-nFR0zLpU2YCaRxwoCJvL6UvCH2JFyFVIvwTLsIf21AuHlMskA1hhTdk+LlYJtOlYt9v6dvszD2BGRqBL+iQK9Q==}
    deprecated: Glob versions prior to v9 are no longer supported

  globals@11.12.0:
    resolution: {integrity: sha512-WOBp/EEGUiIsJSp7wcv/y6MO+lV9UoncWqxuFfm8eBwzWNgyfBd6Gz+IeKQ9jCmyhoH99g15M3T+QaVHFjizVA==}
    engines: {node: '>=4'}

  gopd@1.2.0:
    resolution: {integrity: sha512-ZUKRh6/kUFoAiTAtTYPZJ3hw9wNxx+BIBOijnlG9PnrJsCcSjs1wyyD6vJpaYtgnzDrKYRSqf3OO6Rfa93xsRg==}
    engines: {node: '>= 0.4'}

  graceful-fs@4.2.11:
    resolution: {integrity: sha512-RbJ5/jmFcNNCcDV5o9eTnBLJ/HszWV0P73bc+Ff4nS/rJj+YaS6IGyiOL0VoBYX+l1Wrl3k63h/KrH+nhJ0XvQ==}

  has-flag@3.0.0:
    resolution: {integrity: sha512-sKJf1+ceQBr4SMkvQnBDNDtf4TXpVhVGateu0t918bl30FnbE2m4vNLX+VWe/dpjlb+HugGYzW7uQXH98HPEYw==}
    engines: {node: '>=4'}

  has-flag@4.0.0:
    resolution: {integrity: sha512-EykJT/Q1KjTWctppgIAgfSO0tKVuZUjhgMr17kqTumMl6Afv3EISleU7qZUzoXDFTAHTDC4NOoG/ZxU3EvlMPQ==}
    engines: {node: '>=8'}

  has-symbols@1.1.0:
    resolution: {integrity: sha512-1cDNdwJ2Jaohmb3sg4OmKaMBwuC48sYni5HUw2DvsC8LjGTLK9h+eb1X6RyuOHe4hT0ULCW68iomhjUoKUqlPQ==}
    engines: {node: '>= 0.4'}

  has-tostringtag@1.0.2:
    resolution: {integrity: sha512-NqADB8VjPFLM2V0VvHUewwwsw0ZWBaIdgo+ieHtK3hasLz4qeCRjYcqfB6AQrBggRKppKF8L52/VqdVsO47Dlw==}
    engines: {node: '>= 0.4'}

  hasown@2.0.2:
    resolution: {integrity: sha512-0hJU9SCPvmMzIBdZFqNPXWa6dqh7WdH0cII9y+CyS8rG3nL48Bclra9HmKhVVUHyPWNH5Y7xDwAB7bfgSjkUMQ==}
    engines: {node: '>= 0.4'}

  hermes-estree@0.25.1:
    resolution: {integrity: sha512-0wUoCcLp+5Ev5pDW2OriHC2MJCbwLwuRx+gAqMTOkGKJJiBCLjtrvy4PWUGn6MIVefecRpzoOZ/UV6iGdOr+Cw==}

  hermes-estree@0.28.1:
    resolution: {integrity: sha512-w3nxl/RGM7LBae0v8LH2o36+8VqwOZGv9rX1wyoWT6YaKZLqpJZ0YQ5P0LVr3tuRpf7vCx0iIG4i/VmBJejxTQ==}

  hermes-parser@0.25.1:
    resolution: {integrity: sha512-6pEjquH3rqaI6cYAXYPcz9MS4rY6R4ngRgrgfDshRptUZIc3lw0MCIJIGDj9++mfySOuPTHB4nrSW99BCvOPIA==}

  hermes-parser@0.28.1:
    resolution: {integrity: sha512-nf8o+hE8g7UJWParnccljHumE9Vlq8F7MqIdeahl+4x0tvCUJYRrT0L7h0MMg/X9YJmkNwsfbaNNrzPtFXOscg==}

  hey-listen@1.0.8:
    resolution: {integrity: sha512-COpmrF2NOg4TBWUJ5UVyaCU2A88wEMkUPK4hNqyCkqHbxT92BbvfjoSozkAIIm6XhicGlJHhFdullInrdhwU8Q==}

  hoist-non-react-statics@3.3.2:
    resolution: {integrity: sha512-/gGivxi8JPKWNm/W0jSmzcMPpfpPLc3dY/6GxhX2hQ9iGj3aDfklV4ET7NjKpSinLpJ5vafa9iiGIEZg10SfBw==}

  hosted-git-info@7.0.2:
    resolution: {integrity: sha512-puUZAUKT5m8Zzvs72XWy3HtvVbTWljRE66cP60bxJzAqf2DgICo7lYTY2IHUmLnNpjYvw5bvmoHvPc0QO2a62w==}
    engines: {node: ^16.14.0 || >=18.0.0}

  html-encoding-sniffer@3.0.0:
    resolution: {integrity: sha512-oWv4T4yJ52iKrufjnyZPkrN0CH3QnrUqdB6In1g5Fe1mia8GmF36gnfNySxoZtxD5+NmYw1EElVXiBk93UeskA==}
    engines: {node: '>=12'}

  html-escaper@2.0.2:
    resolution: {integrity: sha512-H2iMtd0I4Mt5eYiapRdIDjp+XzelXQ0tFE4JS7YFwFevXXMmOp9myNrUvCg0D6ws8iqkRPBfKHgbwig1SmlLfg==}

  html-parse-stringify@3.0.1:
    resolution: {integrity: sha512-KknJ50kTInJ7qIScF3jeaFRpMpE8/lfiTdzf/twXyPBLAGrLRTmkz3AdTnKeh40X8k9L2fdYwEp/42WGXIRGcg==}

  http-errors@2.0.0:
    resolution: {integrity: sha512-FtwrG/euBzaEjYeRqOgly7G0qviiXoJWnvEH2Z1plBdXgbyjv34pHTSb9zoeHMyDy33+DWy5Wt9Wo+TURtOYSQ==}
    engines: {node: '>= 0.8'}

  http-proxy-agent@5.0.0:
    resolution: {integrity: sha512-n2hY8YdoRE1i7r6M0w9DIw5GgZN0G25P8zLCRQ8rjXtTU3vsNFBI/vWK/UIeE6g5MUUz6avwAPXmL6Fy9D/90w==}
    engines: {node: '>= 6'}

  https-proxy-agent@5.0.1:
    resolution: {integrity: sha512-dFcAjpTQFgoLMzC2VwU+C/CbS7uRL0lWmxDITmqm7C+7F0Odmj6s9l6alZc6AELXhrnggM2CeWSXHGOdX2YtwA==}
    engines: {node: '>= 6'}

  https-proxy-agent@7.0.6:
    resolution: {integrity: sha512-vK9P5/iUfdl95AI+JVyUuIcVtd4ofvtrOr3HNtM2yxC9bnMbEdp3x01OhQNnjb8IJYi38VlTE3mBXwcfvywuSw==}
    engines: {node: '>= 14'}

  human-signals@2.1.0:
    resolution: {integrity: sha512-B4FFZ6q/T2jhhksgkbEW3HBvWIfDW85snkQgawt07S7J5QXTk6BkNV+0yAeZrM5QpMAdYlocGoljn0sJ/WQkFw==}
    engines: {node: '>=10.17.0'}

  hyphenate-style-name@1.1.0:
    resolution: {integrity: sha512-WDC/ui2VVRrz3jOVi+XtjqkDjiVjTtFaAGiW37k6b+ohyQ5wYDOGkvCZa8+H0nx3gyvv0+BST9xuOgIyGQ00gw==}

  i18next-browser-languagedetector@8.1.0:
    resolution: {integrity: sha512-mHZxNx1Lq09xt5kCauZ/4bsXOEA2pfpwSoU11/QTJB+pD94iONFwp+ohqi///PwiFvjFOxe1akYCdHyFo1ng5Q==}

  i18next-http-backend@3.0.2:
    resolution: {integrity: sha512-PdlvPnvIp4E1sYi46Ik4tBYh/v/NbYfFFgTjkwFl0is8A18s7/bx9aXqsrOax9WUbeNS6mD2oix7Z0yGGf6m5g==}

  i18next@25.2.0:
    resolution: {integrity: sha512-ERhJICsxkw1vE7G0lhCUYv4ZxdBEs03qblt1myJs94rYRK9loJF3xDj8mgQz3LmCyp0yYrNjbN/1/GWZTZDGCA==}
    peerDependencies:
      typescript: ^5
    peerDependenciesMeta:
      typescript:
        optional: true

  iconv-lite@0.6.3:
    resolution: {integrity: sha512-4fCk79wshMdzMp2rH06qWrJE4iolqLhCUH+OiuIgU++RB0+94NlDL81atO7GX55uUKueo0txHNtvEyI6D7WdMw==}
    engines: {node: '>=0.10.0'}

  ieee754@1.2.1:
    resolution: {integrity: sha512-dcyqhDvX1C46lXZcVqCpK+FtMRQVdIMN6/Df5js2zouUsqG7I6sFxitIC+7KYK29KdXOLHdu9zL4sFnoVQnqaA==}

  image-size@1.2.1:
    resolution: {integrity: sha512-rH+46sQJ2dlwfjfhCyNx5thzrv+dtmBIhPHk0zgRUukHzZ/kRueTJXoYYsclBaKcSMBWuGbOFXtioLpzTb5euw==}
    engines: {node: '>=16.x'}
    hasBin: true

  import-fresh@2.0.0:
    resolution: {integrity: sha512-eZ5H8rcgYazHbKC3PG4ClHNykCSxtAhxSSEM+2mb+7evD2CKF5V7c0dNum7AdpDh0ZdICwZY9sRSn8f+KH96sg==}
    engines: {node: '>=4'}

  import-local@3.2.0:
    resolution: {integrity: sha512-2SPlun1JUPWoM6t3F0dw0FkCF/jWY8kttcY4f599GLTSjh2OCuuhdTkJQsEcZzBqbXZGKMK2OqW1oZsjtf/gQA==}
    engines: {node: '>=8'}
    hasBin: true

  imurmurhash@0.1.4:
    resolution: {integrity: sha512-JmXMZ6wuvDmLiHEml9ykzqO6lwFbof0GG4IkcGaENdCRDDmMVnny7s5HsIgHCbaq0w2MyPhDqkhTUgS2LU2PHA==}
    engines: {node: '>=0.8.19'}

  inflight@1.0.6:
    resolution: {integrity: sha512-k92I/b08q4wvFscXCLvqfsHCrjrF7yiXsQuIVvVE7N82W3+aqpzuUdBbfhWcy/FZR3/4IgflMgKLOsvPDrGCJA==}
    deprecated: This module is not supported, and leaks memory. Do not use it. Check out lru-cache if you want a good and tested way to coalesce async requests by a key value, which is much more comprehensive and powerful.

  inherits@2.0.4:
    resolution: {integrity: sha512-k/vGaX4/Yla3WzyMCvTQOXYeIHvqOKtnqBduzTHpzpQZzAskKMhZ2K+EnBiSM9zGSoIFeMpXKxa4dYeZIQqewQ==}

  ini@1.3.8:
    resolution: {integrity: sha512-JV/yugV2uzW5iMRSiZAyDtQd+nxtUnjeLt0acNdw98kKLrvuRVyB80tsREOE7yvGVgalhZ6RNXCmEHkUKBKxew==}

  inline-style-prefixer@7.0.1:
    resolution: {integrity: sha512-lhYo5qNTQp3EvSSp3sRvXMbVQTLrvGV6DycRMJ5dm2BLMiJ30wpXKdDdgX+GmJZ5uQMucwRKHamXSst3Sj/Giw==}

  invariant@2.2.4:
    resolution: {integrity: sha512-phJfQVBuaJM5raOpJjSfkiD6BpbCE4Ns//LaXl6wGYtUBY83nWS6Rf9tXm2e8VaK60JEjYldbPif/A2B1C2gNA==}

  is-arrayish@0.2.1:
    resolution: {integrity: sha512-zz06S8t0ozoDXMG+ube26zeCTNXcKIPJZJi8hBrF4idCLms4CG9QtK7qBl1boi5ODzFpjswb5JPmHCbMpjaYzg==}

  is-arrayish@0.3.2:
    resolution: {integrity: sha512-eVRqCvVlZbuw3GrM63ovNSNAeA1K16kaR/LRY/92w0zxQ5/1YzwblUX652i4Xs9RwAGjW9d9y6X88t8OaAJfWQ==}

  is-core-module@2.16.1:
    resolution: {integrity: sha512-UfoeMA6fIJ8wTYFEUjelnaGI67v6+N7qXJEvQuIGa99l4xsCruSYOVSQ0uPANn4dAzm8lkYPaKLrrijLq7x23w==}
    engines: {node: '>= 0.4'}

  is-directory@0.3.1:
    resolution: {integrity: sha512-yVChGzahRFvbkscn2MlwGismPO12i9+znNruC5gVEntG3qu0xQMzsGg/JFbrsqDOHtHFPci+V5aP5T9I+yeKqw==}
    engines: {node: '>=0.10.0'}

  is-docker@2.2.1:
    resolution: {integrity: sha512-F+i2BKsFrH66iaUFc0woD8sLy8getkwTwtOBjvs56Cx4CgJDeKQeqfz8wAYiSb8JOprWhHH5p77PbmYCvvUuXQ==}
    engines: {node: '>=8'}
    hasBin: true

  is-fullwidth-code-point@3.0.0:
    resolution: {integrity: sha512-zymm5+u+sCsSWyD9qNaejV3DFvhCKclKdizYaJUuHA83RLjb7nSuGnddCHGv0hk+KY7BMAlsWeK4Ueg6EV6XQg==}
    engines: {node: '>=8'}

  is-generator-fn@2.1.0:
    resolution: {integrity: sha512-cTIB4yPYL/Grw0EaSzASzg6bBy9gqCofvWN8okThAYIxKJZC+udlRAmGbM0XLeniEJSs8uEgHPGuHSe1XsOLSQ==}
    engines: {node: '>=6'}

  is-number@7.0.0:
    resolution: {integrity: sha512-41Cifkg6e8TylSpdtTpeLVMqvSBEVzTttHvERD741+pnZ8ANv0004MRL43QKPDlK9cGvNp6NZWZUBlbGXYxxng==}
    engines: {node: '>=0.12.0'}

  is-plain-obj@2.1.0:
    resolution: {integrity: sha512-YWnfyRwxL/+SsrWYfOpUtz5b3YD+nyfkHvjbcanzk8zgyO4ASD67uVMRt8k5bM4lLMDnXfriRhOpemw+NfT1eA==}
    engines: {node: '>=8'}

  is-potential-custom-element-name@1.0.1:
    resolution: {integrity: sha512-bCYeRA2rVibKZd+s2625gGnGF/t7DSqDs4dP7CrLA1m7jKWz6pps0LpYLJN8Q64HtmPKJ1hrN3nzPNKFEKOUiQ==}

  is-stream@2.0.1:
    resolution: {integrity: sha512-hFoiJiTl63nn+kstHGBtewWSKnQLpyb155KHheA1l39uvtO9nWIop1p3udqPcUd/xbF1VLMO4n7OI6p7RbngDg==}
    engines: {node: '>=8'}

  is-wsl@2.2.0:
    resolution: {integrity: sha512-fKzAra0rGJUUBwGBgNkHZuToZcn+TtXHpeCgmkMJMMYx1sQDYaCSyjJBSCa2nH1DGm7s3n1oBnohoVTBaN7Lww==}
    engines: {node: '>=8'}

  isexe@2.0.0:
    resolution: {integrity: sha512-RHxMLp9lnKHGHRng9QFhRCMbYAcVpn69smSGcq3f36xjgVVWThj4qqLbTLlq7Ssj8B+fIQ1EuCEGI2lKsyQeIw==}

  istanbul-lib-coverage@3.2.2:
    resolution: {integrity: sha512-O8dpsF+r0WV/8MNRKfnmrtCWhuKjxrq2w+jpzBL5UZKTi2LeVWnWOmWRxFlesJONmc+wLAGvKQZEOanko0LFTg==}
    engines: {node: '>=8'}

  istanbul-lib-instrument@5.2.1:
    resolution: {integrity: sha512-pzqtp31nLv/XFOzXGuvhCb8qhjmTVo5vjVk19XE4CRlSWz0KoeJ3bw9XsA7nOp9YBf4qHjwBxkDzKcME/J29Yg==}
    engines: {node: '>=8'}

  istanbul-lib-instrument@6.0.3:
    resolution: {integrity: sha512-Vtgk7L/R2JHyyGW07spoFlB8/lpjiOLTjMdms6AFMraYt3BaJauod/NGrfnVG/y4Ix1JEuMRPDPEj2ua+zz1/Q==}
    engines: {node: '>=10'}

  istanbul-lib-report@3.0.1:
    resolution: {integrity: sha512-GCfE1mtsHGOELCU8e/Z7YWzpmybrx/+dSTfLrvY8qRmaY6zXTKWn6WQIjaAFw069icm6GVMNkgu0NzI4iPZUNw==}
    engines: {node: '>=10'}

  istanbul-lib-source-maps@4.0.1:
    resolution: {integrity: sha512-n3s8EwkdFIJCG3BPKBYvskgXGoy88ARzvegkitk60NxRdwltLOTaH7CUiMRXvwYorl0Q712iEjcWB+fK/MrWVw==}
    engines: {node: '>=10'}

  istanbul-reports@3.1.7:
    resolution: {integrity: sha512-BewmUXImeuRk2YY0PVbxgKAysvhRPUQE0h5QRM++nVWyubKGV0l8qQ5op8+B2DOmwSe63Jivj0BjkPQVf8fP5g==}
    engines: {node: '>=8'}

  jackspeak@3.4.3:
    resolution: {integrity: sha512-OGlZQpz2yfahA/Rd1Y8Cd9SIEsqvXkLVoSw/cgwhnhFMDbsQFeZYoJJ7bIZBS9BcamUW96asq/npPWugM+RQBw==}

  jest-changed-files@29.7.0:
    resolution: {integrity: sha512-fEArFiwf1BpQ+4bXSprcDc3/x4HSzL4al2tozwVpDFpsxALjLYdyiIK4e5Vz66GQJIbXJ82+35PtysofptNX2w==}
    engines: {node: ^14.15.0 || ^16.10.0 || >=18.0.0}

  jest-circus@29.7.0:
    resolution: {integrity: sha512-3E1nCMgipcTkCocFwM90XXQab9bS+GMsjdpmPrlelaxwD93Ad8iVEjX/vvHPdLPnFf+L40u+5+iutRdA1N9myw==}
    engines: {node: ^14.15.0 || ^16.10.0 || >=18.0.0}

  jest-cli@29.7.0:
    resolution: {integrity: sha512-OVVobw2IubN/GSYsxETi+gOe7Ka59EFMR/twOU3Jb2GnKKeMGJB5SGUUrEz3SFVmJASUdZUzy83sLNNQ2gZslg==}
    engines: {node: ^14.15.0 || ^16.10.0 || >=18.0.0}
    hasBin: true
    peerDependencies:
      node-notifier: ^8.0.1 || ^9.0.0 || ^10.0.0
    peerDependenciesMeta:
      node-notifier:
        optional: true

  jest-config@29.7.0:
    resolution: {integrity: sha512-uXbpfeQ7R6TZBqI3/TxCU4q4ttk3u0PJeC+E0zbfSoSjq6bJ7buBPxzQPL0ifrkY4DNu4JUdk0ImlBUYi840eQ==}
    engines: {node: ^14.15.0 || ^16.10.0 || >=18.0.0}
    peerDependencies:
      '@types/node': '*'
      ts-node: '>=9.0.0'
    peerDependenciesMeta:
      '@types/node':
        optional: true
      ts-node:
        optional: true

  jest-diff@29.7.0:
    resolution: {integrity: sha512-LMIgiIrhigmPrs03JHpxUh2yISK3vLFPkAodPeo0+BuF7wA2FoQbkEg1u8gBYBThncu7e1oEDUfIXVuTqLRUjw==}
    engines: {node: ^14.15.0 || ^16.10.0 || >=18.0.0}

  jest-docblock@29.7.0:
    resolution: {integrity: sha512-q617Auw3A612guyaFgsbFeYpNP5t2aoUNLwBUbc/0kD1R4t9ixDbyFTHd1nok4epoVFpr7PmeWHrhvuV3XaJ4g==}
    engines: {node: ^14.15.0 || ^16.10.0 || >=18.0.0}

  jest-each@29.7.0:
    resolution: {integrity: sha512-gns+Er14+ZrEoC5fhOfYCY1LOHHr0TI+rQUHZS8Ttw2l7gl+80eHc/gFf2Ktkw0+SIACDTeWvpFcv3B04VembQ==}
    engines: {node: ^14.15.0 || ^16.10.0 || >=18.0.0}

  jest-environment-jsdom@29.7.0:
    resolution: {integrity: sha512-k9iQbsf9OyOfdzWH8HDmrRT0gSIcX+FLNW7IQq94tFX0gynPwqDTW0Ho6iMVNjGz/nb+l/vW3dWM2bbLLpkbXA==}
    engines: {node: ^14.15.0 || ^16.10.0 || >=18.0.0}
    peerDependencies:
      canvas: ^2.5.0
    peerDependenciesMeta:
      canvas:
        optional: true

  jest-environment-node@29.7.0:
    resolution: {integrity: sha512-DOSwCRqXirTOyheM+4d5YZOrWcdu0LNZ87ewUoywbcb2XR4wKgqiG8vNeYwhjFMbEkfju7wx2GYH0P2gevGvFw==}
    engines: {node: ^14.15.0 || ^16.10.0 || >=18.0.0}

  jest-expo@53.0.5:
    resolution: {integrity: sha512-kRQbgU5SJvx27seV20i+PXjkqOladWnrCi7gFsfGV217lSHm+7ZN8jm7o8DAuTJ/AtuudsxZh3+xUgbsxiKTvg==}
    hasBin: true
    peerDependencies:
      expo: '*'
      react-native: '*'

  jest-get-type@29.6.3:
    resolution: {integrity: sha512-zrteXnqYxfQh7l5FHyL38jL39di8H8rHoecLH3JNxH3BwOrBsNeabdap5e0I23lD4HHI8W5VFBZqG4Eaq5LNcw==}
    engines: {node: ^14.15.0 || ^16.10.0 || >=18.0.0}

  jest-haste-map@29.7.0:
    resolution: {integrity: sha512-fP8u2pyfqx0K1rGn1R9pyE0/KTn+G7PxktWidOBTqFPLYX0b9ksaMFkhK5vrS3DVun09pckLdlx90QthlW7AmA==}
    engines: {node: ^14.15.0 || ^16.10.0 || >=18.0.0}

  jest-leak-detector@29.7.0:
    resolution: {integrity: sha512-kYA8IJcSYtST2BY9I+SMC32nDpBT3J2NvWJx8+JCuCdl/CR1I4EKUJROiP8XtCcxqgTTBGJNdbB1A8XRKbTetw==}
    engines: {node: ^14.15.0 || ^16.10.0 || >=18.0.0}

  jest-matcher-utils@29.7.0:
    resolution: {integrity: sha512-sBkD+Xi9DtcChsI3L3u0+N0opgPYnCRPtGcQYrgXmR+hmt/fYfWAL0xRXYU8eWOdfuLgBe0YCW3AFtnRLagq/g==}
    engines: {node: ^14.15.0 || ^16.10.0 || >=18.0.0}

  jest-message-util@29.7.0:
    resolution: {integrity: sha512-GBEV4GRADeP+qtB2+6u61stea8mGcOT4mCtrYISZwfu9/ISHFJ/5zOMXYbpBE9RsS5+Gb63DW4FgmnKJ79Kf6w==}
    engines: {node: ^14.15.0 || ^16.10.0 || >=18.0.0}

  jest-mock@29.7.0:
    resolution: {integrity: sha512-ITOMZn+UkYS4ZFh83xYAOzWStloNzJFO2s8DWrE4lhtGD+AorgnbkiKERe4wQVBydIGPx059g6riW5Btp6Llnw==}
    engines: {node: ^14.15.0 || ^16.10.0 || >=18.0.0}

  jest-pnp-resolver@1.2.3:
    resolution: {integrity: sha512-+3NpwQEnRoIBtx4fyhblQDPgJI0H1IEIkX7ShLUjPGA7TtUTvI1oiKi3SR4oBR0hQhQR80l4WAe5RrXBwWMA8w==}
    engines: {node: '>=6'}
    peerDependencies:
      jest-resolve: '*'
    peerDependenciesMeta:
      jest-resolve:
        optional: true

  jest-regex-util@29.6.3:
    resolution: {integrity: sha512-KJJBsRCyyLNWCNBOvZyRDnAIfUiRJ8v+hOBQYGn8gDyF3UegwiP4gwRR3/SDa42g1YbVycTidUF3rKjyLFDWbg==}
    engines: {node: ^14.15.0 || ^16.10.0 || >=18.0.0}

  jest-resolve-dependencies@29.7.0:
    resolution: {integrity: sha512-un0zD/6qxJ+S0et7WxeI3H5XSe9lTBBR7bOHCHXkKR6luG5mwDDlIzVQ0V5cZCuoTgEdcdwzTghYkTWfubi+nA==}
    engines: {node: ^14.15.0 || ^16.10.0 || >=18.0.0}

  jest-resolve@29.7.0:
    resolution: {integrity: sha512-IOVhZSrg+UvVAshDSDtHyFCCBUl/Q3AAJv8iZ6ZjnZ74xzvwuzLXid9IIIPgTnY62SJjfuupMKZsZQRsCvxEgA==}
    engines: {node: ^14.15.0 || ^16.10.0 || >=18.0.0}

  jest-runner@29.7.0:
    resolution: {integrity: sha512-fsc4N6cPCAahybGBfTRcq5wFR6fpLznMg47sY5aDpsoejOcVYFb07AHuSnR0liMcPTgBsA3ZJL6kFOjPdoNipQ==}
    engines: {node: ^14.15.0 || ^16.10.0 || >=18.0.0}

  jest-runtime@29.7.0:
    resolution: {integrity: sha512-gUnLjgwdGqW7B4LvOIkbKs9WGbn+QLqRQQ9juC6HndeDiezIwhDP+mhMwHWCEcfQ5RUXa6OPnFF8BJh5xegwwQ==}
    engines: {node: ^14.15.0 || ^16.10.0 || >=18.0.0}

  jest-snapshot@29.7.0:
    resolution: {integrity: sha512-Rm0BMWtxBcioHr1/OX5YCP8Uov4riHvKPknOGs804Zg9JGZgmIBkbtlxJC/7Z4msKYVbIJtfU+tKb8xlYNfdkw==}
    engines: {node: ^14.15.0 || ^16.10.0 || >=18.0.0}

  jest-util@29.7.0:
    resolution: {integrity: sha512-z6EbKajIpqGKU56y5KBUgy1dt1ihhQJgWzUlZHArA/+X2ad7Cb5iF+AK1EWVL/Bo7Rz9uurpqw6SiBCefUbCGA==}
    engines: {node: ^14.15.0 || ^16.10.0 || >=18.0.0}

  jest-validate@29.7.0:
    resolution: {integrity: sha512-ZB7wHqaRGVw/9hST/OuFUReG7M8vKeq0/J2egIGLdvjHCmYqGARhzXmtgi+gVeZ5uXFF219aOc3Ls2yLg27tkw==}
    engines: {node: ^14.15.0 || ^16.10.0 || >=18.0.0}

  jest-watch-select-projects@2.0.0:
    resolution: {integrity: sha512-j00nW4dXc2NiCW6znXgFLF9g8PJ0zP25cpQ1xRro/HU2GBfZQFZD0SoXnAlaoKkIY4MlfTMkKGbNXFpvCdjl1w==}

  jest-watch-typeahead@2.2.1:
    resolution: {integrity: sha512-jYpYmUnTzysmVnwq49TAxlmtOAwp8QIqvZyoofQFn8fiWhEDZj33ZXzg3JA4nGnzWFm1hbWf3ADpteUokvXgFA==}
    engines: {node: ^14.17.0 || ^16.10.0 || >=18.0.0}
    peerDependencies:
      jest: ^27.0.0 || ^28.0.0 || ^29.0.0

  jest-watcher@29.7.0:
    resolution: {integrity: sha512-49Fg7WXkU3Vl2h6LbLtMQ/HyB6rXSIX7SqvBLQmssRBGN9I0PNvPmAmCWSOY6SOvrjhI/F7/bGAv9RtnsPA03g==}
    engines: {node: ^14.15.0 || ^16.10.0 || >=18.0.0}

  jest-worker@27.5.1:
    resolution: {integrity: sha512-7vuh85V5cdDofPyxn58nrPjBktZo0u9x1g8WtjQol+jZDaE+fhN+cIvTj11GndBnMnyfrUOG1sZQxCdjKh+DKg==}
    engines: {node: '>= 10.13.0'}

  jest-worker@29.7.0:
    resolution: {integrity: sha512-eIz2msL/EzL9UFTFFx7jBTkeZfku0yUAyZZZmJ93H2TYEiroIx2PQjEXcwYtYl8zXCxb+PAmA2hLIt/6ZEkPHw==}
    engines: {node: ^14.15.0 || ^16.10.0 || >=18.0.0}

  jest@29.7.0:
    resolution: {integrity: sha512-NIy3oAFp9shda19hy4HK0HRTWKtPJmGdnvywu01nOqNC2vZg+Z+fvJDxpMQA88eb2I9EcafcdjYgsDthnYTvGw==}
    engines: {node: ^14.15.0 || ^16.10.0 || >=18.0.0}
    hasBin: true
    peerDependencies:
      node-notifier: ^8.0.1 || ^9.0.0 || ^10.0.0
    peerDependenciesMeta:
      node-notifier:
        optional: true

  jimp-compact@0.16.1:
    resolution: {integrity: sha512-dZ6Ra7u1G8c4Letq/B5EzAxj4tLFHL+cGtdpR+PVm4yzPDj+lCk+AbivWt1eOM+ikzkowtyV7qSqX6qr3t71Ww==}

  js-tokens@4.0.0:
    resolution: {integrity: sha512-RdJUflcE3cUzKiMqQgsCu06FPu9UdIJO0beYbPhHN4k6apgJtifcoCtT9bcxOpYBtpD2kCM6Sbzg4CausW/PKQ==}

  js-yaml@3.14.1:
    resolution: {integrity: sha512-okMH7OXXJ7YrN9Ok3/SXrnu4iX9yOk+25nqX4imS2npuvTYDmo/QEZoqwZkYaIDk3jVvBOTOIEgEhaLOynBS9g==}
    hasBin: true

  js-yaml@4.1.0:
    resolution: {integrity: sha512-wpxZs9NoxZaJESJGIZTyDEaYpl0FKSA+FB9aJiyemKhMwkxQg63h4T1KJgUGHpTqPDNRcmmYLugrRjJlBtWvRA==}
    hasBin: true

  jsc-safe-url@0.2.4:
    resolution: {integrity: sha512-0wM3YBWtYePOjfyXQH5MWQ8H7sdk5EXSwZvmSLKk2RboVQ2Bu239jycHDz5J/8Blf3K0Qnoy2b6xD+z10MFB+Q==}

  jsdom@20.0.3:
    resolution: {integrity: sha512-SYhBvTh89tTfCD/CRdSOm13mOBa42iTaTyfyEWBdKcGdPxPtLFBXuHR8XHb33YNYaP+lLbmSvBTsnoesCNJEsQ==}
    engines: {node: '>=14'}
    peerDependencies:
      canvas: ^2.5.0
    peerDependenciesMeta:
      canvas:
        optional: true

  jsesc@3.0.2:
    resolution: {integrity: sha512-xKqzzWXDttJuOcawBt4KnKHHIf5oQ/Cxax+0PWFG+DFDgHNAdi+TXECADI+RYiFUMmx8792xsMbbgXj4CwnP4g==}
    engines: {node: '>=6'}
    hasBin: true

  jsesc@3.1.0:
    resolution: {integrity: sha512-/sM3dO2FOzXjKQhJuo0Q173wf2KOo8t4I8vHy6lF9poUp7bKT0/NHE8fPX23PwfhnykfqnC2xRxOnVw5XuGIaA==}
    engines: {node: '>=6'}
    hasBin: true

  json-parse-better-errors@1.0.2:
    resolution: {integrity: sha512-mrqyZKfX5EhL7hvqcV6WG1yYjnjeuYDzDhhcAAUrq8Po85NBQBJP+ZDUT75qZQ98IkUoBqdkExkukOU7Ts2wrw==}

  json-parse-even-better-errors@2.3.1:
    resolution: {integrity: sha512-xyFwyhro/JEof6Ghe2iz2NcXoj2sloNsWr/XsERDK/oiPCfaNhl5ONfp+jQdAZRQQ0IJWNzH9zIZF7li91kh2w==}

  json-schema-traverse@1.0.0:
    resolution: {integrity: sha512-NM8/P9n3XjXhIZn1lLhkFaACTOURQXjWhV4BA/RnOv8xvgqtqpAX9IO4mRQxSx1Rlo4tqzeqb0sOlruaOy3dug==}

  json5@2.2.3:
    resolution: {integrity: sha512-XmOWe7eyHYH14cLdVPoyg+GOH3rYX++KpzrylJwSW98t3Nk+U8XOl8FWKOgwtzdb8lXGf6zYwDUzeHMWfxasyg==}
    engines: {node: '>=6'}
    hasBin: true

  kleur@3.0.3:
    resolution: {integrity: sha512-eTIzlVOSUR+JxdDFepEYcBMtZ9Qqdef+rnzWdRZuMbOywu5tO2w2N7rqjoANZ5k9vywhL6Br1VRjUIgTQx4E8w==}
    engines: {node: '>=6'}

  lan-network@0.1.6:
    resolution: {integrity: sha512-0qPYjNoD89v+bfhkIqFBYGBAof1xhxLqjX8bkNN1kQdP81UHpZw5TDXgEjwB+X2iCFGQmzF8TRmvg4vQcykyDA==}
    hasBin: true

  leven@3.1.0:
    resolution: {integrity: sha512-qsda+H8jTaUaN/x5vzW2rzc+8Rw4TAQ/4KjB46IwK5VH+IlVeeeje/EoZRpiXvIqjFgK84QffqPztGI3VBLG1A==}
    engines: {node: '>=6'}

  lighthouse-logger@1.4.2:
    resolution: {integrity: sha512-gPWxznF6TKmUHrOQjlVo2UbaL2EJ71mb2CCeRs/2qBpi4L/g4LUVc9+3lKQ6DTUZwJswfM7ainGrLO1+fOqa2g==}

  lightningcss-darwin-arm64@1.27.0:
    resolution: {integrity: sha512-Gl/lqIXY+d+ySmMbgDf0pgaWSqrWYxVHoc88q+Vhf2YNzZ8DwoRzGt5NZDVqqIW5ScpSnmmjcgXP87Dn2ylSSQ==}
    engines: {node: '>= 12.0.0'}
    cpu: [arm64]
    os: [darwin]

  lightningcss-darwin-x64@1.27.0:
    resolution: {integrity: sha512-0+mZa54IlcNAoQS9E0+niovhyjjQWEMrwW0p2sSdLRhLDc8LMQ/b67z7+B5q4VmjYCMSfnFi3djAAQFIDuj/Tg==}
    engines: {node: '>= 12.0.0'}
    cpu: [x64]
    os: [darwin]

  lightningcss-freebsd-x64@1.27.0:
    resolution: {integrity: sha512-n1sEf85fePoU2aDN2PzYjoI8gbBqnmLGEhKq7q0DKLj0UTVmOTwDC7PtLcy/zFxzASTSBlVQYJUhwIStQMIpRA==}
    engines: {node: '>= 12.0.0'}
    cpu: [x64]
    os: [freebsd]

  lightningcss-linux-arm-gnueabihf@1.27.0:
    resolution: {integrity: sha512-MUMRmtdRkOkd5z3h986HOuNBD1c2lq2BSQA1Jg88d9I7bmPGx08bwGcnB75dvr17CwxjxD6XPi3Qh8ArmKFqCA==}
    engines: {node: '>= 12.0.0'}
    cpu: [arm]
    os: [linux]

  lightningcss-linux-arm64-gnu@1.27.0:
    resolution: {integrity: sha512-cPsxo1QEWq2sfKkSq2Bq5feQDHdUEwgtA9KaB27J5AX22+l4l0ptgjMZZtYtUnteBofjee+0oW1wQ1guv04a7A==}
    engines: {node: '>= 12.0.0'}
    cpu: [arm64]
    os: [linux]

  lightningcss-linux-arm64-musl@1.27.0:
    resolution: {integrity: sha512-rCGBm2ax7kQ9pBSeITfCW9XSVF69VX+fm5DIpvDZQl4NnQoMQyRwhZQm9pd59m8leZ1IesRqWk2v/DntMo26lg==}
    engines: {node: '>= 12.0.0'}
    cpu: [arm64]
    os: [linux]

  lightningcss-linux-x64-gnu@1.27.0:
    resolution: {integrity: sha512-Dk/jovSI7qqhJDiUibvaikNKI2x6kWPN79AQiD/E/KeQWMjdGe9kw51RAgoWFDi0coP4jinaH14Nrt/J8z3U4A==}
    engines: {node: '>= 12.0.0'}
    cpu: [x64]
    os: [linux]

  lightningcss-linux-x64-musl@1.27.0:
    resolution: {integrity: sha512-QKjTxXm8A9s6v9Tg3Fk0gscCQA1t/HMoF7Woy1u68wCk5kS4fR+q3vXa1p3++REW784cRAtkYKrPy6JKibrEZA==}
    engines: {node: '>= 12.0.0'}
    cpu: [x64]
    os: [linux]

  lightningcss-win32-arm64-msvc@1.27.0:
    resolution: {integrity: sha512-/wXegPS1hnhkeG4OXQKEMQeJd48RDC3qdh+OA8pCuOPCyvnm/yEayrJdJVqzBsqpy1aJklRCVxscpFur80o6iQ==}
    engines: {node: '>= 12.0.0'}
    cpu: [arm64]
    os: [win32]

  lightningcss-win32-x64-msvc@1.27.0:
    resolution: {integrity: sha512-/OJLj94Zm/waZShL8nB5jsNj3CfNATLCTyFxZyouilfTmSoLDX7VlVAmhPHoZWVFp4vdmoiEbPEYC8HID3m6yw==}
    engines: {node: '>= 12.0.0'}
    cpu: [x64]
    os: [win32]

  lightningcss@1.27.0:
    resolution: {integrity: sha512-8f7aNmS1+etYSLHht0fQApPc2kNO8qGRutifN5rVIc6Xo6ABsEbqOr758UwI7ALVbTt4x1fllKt0PYgzD9S3yQ==}
    engines: {node: '>= 12.0.0'}

  lines-and-columns@1.2.4:
    resolution: {integrity: sha512-7ylylesZQ/PV29jhEDl3Ufjo6ZX7gCqJr5F7PKrqc93v7fzSymt1BpwEU8nAUXs8qzzvqhbjhK5QZg6Mt/HkBg==}

  loader-runner@4.3.0:
    resolution: {integrity: sha512-3R/1M+yS3j5ou80Me59j7F9IMs4PXs3VqRrm0TU3AbKPxlmpoY1TNscJV/oGJXo8qCatFGTfDbY6W6ipGOYXfg==}
    engines: {node: '>=6.11.5'}

  locate-path@5.0.0:
    resolution: {integrity: sha512-t7hw9pI+WvuwNJXwk5zVHpyhIqzg2qTlklJOf0mVxGSbe3Fp2VieZcduNYjaLDoy6p9uGpQEGWG87WpMKlNq8g==}
    engines: {node: '>=8'}

  locate-path@6.0.0:
    resolution: {integrity: sha512-iPZK6eYjbxRu3uB4/WZ3EsEIMJFMqAoopl3R+zuq0UjcAm/MO6KCweDgPfP3elTztoKP3KtnVHxTn2NHBSDVUw==}
    engines: {node: '>=10'}

  lodash.debounce@4.0.8:
    resolution: {integrity: sha512-FT1yDzDYEoYWhnSGnpE/4Kj1fLZkDFyqRb7fNt6FdYOSxlUWAtp42Eh6Wb0rGIv/m9Bgo7x4GhQbm5Ys4SG5ow==}

  lodash.throttle@4.1.1:
    resolution: {integrity: sha512-wIkUCfVKpVsWo3JSZlc+8MB5it+2AN5W8J7YVMST30UrvcQNZ1Okbj+rbVniijTWE6FGYy4XJq/rHkas8qJMLQ==}

  lodash@4.17.21:
    resolution: {integrity: sha512-v2kDEe57lecTulaDIuNTPy3Ry4gLGJ6Z1O3vE1krgXZNrsQ+LFTGHVxVjcXPs17LhbZVGedAJv8XZ1tvj5FvSg==}

  log-symbols@2.2.0:
    resolution: {integrity: sha512-VeIAFslyIerEJLXHziedo2basKbMKtTw3vfn5IzG0XTjhAVEJyNHnL2p7vc+wBDSdQuUpNw3M2u6xb9QsAY5Eg==}
    engines: {node: '>=4'}

  loose-envify@1.4.0:
    resolution: {integrity: sha512-lyuxPGr/Wfhrlem2CL/UcnUc1zcqKAImBDzukY7Y5F/yQiNdko6+fRLevlw1HgMySw7f611UIY408EtxRSoK3Q==}
    hasBin: true

  lru-cache@10.4.3:
    resolution: {integrity: sha512-JNAzZcXrCt42VGLuYz0zfAzDfAvJWW6AfYlDBQyDV5DClI2m5sAmK+OIO7s59XfsRsWHp02jAJrRadPRGTt6SQ==}

  lru-cache@5.1.1:
    resolution: {integrity: sha512-KpNARQA3Iwv+jTA0utUVVbrh+Jlrr1Fv0e56GGzAFOXN7dk/FviaDW8LHmK52DlcH4WP2n6gI8vN1aesBFgo9w==}

  lucide-react-native@0.511.0:
    resolution: {integrity: sha512-brCrakogilGx3inT0em8HUU11dsxyu62+P6sjqU7WKgkfcIc8Q0Ya3zDcBQ8EG3c1HsCSvgFT5tWLetVFAsqhQ==}
    peerDependencies:
      react: ^16.5.1 || ^17.0.0 || ^18.0.0 || ^19.0.0
      react-native: '*'
      react-native-svg: ^12.0.0 || ^13.0.0 || ^14.0.0 || ^15.0.0

  make-dir@4.0.0:
    resolution: {integrity: sha512-hXdUTZYIVOt1Ex//jAQi+wTZZpUpwBj/0QsOzqegb3rGMMeJiSEu5xLHnYfBrRV4RH2+OCSOO95Is/7x1WJ4bw==}
    engines: {node: '>=10'}

  makeerror@1.0.12:
    resolution: {integrity: sha512-JmqCvUhmt43madlpFzG4BQzG2Z3m6tvQDNKdClZnO3VbIudJYmxsT0FNJMeiB2+JTSlTQTSbU8QdesVmwJcmLg==}

  marky@1.3.0:
    resolution: {integrity: sha512-ocnPZQLNpvbedwTy9kNrQEsknEfgvcLMvOtz3sFeWApDq1MXH1TqkCIx58xlpESsfwQOnuBO9beyQuNGzVvuhQ==}

  math-intrinsics@1.1.0:
    resolution: {integrity: sha512-/IXtbwEk5HTPyEwyKX6hGkYXxM9nbj64B+ilVJnC/R6B0pH5G4V3b0pVbL7DBj4tkhBAppbQUlf6F6Xl9LHu1g==}
    engines: {node: '>= 0.4'}

  mdn-data@2.0.14:
    resolution: {integrity: sha512-dn6wd0uw5GsdswPFfsgMp5NSB0/aDe6fK94YJV/AJDYXL6HVLWBsxeq7js7Ad+mU2K9LAlwpk6kN2D5mwCPVow==}

  memoize-one@5.2.1:
    resolution: {integrity: sha512-zYiwtZUcYyXKo/np96AGZAckk+FWWsUdJ3cHGGmld7+AhvcWmQyGCYUh1hc4Q/pkOhb65dQR/pqCyK0cOaHz4Q==}

  memoize-one@6.0.0:
    resolution: {integrity: sha512-rkpe71W0N0c0Xz6QD0eJETuWAJGnJ9afsl1srmwPrI+yBCkge5EycXXbYRyvL29zZVUWQCY7InPRCv3GDXuZNw==}

  merge-options@3.0.4:
    resolution: {integrity: sha512-2Sug1+knBjkaMsMgf1ctR1Ujx+Ayku4EdJN4Z+C2+JzoeF7A3OZ9KM2GY0CpQS51NR61LTurMJrRKPhSs3ZRTQ==}
    engines: {node: '>=10'}

  merge-stream@2.0.0:
    resolution: {integrity: sha512-abv/qOcuPfk3URPfDzmZU1LKmuw8kT+0nIHvKrKgFrwifol/doWcdA4ZqsWQ8ENrFKkd67Mfpo/LovbIUsbt3w==}

  metro-babel-transformer@0.82.3:
    resolution: {integrity: sha512-eC0f1MSA8rg7VoNDCYMIAIe5AEgYBskh5W8rIa4RGRdmEOsGlXbAV0AWMYoA7NlIALW/S9b10AcdIwD3n1e50w==}
    engines: {node: '>=18.18'}

  metro-cache-key@0.82.3:
    resolution: {integrity: sha512-dDLTUOJ7YYqGog9kR55InchwnkkHuxBXD765J3hQVWWPCy6xO9uZXZYGX1Y/tIMV8U7Ho1Sve0V13n5rFajrRQ==}
    engines: {node: '>=18.18'}

  metro-cache@0.82.3:
    resolution: {integrity: sha512-9zKhicA5GENROeP+iXku1NrI8FegtwEg3iPXHGixkm1Yppkbwsy/3lSHSiJZoT6GkZmxUDjN6sQ5QQ+/p72Msw==}
    engines: {node: '>=18.18'}

  metro-config@0.82.3:
    resolution: {integrity: sha512-GRG9sBkPvrGXD/Wu3RdEDuWg5NDixF9t0c6Zz9kZ9Aa/aQY+m85JgaCI5HYEV+UzVC/IUFFSpJiMfzQRicppLw==}
    engines: {node: '>=18.18'}

  metro-core@0.82.3:
    resolution: {integrity: sha512-JQZDdXo3hyLl1pqVT4IKEwcBK+3f11qFXeCjQ1hjVpjMwQLOqSM02J7NC/4DNSBt+qWBxWj6R5Jphcc7+9AEWw==}
    engines: {node: '>=18.18'}

  metro-file-map@0.82.3:
    resolution: {integrity: sha512-o4wtloAge85MZl85F87FT59R/4tn5GvCvLfYcnzzDB20o2YX9AMxZqswrGMaei/GbD/Win5FrLF/Iq8oetcByA==}
    engines: {node: '>=18.18'}

  metro-minify-terser@0.82.3:
    resolution: {integrity: sha512-/3FasOULfHq1P0KPNFy5y28Th5oknPSwEbt9JELVBMAPhUnLqQkCLr4M+RQzKG3aEQN1/mEqenWApFCkk6Nm/Q==}
    engines: {node: '>=18.18'}

  metro-resolver@0.82.3:
    resolution: {integrity: sha512-pdib7UrOM04j/RjWmaqmjjWRiuCbpA8BdUSuXzvBaK0QlNzHkRRDv6kiOGxgQ+UgG+KdbPcJktsW9olqiDhf9w==}
    engines: {node: '>=18.18'}

  metro-runtime@0.82.3:
    resolution: {integrity: sha512-J4SrUUsBy9ire8I2sFuXN5MzPmuBHlx1bjvAjdoo1ecpH2mtS3ubRqVnMotBxuK5+GhrbW0mtg5/46PVXy26cw==}
    engines: {node: '>=18.18'}

  metro-source-map@0.82.3:
    resolution: {integrity: sha512-gz7wfjz23rit6ePQ7NKE9x+VOWGKm54vli4wbphR9W+3y0bh6Ad7T0BGH9DUzRAnOnOorewrVEqFmT24mia5sg==}
    engines: {node: '>=18.18'}

  metro-symbolicate@0.82.3:
    resolution: {integrity: sha512-WZKhR+QGbwkOLWP1z58Y7BFWUqLVDEEPsSQ5UI5+OWQDAwdtsPU9+sSNoJtD5qRU9qrB2XewQE3lJ2EQRRFJew==}
    engines: {node: '>=18.18'}
    hasBin: true

  metro-transform-plugins@0.82.3:
    resolution: {integrity: sha512-s1gVrkhczwMbxZLRSLCJ16K/4Sqx5IhO4sWlL6j0jlIEs1/Drn3JrkUUdQTtgmJS8SBpxmmB66cw7wnz751dVg==}
    engines: {node: '>=18.18'}

  metro-transform-worker@0.82.3:
    resolution: {integrity: sha512-z5Y7nYlSlLAEhjFi73uEJh69G5IC6HFZmXFcrxnY+JNlsjT2r0GgsDF4WaQGtarAIt5NP88V8983/PedwNfEcw==}
    engines: {node: '>=18.18'}

  metro@0.82.3:
    resolution: {integrity: sha512-EfSLtuUmfsGk3znJ+zoN8cRLniQo3W1wyA+nJMfpTLdENfbbPnGRTwmKhzRcJIUh9jgkrrF4oRQ5shLtQ2DsUw==}
    engines: {node: '>=18.18'}
    hasBin: true

  micromatch@4.0.8:
    resolution: {integrity: sha512-PXwfBhYu0hBCPw8Dn0E+WDYb7af3dSLVWKi3HGv84IdF4TyFoC0ysxFd0Goxw7nSv4T/PzEJQxsYsEiFCKo2BA==}
    engines: {node: '>=8.6'}

  mime-db@1.52.0:
    resolution: {integrity: sha512-sPU4uV7dYlvtWJxwwxHD0PuihVNiE7TyAbQ5SWxDCB9mUYvOgroQOwYQQOKPJ8CIbE+1ETVlOoK1UC2nU3gYvg==}
    engines: {node: '>= 0.6'}

  mime-db@1.54.0:
    resolution: {integrity: sha512-aU5EJuIN2WDemCcAp2vFBfp/m4EAhWJnUNSSw0ixs7/kXbd6Pg64EmwJkNdFhB8aWt1sH2CTXrLxo/iAGV3oPQ==}
    engines: {node: '>= 0.6'}

  mime-types@2.1.35:
    resolution: {integrity: sha512-ZDY+bPm5zTTF+YpCrAU9nK0UgICYPT0QtT1NZWFv4s++TNkcgVaT0g6+4R2uI4MjQjzysHB1zxuWL50hzaeXiw==}
    engines: {node: '>= 0.6'}

  mime@1.6.0:
    resolution: {integrity: sha512-x0Vn8spI+wuJ1O6S7gnbaQg8Pxh4NNHb7KSINmEWKiPE4RKOplvijn+NkmYmmRgP68mc70j2EbeTFRsrswaQeg==}
    engines: {node: '>=4'}
    hasBin: true

  mimic-fn@1.2.0:
    resolution: {integrity: sha512-jf84uxzwiuiIVKiOLpfYk7N46TSy8ubTonmneY9vrpHNAnp0QBt2BxWV9dO3/j+BoVAb+a5G6YDPW3M5HOdMWQ==}
    engines: {node: '>=4'}

  mimic-fn@2.1.0:
    resolution: {integrity: sha512-OqbOk5oEQeAZ8WXWydlu9HJjz9WVdEIvamMCcXmuqUYjTknH/sqsWvhQ3vgwKFRR1HpjvNBKQ37nbJgYzGqGcg==}
    engines: {node: '>=6'}

  minimatch@3.1.2:
    resolution: {integrity: sha512-J7p63hRiAjw1NDEww1W7i37+ByIrOWO5XQQAzZ3VOcL0PNybwpfmV/N05zFAzwQ9USyEcX6t3UO+K5aqBQOIHw==}

  minimatch@9.0.5:
    resolution: {integrity: sha512-G6T0ZX48xgozx7587koeX9Ys2NYy6Gmv//P89sEte9V9whIapMNF4idKxnW2QtCcLiTWlb/wfCabAtAFWhhBow==}
    engines: {node: '>=16 || 14 >=14.17'}

  minimist@1.2.8:
    resolution: {integrity: sha512-2yyAR8qBkN3YuheJanUpWC5U3bb5osDywNB8RzDVlDwDHbocAJveqqj1u8+SVD7jkWT4yvsHCpWqqWqAxb0zCA==}

  minipass@7.1.2:
    resolution: {integrity: sha512-qOOzS1cBTWYF4BH8fVePDBOO9iptMnGUEZwNc/cMWnTV2nVLZ7VoNWEPHkYczZA0pdoA7dl6e7FL659nX9S2aw==}
    engines: {node: '>=16 || 14 >=14.17'}

  minizlib@3.0.2:
    resolution: {integrity: sha512-oG62iEk+CYt5Xj2YqI5Xi9xWUeZhDI8jjQmC5oThVH5JGCTgIjr7ciJDzC7MBzYd//WvR1OTmP5Q38Q8ShQtVA==}
    engines: {node: '>= 18'}

  mkdirp@1.0.4:
    resolution: {integrity: sha512-vVqVZQyf3WLx2Shd0qJ9xuvqgAyKPLAiqITEtqW0oIUjzo3PePDd6fW9iFz30ef7Ysp/oiWqbhszeGWW2T6Gzw==}
    engines: {node: '>=10'}
    hasBin: true

  mkdirp@3.0.1:
    resolution: {integrity: sha512-+NsyUUAZDmo6YVHzL/stxSu3t9YS1iljliy3BSDrXJ/dkn1KYdmtZODGGjLcc9XLgVVpH4KshHB8XmZgMhaBXg==}
    engines: {node: '>=10'}
    hasBin: true

  moti@0.30.0:
    resolution: {integrity: sha512-YN78mcefo8kvJaL+TZNyusq6YA2aMFvBPl8WiLPy4eb4wqgOFggJOjP9bUr2YO8PrAt0uusmRG8K4RPL4OhCsA==}
    peerDependencies:
      react-native-reanimated: '*'

  ms@2.0.0:
    resolution: {integrity: sha512-Tpp60P6IUJDTuOq/5Z8cdskzJujfwqfOTkrwIwj7IRISpnkJnT6SyJ4PCPnGMoFjC9ddhal5KVIYtAt97ix05A==}

  ms@2.1.3:
    resolution: {integrity: sha512-6FlzubTLZG3J2a/NVCAleEhjzq5oxgHyaCU9yYXvcLsvoVaHJq/s5xXI6/XXP6tz7R9xAOtHnSO/tXtF3WRTlA==}

  mz@2.7.0:
    resolution: {integrity: sha512-z81GNO7nnYMEhrGh9LeymoE4+Yr0Wn5McHIZMK5cfQCl+NDX08sCZgUc9/6MHni9IWuFLm1Z3HTCXu2z9fN62Q==}

  nanoid@3.3.11:
    resolution: {integrity: sha512-N8SpfPUnUp1bK+PMYW8qSWdl9U+wwNWI4QKxOYDy9JAro3WMX7p2OeVRF9v+347pnakNevPmiHhNmZ2HbFA76w==}
    engines: {node: ^10 || ^12 || ^13.7 || ^14 || >=15.0.1}
    hasBin: true

  natural-compare@1.4.0:
    resolution: {integrity: sha512-OWND8ei3VtNC9h7V60qff3SVobHr996CTwgxubgyQYEpg290h9J0buyECNNJexkFm5sOajh5G116RYA1c8ZMSw==}

  negotiator@0.6.3:
    resolution: {integrity: sha512-+EUsqGPLsM+j/zdChZjsnX51g4XrHFOIXwfnCVPGlQk/k5giakcKsuxCObBRu6DSm9opw/O6slWbJdghQM4bBg==}
    engines: {node: '>= 0.6'}

  negotiator@0.6.4:
    resolution: {integrity: sha512-myRT3DiWPHqho5PrJaIRyaMv2kgYf0mUVgBNOYMuCH5Ki1yEiQaf/ZJuQ62nvpc44wL5WDbTX7yGJi1Neevw8w==}
    engines: {node: '>= 0.6'}

  neo-async@2.6.2:
    resolution: {integrity: sha512-Yd3UES5mWCSqR+qNT93S3UoYUkqAZ9lLg8a7g9rimsWmYGK8cVToA4/sF3RrshdyV3sAGMXVUmpMYOw+dLpOuw==}

  nested-error-stacks@2.0.1:
    resolution: {integrity: sha512-SrQrok4CATudVzBS7coSz26QRSmlK9TzzoFbeKfcPBUFPjcQM9Rqvr/DlJkOrwI/0KcgvMub1n1g5Jt9EgRn4A==}

  node-fetch@2.7.0:
    resolution: {integrity: sha512-c4FRfUm/dbcWZ7U+1Wq0AwCyFL+3nt2bEw05wfxSz+DWpWsitgmSgYmy2dQdWyKC1694ELPqMs/YzUSNozLt8A==}
    engines: {node: 4.x || >=6.0.0}
    peerDependencies:
      encoding: ^0.1.0
    peerDependenciesMeta:
      encoding:
        optional: true

  node-forge@1.3.1:
    resolution: {integrity: sha512-dPEtOeMvF9VMcYV/1Wb8CPoVAXtp6MKMlcbAt4ddqmGqUJ6fQZFXkNZNkNlfevtNkGtaSoXf/vNNNSvgrdXwtA==}
    engines: {node: '>= 6.13.0'}

  node-int64@0.4.0:
    resolution: {integrity: sha512-O5lz91xSOeoXP6DulyHfllpq+Eg00MWitZIbtPfoSEvqIHdl5gfcY6hYzDWnj0qD5tz52PI08u9qUvSVeUBeHw==}

  node-releases@2.0.19:
    resolution: {integrity: sha512-xxOWJsBKtzAq7DY0J+DTzuz58K8e7sJbdgwkbMWQe8UYB6ekmsQ45q0M/tJDsGaZmbC+l7n57UV8Hl5tHxO9uw==}

  normalize-path@3.0.0:
    resolution: {integrity: sha512-6eZs5Ls3WtCisHWp9S2GUy8dqkpGi4BVSz3GaqiE6ezub0512ESztXUwUB6C6IKbQkY2Pnb/mD4WYojCRwcwLA==}
    engines: {node: '>=0.10.0'}

  npm-package-arg@11.0.3:
    resolution: {integrity: sha512-sHGJy8sOC1YraBywpzQlIKBE4pBbGbiF95U6Auspzyem956E0+FtDtsx1ZxlOJkQCZ1AFXAY/yuvtFYrOxF+Bw==}
    engines: {node: ^16.14.0 || >=18.0.0}

  npm-run-path@4.0.1:
    resolution: {integrity: sha512-S48WzZW777zhNIrn7gxOlISNAqi9ZC/uQFnRdbeIHhZhCA6UqpkOT8T1G7BvfdgP4Er8gF4sUbaS0i7QvIfCWw==}
    engines: {node: '>=8'}

  nth-check@2.1.1:
    resolution: {integrity: sha512-lqjrjmaOoAnWfMmBPL+XNnynZh2+swxiX3WUE0s4yEHI6m+AwrK2UZOimIRl3X/4QctVqS8AiZjFqyOGrMXb/w==}

  nullthrows@1.1.1:
    resolution: {integrity: sha512-2vPPEi+Z7WqML2jZYddDIfy5Dqb0r2fze2zTxNNknZaFpVHU3mFB3R+DWeJWGVx0ecvttSGlJTI+WG+8Z4cDWw==}

  nwsapi@2.2.20:
    resolution: {integrity: sha512-/ieB+mDe4MrrKMT8z+mQL8klXydZWGR5Dowt4RAGKbJ3kIGEx3X4ljUo+6V73IXtUPWgfOlU5B9MlGxFO5T+cA==}

  ob1@0.82.3:
    resolution: {integrity: sha512-8/SeymYlPMVODpCATHqm+X8eiuvD1GsKVa11n688V4GGgjrM3CRvrbtrYBs4t89LJDkv5CwGYPdqayuY0DmTTA==}
    engines: {node: '>=18.18'}

  object-assign@4.1.1:
    resolution: {integrity: sha512-rJgTQnkUnH1sFw8yT6VSU3zD3sWmu6sZhIseY8VX+GRu3P6F7Fu+JNDoXfklElbLJSnc3FUQHVe4cU5hj+BcUg==}
    engines: {node: '>=0.10.0'}

  on-finished@2.3.0:
    resolution: {integrity: sha512-ikqdkGAAyf/X/gPhXGvfgAytDZtDbr+bkNUJ0N9h5MI/dmdgCs3l6hoHrcUv41sRKew3jIwrp4qQDXiK99Utww==}
    engines: {node: '>= 0.8'}

  on-finished@2.4.1:
    resolution: {integrity: sha512-oVlzkg3ENAhCk2zdv7IJwd/QUD4z2RxRwpkcGY8psCVcCYZNq4wYnVWALHM+brtuJjePWiYF/ClmuDr8Ch5+kg==}
    engines: {node: '>= 0.8'}

  on-headers@1.0.2:
    resolution: {integrity: sha512-pZAE+FJLoyITytdqK0U5s+FIpjN0JP3OzFi/u8Rx+EV5/W+JTWGXG8xFzevE7AjBfDqHv/8vL8qQsIhHnqRkrA==}
    engines: {node: '>= 0.8'}

  once@1.4.0:
    resolution: {integrity: sha512-lNaJgI+2Q5URQBkccEKHTQOPaXdUxnZZElQTZY0MFUAuaEqe1E+Nyvgdz/aIyNi6Z9MzO5dv1H8n58/GELp3+w==}

  onetime@2.0.1:
    resolution: {integrity: sha512-oyyPpiMaKARvvcgip+JV+7zci5L8D1W9RZIz2l1o08AM3pfspitVWnPt3mzHcBPp12oYMTy0pqrFs/C+m3EwsQ==}
    engines: {node: '>=4'}

  onetime@5.1.2:
    resolution: {integrity: sha512-kbpaSSGJTWdAY5KPVeMOKXSrPtr8C8C7wodJbcsd51jRnmD+GZu8Y0VoU6Dm5Z4vWr0Ig/1NKuWRKf7j5aaYSg==}
    engines: {node: '>=6'}

  open@7.4.2:
    resolution: {integrity: sha512-MVHddDVweXZF3awtlAS+6pgKLlm/JgxZ90+/NBurBoQctVOOB/zDdVjcyPzQ+0laDGbsWgrRkflI65sQeOgT9Q==}
    engines: {node: '>=8'}

  open@8.4.2:
    resolution: {integrity: sha512-7x81NCL719oNbsq/3mh+hVrAWmFuEYUqrq/Iw3kUzH8ReypT9QQ0BLoJS7/G9k6N81XjW4qHWtjWwe/9eLy1EQ==}
    engines: {node: '>=12'}

  ora@3.4.0:
    resolution: {integrity: sha512-eNwHudNbO1folBP3JsZ19v9azXWtQZjICdr3Q0TDPIaeBQ3mXLrh54wM+er0+hSp+dWKf+Z8KM58CYzEyIYxYg==}
    engines: {node: '>=6'}

  p-limit@2.3.0:
    resolution: {integrity: sha512-//88mFWSJx8lxCzwdAABTJL2MyWB12+eIY7MDL2SqLmAkeKU9qxRvWuSyTjm3FUmpBEMuFfckAIqEaVGUDxb6w==}
    engines: {node: '>=6'}

  p-limit@3.1.0:
    resolution: {integrity: sha512-TYOanM3wGwNGsZN2cVTYPArw454xnXj5qmWF1bEoAc4+cU/ol7GVh7odevjp1FNHduHc3KZMcFduxU5Xc6uJRQ==}
    engines: {node: '>=10'}

  p-locate@4.1.0:
    resolution: {integrity: sha512-R79ZZ/0wAxKGu3oYMlz8jy/kbhsNrS7SKZ7PxEHBgJ5+F2mtFW2fK2cOtBh1cHYkQsbzFV7I+EoRKe6Yt0oK7A==}
    engines: {node: '>=8'}

  p-locate@5.0.0:
    resolution: {integrity: sha512-LaNjtRWUBY++zB5nE/NwcaoMylSPk+S+ZHNB1TzdbMJMny6dynpAGt7X/tl/QYq3TIeE6nxHppbo2LGymrG5Pw==}
    engines: {node: '>=10'}

  p-try@2.2.0:
    resolution: {integrity: sha512-R4nPAVTAU0B9D35/Gk3uJf/7XYbQcyohSKdvAxIRSNghFl4e71hVoGnBNQz9cWaXxO2I10KTC+3jMdvvoKw6dQ==}
    engines: {node: '>=6'}

  package-json-from-dist@1.0.1:
    resolution: {integrity: sha512-UEZIS3/by4OC8vL3P2dTXRETpebLI2NiI5vIrjaD/5UtrkFX/tNbwjTSRAGC/+7CAo2pIcBaRgWmcBBHcsaCIw==}

  parse-json@4.0.0:
    resolution: {integrity: sha512-aOIos8bujGN93/8Ox/jPLh7RwVnPEysynVFE+fQZyg6jKELEHwzgKdLRFHUgXJL6kylijVSBC4BvN9OmsB48Rw==}
    engines: {node: '>=4'}

  parse-json@5.2.0:
    resolution: {integrity: sha512-ayCKvm/phCGxOkYRSCM82iDwct8/EonSEgCSxWxD7ve6jHggsFl4fZVQBPRNgQoKiuV/odhFrGzQXZwbifC8Rg==}
    engines: {node: '>=8'}

  parse-png@2.1.0:
    resolution: {integrity: sha512-Nt/a5SfCLiTnQAjx3fHlqp8hRgTL3z7kTQZzvIMS9uCAepnCyjpdEc6M/sz69WqMBdaDBw9sF1F1UaHROYzGkQ==}
    engines: {node: '>=10'}

  parse5@7.3.0:
    resolution: {integrity: sha512-IInvU7fabl34qmi9gY8XOVxhYyMyuH2xUNpb2q8/Y+7552KlejkRvqvD19nMoUW/uQGGbqNpA6Tufu5FL5BZgw==}

  parseurl@1.3.3:
    resolution: {integrity: sha512-CiyeOxFT/JZyN5m0z9PfXw4SCBJ6Sygz1Dpl0wqjlhDEGGBP1GnsUVEL0p63hoG1fcj3fHynXi9NYO4nWOL+qQ==}
    engines: {node: '>= 0.8'}

  path-exists@4.0.0:
    resolution: {integrity: sha512-ak9Qy5Q7jYb2Wwcey5Fpvg2KoAc/ZIhLSLOSBmRmygPsGwkVVt0fZa0qrtMz+m6tJTAHfZQ8FnmB4MG4LWy7/w==}
    engines: {node: '>=8'}

  path-is-absolute@1.0.1:
    resolution: {integrity: sha512-AVbw3UJ2e9bq64vSaS9Am0fje1Pa8pbGqTTsmXfaIiMpnr5DlDhfJOuLj9Sf95ZPVDAUerDfEk88MPmPe7UCQg==}
    engines: {node: '>=0.10.0'}

  path-key@3.1.1:
    resolution: {integrity: sha512-ojmeN0qd+y0jszEtoY48r0Peq5dwMEkIlCOu6Q5f41lfkswXuKtYrhgoTpLnyIcHm24Uhqx+5Tqm2InSwLhE6Q==}
    engines: {node: '>=8'}

  path-parse@1.0.7:
    resolution: {integrity: sha512-LDJzPVEEEPR+y48z93A0Ed0yXb8pAByGWo/k5YYdYgpY2/2EsOsksJrq7lOHxryrVOn1ejG6oAp8ahvOIQD8sw==}

  path-scurry@1.11.1:
    resolution: {integrity: sha512-Xa4Nw17FS9ApQFJ9umLiJS4orGjm7ZzwUrwamcGQuHSzDyth9boKDaycYdDcZDuqYATXw4HFXgaqWTctW/v1HA==}
    engines: {node: '>=16 || 14 >=14.18'}

  picocolors@1.1.1:
    resolution: {integrity: sha512-xceH2snhtb5M9liqDsmEw56le376mTZkEX/jEb/RxNFyegNul7eNslCXP9FDj/Lcu0X8KEyMceP2ntpaHrDEVA==}

  picomatch@2.3.1:
    resolution: {integrity: sha512-JU3teHTNjmE2VCGFzuY8EXzCDVwEqB2a8fsIvwaStHhAWJEeVd1o1QD80CU6+ZdEXXSLbSsuLwJjkCBWqRQUVA==}
    engines: {node: '>=8.6'}

  picomatch@3.0.1:
    resolution: {integrity: sha512-I3EurrIQMlRc9IaAZnqRR044Phh2DXY+55o7uJ0V+hYZAcQYSuFWsc9q5PvyDHUSCe1Qxn/iBz+78s86zWnGag==}
    engines: {node: '>=10'}

  pirates@4.0.7:
    resolution: {integrity: sha512-TfySrs/5nm8fQJDcBDuUng3VOUKsd7S+zqvbOTiGXHfxX4wK31ard+hoNuvkicM/2YFzlpDgABOevKSsB4G/FA==}
    engines: {node: '>= 6'}

  pkg-dir@4.2.0:
    resolution: {integrity: sha512-HRDzbaKjC+AOWVXxAU/x54COGeIv9eb+6CkDSQoNTt4XyWoIJvuPsXizxu/Fr23EiekbtZwmh1IcIG/l/a10GQ==}
    engines: {node: '>=8'}

  plist@3.1.0:
    resolution: {integrity: sha512-uysumyrvkUX0rX/dEVqt8gC3sTBzd4zoWfLeS29nb53imdaXVvLINYXTI2GNqzaMuvacNx4uJQ8+b3zXR0pkgQ==}
    engines: {node: '>=10.4.0'}

  pngjs@3.4.0:
    resolution: {integrity: sha512-NCrCHhWmnQklfH4MtJMRjZ2a8c80qXeMlQMv2uVp9ISJMTt562SbGd6n2oq0PaPgKm7Z6pL9E2UlLIhC+SHL3w==}
    engines: {node: '>=4.0.0'}

  pngjs@5.0.0:
    resolution: {integrity: sha512-40QW5YalBNfQo5yRYmiw7Yz6TKKVr3h6970B2YE+3fQpsWcrbj1PzJgxeJ19DRQjhMbKPIuMY8rFaXc8moolVw==}
    engines: {node: '>=10.13.0'}

  popmotion@11.0.3:
    resolution: {integrity: sha512-Y55FLdj3UxkR7Vl3s7Qr4e9m0onSnP8W7d/xQLsoJM40vs6UKHFdygs6SWryasTZYqugMjm3BepCF4CWXDiHgA==}

  postcss-value-parser@4.2.0:
    resolution: {integrity: sha512-1NNCs6uurfkVbeXG4S8JFT9t19m45ICnif8zWLd5oPSZ50QnwMfK+H3jv408d4jw/7Bttv5axS5IiHoLaVNHeQ==}

  postcss@8.4.49:
    resolution: {integrity: sha512-OCVPnIObs4N29kxTjzLfUryOkvZEq+pf8jTF0lg8E7uETuWHA+v7j3c/xJmiqpX450191LlmZfUKkXxkTry7nA==}
    engines: {node: ^10 || ^12 || >=14}

  pretty-bytes@5.6.0:
    resolution: {integrity: sha512-FFw039TmrBqFK8ma/7OL3sDz/VytdtJr044/QUJtH0wK9lb9jLq9tJyIxUwtQJHwar2BqtiA4iCWSwo9JLkzFg==}
    engines: {node: '>=6'}

  pretty-format@29.7.0:
    resolution: {integrity: sha512-Pdlw/oPxN+aXdmM9R00JVC9WVFoCLTKJvDVLgmJ+qAffBMxsV85l/Lu7sNx4zSzPyoL2euImuEwHhOXdEgNFZQ==}
    engines: {node: ^14.15.0 || ^16.10.0 || >=18.0.0}

  proc-log@4.2.0:
    resolution: {integrity: sha512-g8+OnU/L2v+wyiVK+D5fA34J7EH8jZ8DDlvwhRCMxmMj7UCBvxiO1mGeN+36JXIKF4zevU4kRBd8lVgG9vLelA==}
    engines: {node: ^14.17.0 || ^16.13.0 || >=18.0.0}

  progress@2.0.3:
    resolution: {integrity: sha512-7PiHtLll5LdnKIMw100I+8xJXR5gW2QwWYkT6iJva0bXitZKa/XMrSbdmg3r2Xnaidz9Qumd0VPaMrZlF9V9sA==}
    engines: {node: '>=0.4.0'}

  promise@7.3.1:
    resolution: {integrity: sha512-nolQXZ/4L+bP/UGlkfaIujX9BKxGwmQ9OT4mOt5yvy8iK1h3wqTEJCijzGANTCCl9nWjY41juyAn2K3Q1hLLTg==}

  promise@8.3.0:
    resolution: {integrity: sha512-rZPNPKTOYVNEEKFaq1HqTgOwZD+4/YHS5ukLzQCypkj+OkYx7iv0mA91lJlpPPZ8vMau3IIGj5Qlwrx+8iiSmg==}

  prompts@2.4.2:
    resolution: {integrity: sha512-NxNv/kLguCA7p3jE8oL2aEBsrJWgAakBpgmgK6lpPWV+WuOmY6r2/zbAVnP+T8bQlA0nzHXSJSJW0Hq7ylaD2Q==}
    engines: {node: '>= 6'}

  prop-types@15.8.1:
    resolution: {integrity: sha512-oj87CgZICdulUohogVAR7AjlC0327U4el4L6eAvOqCeudMDVU0NThNaV+b9Df4dXgSP1gXMTnPdhfe/2qDH5cg==}

  psl@1.15.0:
    resolution: {integrity: sha512-JZd3gMVBAVQkSs6HdNZo9Sdo0LNcQeMNP3CozBJb3JYC/QUYZTnKxP+f8oWRX4rHP5EurWxqAHTSwUCjlNKa1w==}

  punycode@2.3.1:
    resolution: {integrity: sha512-vYt7UD1U9Wg6138shLtLOvdAu+8DsC/ilFtEVHcH+wydcSpNE20AfSOduf6MkRFahL5FY7X1oU7nKVZFtfq8Fg==}
    engines: {node: '>=6'}

  pure-rand@6.1.0:
    resolution: {integrity: sha512-bVWawvoZoBYpp6yIoQtQXHZjmz35RSVHnUOTefl8Vcjr8snTPY1wnpSPMWekcFwbxI6gtmT7rSYPFvz71ldiOA==}

  qrcode-terminal@0.11.0:
    resolution: {integrity: sha512-Uu7ii+FQy4Qf82G4xu7ShHhjhGahEpCWc3x8UavY3CTcWV+ufmmCtwkr7ZKsX42jdL0kr1B5FKUeqJvAn51jzQ==}
    hasBin: true

  qrcode@1.5.4:
    resolution: {integrity: sha512-1ca71Zgiu6ORjHqFBDpnSMTR2ReToX4l1Au1VFLyVeBTFavzQnv5JxMFr3ukHVKpSrSA2MCk0lNJSykjUfz7Zg==}
    engines: {node: '>=10.13.0'}
    hasBin: true

  query-string@7.1.3:
    resolution: {integrity: sha512-hh2WYhq4fi8+b+/2Kg9CEge4fDPvHS534aOOvOZeQ3+Vf2mCFsaFBYj0i+iXcAq6I9Vzp5fjMFBlONvayDC1qg==}
    engines: {node: '>=6'}

  querystringify@2.2.0:
    resolution: {integrity: sha512-FIqgj2EUvTa7R50u0rGsyTftzjYmv/a3hO345bZNrqabNqjtgiDMgmo4mkUjd+nzU5oF3dClKqFIPUKybUyqoQ==}

  queue@6.0.2:
    resolution: {integrity: sha512-iHZWu+q3IdFZFX36ro/lKBkSvfkztY5Y7HMiPlOUjhupPcG2JMfst2KKEpu5XndviX/3UhFbRngUPNKtgvtZiA==}

  randombytes@2.1.0:
    resolution: {integrity: sha512-vYl3iOX+4CKUWuxGi9Ukhie6fsqXqS9FE2Zaic4tNFD2N2QQaXOMFbuKK4QmDHC0JO6B1Zp41J0LpT0oR68amQ==}

  range-parser@1.2.1:
    resolution: {integrity: sha512-Hrgsx+orqoygnmhFbKaHE6c296J+HTAQXoxEF6gNupROmmGJRoyzfG3ccAveqCBrwr/2yxQ5BVd/GTl5agOwSg==}
    engines: {node: '>= 0.6'}

  rc@1.2.8:
    resolution: {integrity: sha512-y3bGgqKj3QBdxLbLkomlohkvsA8gdAiUQlSBJnBhfn+BPxg4bc62d8TcBW15wavDfgexCgccckhcZvywyQYPOw==}
    hasBin: true

  react-devtools-core@6.1.2:
    resolution: {integrity: sha512-ldFwzufLletzCikNJVYaxlxMLu7swJ3T2VrGfzXlMsVhZhPDKXA38DEROidaYZVgMAmQnIjymrmqto5pyfrwPA==}

  react-dom@19.0.0:
    resolution: {integrity: sha512-4GV5sHFG0e/0AD4X+ySy6UJd3jVl1iNsNHdpad0qhABJ11twS3TTBnseqsKurKcsNqCEFeGL3uLpVChpIO3QfQ==}
    peerDependencies:
      react: ^19.0.0

  react-fast-compare@3.2.2:
    resolution: {integrity: sha512-nsO+KSNgo1SbJqJEYRE9ERzo7YtYbou/OqjSQKxV7jcKox7+usiUVZOAC+XnDOABXggQTno0Y1CpVnuWEc1boQ==}

  react-freeze@1.0.4:
    resolution: {integrity: sha512-r4F0Sec0BLxWicc7HEyo2x3/2icUTrRmDjaaRyzzn+7aDyFZliszMDOgLVwSnQnYENOlL1o569Ze2HZefk8clA==}
    engines: {node: '>=10'}
    peerDependencies:
      react: '>=17.0.0'

  react-i18next@15.5.1:
    resolution: {integrity: sha512-C8RZ7N7H0L+flitiX6ASjq9p5puVJU1Z8VyL3OgM/QOMRf40BMZX+5TkpxzZVcTmOLPX5zlti4InEX5pFyiVeA==}
    peerDependencies:
      i18next: '>= 23.2.3'
      react: '>= 16.8.0'
      react-dom: '*'
      react-native: '*'
      typescript: ^5
    peerDependenciesMeta:
      react-dom:
        optional: true
      react-native:
        optional: true
      typescript:
        optional: true

  react-is@16.13.1:
    resolution: {integrity: sha512-24e6ynE2H+OKt4kqsOvNd8kBpV65zoxbA4BVsEOB3ARVWQki/DHzaUoC5KuON/BiccDaCCTZBuOcfZs70kR8bQ==}

  react-is@18.3.1:
    resolution: {integrity: sha512-/LLMVyas0ljjAtoYiPqYiL8VWXzUUdThrmU5+n20DZv+a+ClRoevUzw5JxU+Ieh5/c87ytoTBV9G1FiKfNJdmg==}

  react-is@19.1.0:
    resolution: {integrity: sha512-Oe56aUPnkHyyDxxkvqtd7KkdQP5uIUfHxd5XTb3wE9d/kRnZLmKbDB0GWk919tdQ+mxxPtG6EAs6RMT6i1qtHg==}

  react-native-edge-to-edge@1.6.0:
    resolution: {integrity: sha512-2WCNdE3Qd6Fwg9+4BpbATUxCLcouF6YRY7K+J36KJ4l3y+tWN6XCqAC4DuoGblAAbb2sLkhEDp4FOlbOIot2Og==}
    peerDependencies:
      react: '*'
      react-native: '*'

  react-native-gesture-handler@2.24.0:
    resolution: {integrity: sha512-ZdWyOd1C8axKJHIfYxjJKCcxjWEpUtUWgTOVY2wynbiveSQDm8X/PDyAKXSer/GOtIpjudUbACOndZXCN3vHsw==}
    peerDependencies:
      react: '*'
      react-native: '*'

  react-native-is-edge-to-edge@1.1.7:
    resolution: {integrity: sha512-EH6i7E8epJGIcu7KpfXYXiV2JFIYITtq+rVS8uEb+92naMRBdxhTuS8Wn2Q7j9sqyO0B+Xbaaf9VdipIAmGW4w==}
    peerDependencies:
      react: '*'
      react-native: '*'

  react-native-qrcode-svg@6.3.15:
    resolution: {integrity: sha512-vLuNImGfstE8u+rlF4JfFpq65nPhmByuDG6XUPWh8yp8MgLQX11rN5eQ8nb/bf4OB+V8XoLTJB/AZF2g7jQSSQ==}
    peerDependencies:
      react: '*'
      react-native: '>=0.63.4'
      react-native-svg: '>=14.0.0'

  react-native-reanimated@3.17.5:
    resolution: {integrity: sha512-SxBK7wQfJ4UoWoJqQnmIC7ZjuNgVb9rcY5Xc67upXAFKftWg0rnkknTw6vgwnjRcvYThrjzUVti66XoZdDJGtw==}
    peerDependencies:
      '@babel/core': ^7.0.0-0
      react: '*'
      react-native: '*'

  react-native-safe-area-context@5.4.0:
    resolution: {integrity: sha512-JaEThVyJcLhA+vU0NU8bZ0a1ih6GiF4faZ+ArZLqpYbL6j7R3caRqj+mE3lEtKCuHgwjLg3bCxLL1GPUJZVqUA==}
    peerDependencies:
      react: '*'
      react-native: '*'

  react-native-screens@4.10.0:
    resolution: {integrity: sha512-Tw21NGuXm3PbiUGtZd0AnXirUixaAbPXDjNR0baBH7/WJDaDTTELLcQ7QRXuqAWbmr/EVCrKj1348ei1KFIr8A==}
    peerDependencies:
      react: '*'
      react-native: '*'

  react-native-svg@15.12.0:
    resolution: {integrity: sha512-iE25PxIJ6V0C6krReLquVw6R0QTsRTmEQc4K2Co3P6zsimU/jltcDBKYDy1h/5j9S/fqmMeXnpM+9LEWKJKI6A==}
    peerDependencies:
      react: '*'
      react-native: '*'

  react-native-web@0.20.0:
    resolution: {integrity: sha512-OOSgrw+aON6R3hRosCau/xVxdLzbjEcsLysYedka0ZON4ZZe6n9xgeN9ZkoejhARM36oTlUgHIQqxGutEJ9Wxg==}
    peerDependencies:
      react: ^18.0.0 || ^19.0.0
      react-dom: ^18.0.0 || ^19.0.0

  react-native-webview@13.13.5:
    resolution: {integrity: sha512-MfC2B+woL4Hlj2WCzcb1USySKk+SteXnUKmKktOk/H/AQy5+LuVdkPKm8SknJ0/RxaxhZ48WBoTRGaqgR137hw==}
    peerDependencies:
      react: '*'
      react-native: '*'

  react-native@0.79.2:
    resolution: {integrity: sha512-AnGzb56JvU5YCL7cAwg10+ewDquzvmgrMddiBM0GAWLwQM/6DJfGd2ZKrMuKKehHerpDDZgG+EY64gk3x3dEkw==}
    engines: {node: '>=18'}
    hasBin: true
    peerDependencies:
      '@types/react': ^19.0.0
      react: ^19.0.0
    peerDependenciesMeta:
      '@types/react':
        optional: true

  react-refresh@0.14.2:
    resolution: {integrity: sha512-jCvmsr+1IUSMUyzOkRcvnVbX3ZYC6g9TDrDbFuFmRDq7PD4yaGbLKNQL6k2jnArV8hjYxh7hVhAZB6s9HDGpZA==}
    engines: {node: '>=0.10.0'}

  react-server-dom-webpack@19.0.0:
    resolution: {integrity: sha512-hLug9KEXLc8vnU9lDNe2b2rKKDaqrp5gNiES4uyu2Up3FZfZJZmdwLFXlWzdA9gTB/6/cWduSB2K1Lfag2pSvw==}
    engines: {node: '>=0.10.0'}
    peerDependencies:
      react: ^19.0.0
      react-dom: ^19.0.0
      webpack: ^5.59.0

  react-test-renderer@19.0.0:
    resolution: {integrity: sha512-oX5u9rOQlHzqrE/64CNr0HB0uWxkCQmZNSfozlYvwE71TLVgeZxVf0IjouGEr1v7r1kcDifdAJBeOhdhxsG/DA==}
    peerDependencies:
      react: ^19.0.0

<<<<<<< HEAD
  react-test-renderer@19.1.0:
    resolution: {integrity: sha512-jXkSl3CpvPYEF+p/eGDLB4sPoDX8pKkYvRl9+rR8HxLY0X04vW7hCm1/0zHoUSjPZ3bDa+wXWNTDVIw/R8aDVw==}
    peerDependencies:
      react: ^19.1.0

=======
>>>>>>> f926f98d
  react@19.0.0:
    resolution: {integrity: sha512-V8AVnmPIICiWpGfm6GLzCR/W5FXLchHop40W4nXBmdlEceh16rCN8O8LNWm5bh5XUX91fh7KpA+W0TgMKmgTpQ==}
    engines: {node: '>=0.10.0'}

  regenerate-unicode-properties@10.2.0:
    resolution: {integrity: sha512-DqHn3DwbmmPVzeKj9woBadqmXxLvQoQIwu7nopMc72ztvxVmVk2SBhSnx67zuye5TP+lJsb/TBQsjLKhnDf3MA==}
    engines: {node: '>=4'}

  regenerate@1.4.2:
    resolution: {integrity: sha512-zrceR/XhGYU/d/opr2EKO7aRHUeiBI8qjtfHqADTwZd6Szfy16la6kqD0MIUs5z5hx6AaKa+PixpPrR289+I0A==}

  regenerator-runtime@0.13.11:
    resolution: {integrity: sha512-kY1AZVr2Ra+t+piVaJ4gxaFaReZVH40AKNo7UCX6W+dEwBo/2oZJzqfuN1qLq1oL45o56cPaTXELwrTh8Fpggg==}

  regexpu-core@6.2.0:
    resolution: {integrity: sha512-H66BPQMrv+V16t8xtmq+UC0CBpiTBA60V8ibS1QVReIp8T1z8hwFxqcGzm9K6lgsN7sB5edVH8a+ze6Fqm4weA==}
    engines: {node: '>=4'}

  regjsgen@0.8.0:
    resolution: {integrity: sha512-RvwtGe3d7LvWiDQXeQw8p5asZUmfU1G/l6WbUXeHta7Y2PEIvBTwH6E2EfmYUK8pxcxEdEmaomqyp0vZZ7C+3Q==}

  regjsparser@0.12.0:
    resolution: {integrity: sha512-cnE+y8bz4NhMjISKbgeVJtqNbtf5QpjZP+Bslo+UqkIt9QPnX9q095eiRRASJG1/tz6dlNr6Z5NsBiWYokp6EQ==}
    hasBin: true

  require-directory@2.1.1:
    resolution: {integrity: sha512-fGxEI7+wsG9xrvdjsrlmL22OMTTiHRwAMroiEeMgq8gzoLC/PQr7RsRDSTLUg/bZAZtF+TVIkHc6/4RIKrui+Q==}
    engines: {node: '>=0.10.0'}

  require-from-string@2.0.2:
    resolution: {integrity: sha512-Xf0nWe6RseziFMu+Ap9biiUbmplq6S9/p+7w7YXP/JBHhrUDDUhwa+vANyubuqfZWTveU//DYVGsDG7RKL/vEw==}
    engines: {node: '>=0.10.0'}

  require-main-filename@2.0.0:
    resolution: {integrity: sha512-NKN5kMDylKuldxYLSUfrbo5Tuzh4hd+2E8NPPX02mZtn1VuREQToYe/ZdlJy+J3uCpfaiGF05e7B8W0iXbQHmg==}

  requireg@0.2.2:
    resolution: {integrity: sha512-nYzyjnFcPNGR3lx9lwPPPnuQxv6JWEZd2Ci0u9opN7N5zUEPIhY/GbL3vMGOr2UXwEg9WwSyV9X9Y/kLFgPsOg==}
    engines: {node: '>= 4.0.0'}

  requires-port@1.0.0:
    resolution: {integrity: sha512-KigOCHcocU3XODJxsu8i/j8T9tzT4adHiecwORRQ0ZZFcp7ahwXuRU1m+yuO90C5ZUyGeGfocHDI14M3L3yDAQ==}

  resolve-cwd@3.0.0:
    resolution: {integrity: sha512-OrZaX2Mb+rJCpH/6CpSqt9xFVpN++x01XnN2ie9g6P5/3xelLAkXWVADpdz1IHD/KFfEXyE6V0U01OQ3UO2rEg==}
    engines: {node: '>=8'}

  resolve-from@3.0.0:
    resolution: {integrity: sha512-GnlH6vxLymXJNMBo7XP1fJIzBFbdYt49CuTwmB/6N53t+kMPRMFKz783LlQ4tv28XoQfMWinAJX6WCGf2IlaIw==}
    engines: {node: '>=4'}

  resolve-from@5.0.0:
    resolution: {integrity: sha512-qYg9KP24dD5qka9J47d0aVky0N+b4fTU89LN9iDnjB5waksiC49rvMB0PrUJQGoTmH50XPiqOvAjDfaijGxYZw==}
    engines: {node: '>=8'}

  resolve-workspace-root@2.0.0:
    resolution: {integrity: sha512-IsaBUZETJD5WsI11Wt8PKHwaIe45or6pwNc8yflvLJ4DWtImK9kuLoH5kUva/2Mmx/RdIyr4aONNSa2v9LTJsw==}

  resolve.exports@2.0.3:
    resolution: {integrity: sha512-OcXjMsGdhL4XnbShKpAcSqPMzQoYkYyhbEaeSko47MjRP9NfEQMhZkXL1DoFlt9LWQn4YttrdnV6X2OiyzBi+A==}
    engines: {node: '>=10'}

  resolve@1.22.10:
    resolution: {integrity: sha512-NPRy+/ncIMeDlTAsuqwKIiferiawhefFJtkNSW0qZJEqMEb+qBt/77B/jGeeek+F0uOeN05CDa6HXbbIgtVX4w==}
    engines: {node: '>= 0.4'}
    hasBin: true

  resolve@1.7.1:
    resolution: {integrity: sha512-c7rwLofp8g1U+h1KNyHL/jicrKg1Ek4q+Lr33AL65uZTinUZHe30D5HlyN5V9NW0JX1D5dXQ4jqW5l7Sy/kGfw==}

  restore-cursor@2.0.0:
    resolution: {integrity: sha512-6IzJLuGi4+R14vwagDHX+JrXmPVtPpn4mffDJ1UdR7/Edm87fl6yi8mMBIVvFtJaNTUvjughmW4hwLhRG7gC1Q==}
    engines: {node: '>=4'}

  rimraf@3.0.2:
    resolution: {integrity: sha512-JZkJMZkAGFFPP2YqXZXPbMlMBgsxzE8ILs4lMIX/2o0L9UBw9O/Y3o6wFw/i9YLapcUJWwqbi3kdxIPdC62TIA==}
    deprecated: Rimraf versions prior to v4 are no longer supported
    hasBin: true

  rtl-detect@1.1.2:
    resolution: {integrity: sha512-PGMBq03+TTG/p/cRB7HCLKJ1MgDIi07+QU1faSjiYRfmY5UsAttV9Hs08jDAHVwcOwmVLcSJkpwyfXszVjWfIQ==}

  safe-buffer@5.2.1:
    resolution: {integrity: sha512-rp3So07KcdmmKbGvgaNxQSJr7bGVSVk5S9Eq1F+ppbRo70+YeaDxkw5Dd8NPN+GD6bjnYm2VuPuCXmpuYvmCXQ==}

  safer-buffer@2.1.2:
    resolution: {integrity: sha512-YZo3K82SD7Riyi0E1EQPojLz7kpepnSQI9IyPbHHg1XXXevb5dJI7tpyN2ADxGcQbHG7vcyRHk0cbwqcQriUtg==}

  sax@1.4.1:
    resolution: {integrity: sha512-+aWOz7yVScEGoKNd4PA10LZ8sk0A/z5+nXQG5giUO5rprX9jgYsTdov9qCchZiPIZezbZH+jRut8nPodFAX4Jg==}

  saxes@6.0.0:
    resolution: {integrity: sha512-xAg7SOnEhrm5zI3puOOKyy1OMcMlIJZYNJY7xLBwSze0UjhPLnWfj2GF2EpT0jmzaJKIWKHLsaSSajf35bcYnA==}
    engines: {node: '>=v12.22.7'}

  scheduler@0.25.0:
    resolution: {integrity: sha512-xFVuu11jh+xcO7JOAGJNOXld8/TcEHK/4CituBUeUb5hqxJLj9YuemAEuvm9gQ/+pgXYfbQuqAkiYu+u7YEsNA==}

  schema-utils@4.3.2:
    resolution: {integrity: sha512-Gn/JaSk/Mt9gYubxTtSn/QCV4em9mpAPiR1rqy/Ocu19u/G9J5WWdNoUT4SiV6mFC3y6cxyFcFwdzPM3FgxGAQ==}
    engines: {node: '>= 10.13.0'}

  semver@6.3.1:
    resolution: {integrity: sha512-BR7VvDCVHO+q2xBEWskxS6DJE1qRnb7DxzUrogb71CWoSficBxYsiAGd+Kl0mmq/MprG9yArRkyrQxTO6XjMzA==}
    hasBin: true

  semver@7.6.3:
    resolution: {integrity: sha512-oVekP1cKtI+CTDvHWYFUcMtsK/00wmAEfyqKfNdARm8u1wNVhSgaX7A8d4UuIlUI5e84iEwOhs7ZPYRmzU9U6A==}
    engines: {node: '>=10'}
    hasBin: true

  semver@7.7.2:
    resolution: {integrity: sha512-RF0Fw+rO5AMf9MAyaRXI4AV0Ulj5lMHqVxxdSgiVbixSCXoEmmX/jk0CuJw4+3SqroYO9VoUh+HcuJivvtJemA==}
    engines: {node: '>=10'}
    hasBin: true

  send@0.19.0:
    resolution: {integrity: sha512-dW41u5VfLXu8SJh5bwRmyYUbAoSB3c9uQh6L8h/KtsFREPWpbX1lrljJo186Jc4nmci/sGUZ9a0a0J2zgfq2hw==}
    engines: {node: '>= 0.8.0'}

  send@0.19.1:
    resolution: {integrity: sha512-p4rRk4f23ynFEfcD9LA0xRYngj+IyGiEYyqqOak8kaN0TvNmuxC2dcVeBn62GpCeR2CpWqyHCNScTP91QbAVFg==}
    engines: {node: '>= 0.8.0'}

  serialize-error@2.1.0:
    resolution: {integrity: sha512-ghgmKt5o4Tly5yEG/UJp8qTd0AN7Xalw4XBtDEKP655B699qMEtra1WlXeE6WIvdEG481JvRxULKsInq/iNysw==}
    engines: {node: '>=0.10.0'}

  serialize-javascript@6.0.2:
    resolution: {integrity: sha512-Saa1xPByTTq2gdeFZYLLo+RFE35NHZkAbqZeWNd3BpzppeVisAqpDjcp8dyf6uIvEqJRd46jemmyA4iFIeVk8g==}

  serve-static@1.16.2:
    resolution: {integrity: sha512-VqpjJZKadQB/PEbEwvFdO43Ax5dFBZ2UECszz8bQ7pi7wt//PWe1P6MN7eCnjsatYtBT6EuiClbjSWP2WrIoTw==}
    engines: {node: '>= 0.8.0'}

  server-only@0.0.1:
    resolution: {integrity: sha512-qepMx2JxAa5jjfzxG79yPPq+8BuFToHd1hm7kI+Z4zAq1ftQiP7HcxMhDDItrbtwVeLg/cY2JnKnrcFkmiswNA==}

  set-blocking@2.0.0:
    resolution: {integrity: sha512-KiKBS8AnWGEyLzofFfmvKwpdPzqiy16LvQfK3yv/fVH7Bj13/wl3JSR1J+rfgRE9q7xUJK4qvgS8raSOeLUehw==}

  setimmediate@1.0.5:
    resolution: {integrity: sha512-MATJdZp8sLqDl/68LfQmbP8zKPLQNV6BIZoIgrscFDQ+RsvK/BxeDQOgyxKKoh0y/8h3BqVFnCqQ/gd+reiIXA==}

  setprototypeof@1.2.0:
    resolution: {integrity: sha512-E5LDX7Wrp85Kil5bhZv46j8jOeboKq5JMmYM3gVGdGH8xFpPWXUMsNrlODCrkoxMEeNi/XZIwuRvY4XNwYMJpw==}

  sf-symbols-typescript@2.1.0:
    resolution: {integrity: sha512-ezT7gu/SHTPIOEEoG6TF+O0m5eewl0ZDAO4AtdBi5HjsrUI6JdCG17+Q8+aKp0heM06wZKApRCn5olNbs0Wb/A==}
    engines: {node: '>=10'}

  shallowequal@1.1.0:
    resolution: {integrity: sha512-y0m1JoUZSlPAjXVtPPW70aZWfIL/dSP7AFkRnniLCrK/8MDKog3TySTBmckD+RObVxH0v4Tox67+F14PdED2oQ==}

  shebang-command@2.0.0:
    resolution: {integrity: sha512-kHxr2zZpYtdmrN1qDjrrX/Z1rR1kG8Dx+gkpK1G4eXmvXswmcE1hTWBWYUzlraYw1/yZp6YuDY77YtvbN0dmDA==}
    engines: {node: '>=8'}

  shebang-regex@3.0.0:
    resolution: {integrity: sha512-7++dFhtcx3353uBaq8DDR4NuxBetBzC7ZQOhmTQInHEd6bSrXdiEyzCvG07Z44UYdLShWUyXt5M/yhz8ekcb1A==}
    engines: {node: '>=8'}

  shell-quote@1.8.2:
    resolution: {integrity: sha512-AzqKpGKjrj7EM6rKVQEPpB288oCfnrEIuyoT9cyF4nmGa7V8Zk6f7RRqYisX8X9m+Q7bd632aZW4ky7EhbQztA==}
    engines: {node: '>= 0.4'}

  signal-exit@3.0.7:
    resolution: {integrity: sha512-wnD2ZE+l+SPC/uoS0vXeE9L1+0wuaMqKlfz9AMUo38JsyLSBWSFcHR1Rri62LZc12vLr1gb3jl7iwQhgwpAbGQ==}

  signal-exit@4.1.0:
    resolution: {integrity: sha512-bzyZ1e88w9O1iNJbKnOlvYTrWPDl46O1bG0D3XInv+9tkPrxrN8jUUTiFlDkkmKWgn1M6CfIA13SuGqOa9Korw==}
    engines: {node: '>=14'}

  simple-plist@1.3.1:
    resolution: {integrity: sha512-iMSw5i0XseMnrhtIzRb7XpQEXepa9xhWxGUojHBL43SIpQuDQkh3Wpy67ZbDzZVr6EKxvwVChnVpdl8hEVLDiw==}

  simple-swizzle@0.2.2:
    resolution: {integrity: sha512-JA//kQgZtbuY83m+xT+tXJkmJncGMTFT+C+g2h2R9uxkYIrE2yy9sgmcLhCnw57/WSD+Eh3J97FPEDFnbXnDUg==}

  sisteransi@1.0.5:
    resolution: {integrity: sha512-bLGGlR1QxBcynn2d5YmDX4MGjlZvy2MRBDRNHLJ8VI6l6+9FUiyTFNJ0IveOSP0bcXgVDPRcfGqA0pjaqUpfVg==}

  slash@3.0.0:
    resolution: {integrity: sha512-g9Q1haeby36OSStwb4ntCGGGaKsaVSjQ68fBxoQcutl5fS1vuY18H3wSt3jFyFtrkx+Kz0V1G85A4MyAdDMi2Q==}
    engines: {node: '>=8'}

  slash@5.1.0:
    resolution: {integrity: sha512-ZA6oR3T/pEyuqwMgAKT0/hAv8oAXckzbkmR0UkUosQ+Mc4RxGoJkRmwHgHufaenlyAgE1Mxgpdcrf75y6XcnDg==}
    engines: {node: '>=14.16'}

  slugify@1.6.6:
    resolution: {integrity: sha512-h+z7HKHYXj6wJU+AnS/+IH8Uh9fdcX1Lrhg1/VMdf9PwoBQXFcXiAdsy2tSK0P6gKwJLXp02r90ahUCqHk9rrw==}
    engines: {node: '>=8.0.0'}

  source-map-js@1.2.1:
    resolution: {integrity: sha512-UXWMKhLOwVKb728IUtQPXxfYU+usdybtUrK/8uGE8CQMvrhOpwvzDBwj0QhSL7MQc7vIsISBG8VQ8+IDQxpfQA==}
    engines: {node: '>=0.10.0'}

  source-map-support@0.5.13:
    resolution: {integrity: sha512-SHSKFHadjVA5oR4PPqhtAVdcBWwRYVd6g6cAXnIbRiIwc2EhPrTuKUBdSLvlEKyIP3GCf89fltvcZiP9MMFA1w==}

  source-map-support@0.5.21:
    resolution: {integrity: sha512-uBHU3L3czsIyYXKX88fdrGovxdSCoTGDRZ6SYXtSRxLZUzHg5P/66Ht6uoUlHu9EZod+inXhKo3qQgwXUT/y1w==}

  source-map@0.5.6:
    resolution: {integrity: sha512-MjZkVp0NHr5+TPihLcadqnlVoGIoWo4IBHptutGh9wI3ttUYvCG26HkSuDi+K6lsZ25syXJXcctwgyVCt//xqA==}
    engines: {node: '>=0.10.0'}

  source-map@0.5.7:
    resolution: {integrity: sha512-LbrmJOMUSdEVxIKvdcJzQC+nQhe8FUZQTXQy6+I75skNgn3OoQ0DZA8YnFa7gp8tqtL3KPf1kmo0R5DoApeSGQ==}
    engines: {node: '>=0.10.0'}

  source-map@0.6.1:
    resolution: {integrity: sha512-UjgapumWlbMhkBgzT7Ykc5YXUT46F0iKu8SGXq0bcwP5dz/h0Plj6enJqjz1Zbq2l5WaqYnrVbwWOWMyF3F47g==}
    engines: {node: '>=0.10.0'}

  split-on-first@1.1.0:
    resolution: {integrity: sha512-43ZssAJaMusuKWL8sKUBQXHWOpq8d6CfN/u1p4gUzfJkM05C8rxTmYrkIPTXapZpORA6LkkzcUulJ8FqA7Uudw==}
    engines: {node: '>=6'}

  sprintf-js@1.0.3:
    resolution: {integrity: sha512-D9cPgkvLlV3t3IzL0D0YLvGA9Ahk4PcvVwUbN0dSGr1aP0Nrt4AEnTUbuGvquEC0mA64Gqt1fzirlRs5ibXx8g==}

  stack-generator@2.0.10:
    resolution: {integrity: sha512-mwnua/hkqM6pF4k8SnmZ2zfETsRUpWXREfA/goT8SLCV4iOFa4bzOX2nDipWAZFPTjLvQB82f5yaodMVhK0yJQ==}

  stack-utils@2.0.6:
    resolution: {integrity: sha512-XlkWvfIm6RmsWtNJx+uqtKLS8eqFbxUg0ZzLXqY0caEy9l7hruX8IpiDnjsLavoBgqCCR71TqWO8MaXYheJ3RQ==}
    engines: {node: '>=10'}

  stackframe@1.3.4:
    resolution: {integrity: sha512-oeVtt7eWQS+Na6F//S4kJ2K2VbRlS9D43mAlMyVpVWovy9o+jfgH8O9agzANzaiLjclA0oYzUXEM4PurhSUChw==}

  stacktrace-gps@3.1.2:
    resolution: {integrity: sha512-GcUgbO4Jsqqg6RxfyTHFiPxdPqF+3LFmQhm7MgCuYQOYuWyqxo5pwRPz5d/u6/WYJdEnWfK4r+jGbyD8TSggXQ==}

  stacktrace-js@2.0.2:
    resolution: {integrity: sha512-Je5vBeY4S1r/RnLydLl0TBTi3F2qdfWmYsGvtfZgEI+SCprPppaIhQf5nGcal4gI4cGpCV/duLcAzT1np6sQqg==}

  stacktrace-parser@0.1.11:
    resolution: {integrity: sha512-WjlahMgHmCJpqzU8bIBy4qtsZdU9lRlcZE3Lvyej6t4tuOuv1vk57OW3MBrj6hXBFx/nNoC9MPMTcr5YA7NQbg==}
    engines: {node: '>=6'}

  statuses@1.5.0:
    resolution: {integrity: sha512-OpZ3zP+jT1PI7I8nemJX4AKmAX070ZkYPVWV/AaKTJl+tXCTGyVdC1a4SL8RUQYEwk/f34ZX8UTykN68FwrqAA==}
    engines: {node: '>= 0.6'}

  statuses@2.0.1:
    resolution: {integrity: sha512-RwNA9Z/7PrK06rYLIzFMlaF+l73iwpzsqRIFgbMLbTcLD6cOao82TaWefPXQvB2fOC4AjuYSEndS7N/mTCbkdQ==}
    engines: {node: '>= 0.8'}

  stream-buffers@2.2.0:
    resolution: {integrity: sha512-uyQK/mx5QjHun80FLJTfaWE7JtwfRMKBLkMne6udYOmvH0CawotVa7TfgYHzAnpphn4+TweIx1QKMnRIbipmUg==}
    engines: {node: '>= 0.10.0'}

  strict-uri-encode@2.0.0:
    resolution: {integrity: sha512-QwiXZgpRcKkhTj2Scnn++4PKtWsH0kpzZ62L2R6c/LUVYv7hVnZqcg2+sMuT6R7Jusu1vviK/MFsu6kNJfWlEQ==}
    engines: {node: '>=4'}

  string-length@4.0.2:
    resolution: {integrity: sha512-+l6rNN5fYHNhZZy41RXsYptCjA2Igmq4EG7kZAYFQI1E1VTXarr6ZPXBg6eq7Y6eK4FEhY6AJlyuFIb/v/S0VQ==}
    engines: {node: '>=10'}

  string-length@5.0.1:
    resolution: {integrity: sha512-9Ep08KAMUn0OadnVaBuRdE2l615CQ508kr0XMadjClfYpdCyvrbFp6Taebo8yyxokQ4viUd/xPPUA4FGgUa0ow==}
    engines: {node: '>=12.20'}

  string-width@4.2.3:
    resolution: {integrity: sha512-wKyQRQpjJ0sIp62ErSZdGsjMJWsap5oRNihHhu6G7JVO/9jIB6UyevL+tXuOqrng8j/cxKTWyWUwvSTriiZz/g==}
    engines: {node: '>=8'}

  string-width@5.1.2:
    resolution: {integrity: sha512-HnLOCR3vjcY8beoNLtcjZ5/nxn2afmME6lhrDrebokqMap+XbeW8n9TXpPDOqdGK5qcI3oT0GKTW6wC7EMiVqA==}
    engines: {node: '>=12'}

  strip-ansi@5.2.0:
    resolution: {integrity: sha512-DuRs1gKbBqsMKIZlrffwlug8MHkcnpjs5VPmL1PAh+mA30U0DTotfDZ0d2UUsXpPmPmMMJ6W773MaA3J+lbiWA==}
    engines: {node: '>=6'}

  strip-ansi@6.0.1:
    resolution: {integrity: sha512-Y38VPSHcqkFrCpFnQ9vuSXmquuv5oXOKpGeT6aGrr3o3Gc9AlVa6JBfUSOCnbxGGZF+/0ooI7KrPuUSztUdU5A==}
    engines: {node: '>=8'}

  strip-ansi@7.1.0:
    resolution: {integrity: sha512-iq6eVVI64nQQTRYq2KtEg2d2uU7LElhTJwsH4YzIHZshxlgZms/wIc4VoDQTlG/IvVIrBKG06CrZnp0qv7hkcQ==}
    engines: {node: '>=12'}

  strip-bom@4.0.0:
    resolution: {integrity: sha512-3xurFv5tEgii33Zi8Jtp55wEIILR9eh34FAW00PZf+JnSsTmV/ioewSgQl97JHvgjoRGwPShsWm+IdrxB35d0w==}
    engines: {node: '>=8'}

  strip-final-newline@2.0.0:
    resolution: {integrity: sha512-BrpvfNAE3dcvq7ll3xVumzjKjZQ5tI1sEUIKr3Uoks0XUl45St3FlatVqef9prk4jRDzhW6WZg+3bk93y6pLjA==}
    engines: {node: '>=6'}

  strip-json-comments@2.0.1:
    resolution: {integrity: sha512-4gB8na07fecVVkOI6Rs4e7T6NOTki5EmL7TUduTs6bu3EdnSycntVJ4re8kgZA+wx9IueI2Y11bfbgwtzuE0KQ==}
    engines: {node: '>=0.10.0'}

  strip-json-comments@3.1.1:
    resolution: {integrity: sha512-6fPc+R4ihwqP6N/aIv2f1gMH8lOVtWQHoqC4yK6oSDVVocumAsfCqjkXnqiYMhmMwS/mEHLp7Vehlt3ql6lEig==}
    engines: {node: '>=8'}

  structured-headers@0.4.1:
    resolution: {integrity: sha512-0MP/Cxx5SzeeZ10p/bZI0S6MpgD+yxAhi1BOQ34jgnMXsCq3j1t6tQnZu+KdlL7dvJTLT3g9xN8tl10TqgFMcg==}

  'student@file:':
    resolution: {directory: '', type: directory}

  style-value-types@5.0.0:
    resolution: {integrity: sha512-08yq36Ikn4kx4YU6RD7jWEv27v4V+PUsOGa4n/as8Et3CuODMJQ00ENeAVXAeydX4Z2j1XHZF1K2sX4mGl18fA==}

  styleq@0.1.3:
    resolution: {integrity: sha512-3ZUifmCDCQanjeej1f6kyl/BeP/Vae5EYkQ9iJfUm/QwZvlgnZzyflqAsAWYURdtea8Vkvswu2GrC57h3qffcA==}

  sucrase@3.35.0:
    resolution: {integrity: sha512-8EbVDiu9iN/nESwxeSxDKe0dunta1GOlHufmSSXxMD2z2/tMZpDMpvXQGsc+ajGo8y2uYUmixaSRUc/QPoQ0GA==}
    engines: {node: '>=16 || 14 >=14.17'}
    hasBin: true

  supports-color@5.5.0:
    resolution: {integrity: sha512-QjVjwdXIt408MIiAqCX4oUKsgU2EqAGzs2Ppkm4aQYbjm+ZEWEcW4SfFNTr4uMNZma0ey4f5lgLrkB0aX0QMow==}
    engines: {node: '>=4'}

  supports-color@7.2.0:
    resolution: {integrity: sha512-qpCAvRl9stuOHveKsn7HncJRvv501qIacKzQlO/+Lwxc9+0q2wLyv4Dfvt80/DPn2pqOBsJdDiogXGR9+OvwRw==}
    engines: {node: '>=8'}

  supports-color@8.1.1:
    resolution: {integrity: sha512-MpUEN2OodtUzxvKQl72cUF7RQ5EiHsGvSsVG0ia9c5RbWGL2CI4C7EpPS8UTBIplnlzZiNuV56w+FuNxy3ty2Q==}
    engines: {node: '>=10'}

  supports-hyperlinks@2.3.0:
    resolution: {integrity: sha512-RpsAZlpWcDwOPQA22aCH4J0t7L8JmAvsCxfOSEwm7cQs3LshN36QaTkwd70DnBOXDWGssw2eUoc8CaRWT0XunA==}
    engines: {node: '>=8'}

  supports-preserve-symlinks-flag@1.0.0:
    resolution: {integrity: sha512-ot0WnXS9fgdkgIcePe6RHNk1WA8+muPa6cSjeR3V8K27q9BB1rTE3R1p7Hv0z1ZyAc8s6Vvv8DIyWf681MAt0w==}
    engines: {node: '>= 0.4'}

  symbol-tree@3.2.4:
    resolution: {integrity: sha512-9QNk5KwDF+Bvz+PyObkmSYjI5ksVUYtjW7AU22r2NKcfLJcXp96hkDWU3+XndOsUb+AQ9QhfzfCT2O+CNWT5Tw==}

  tapable@2.2.1:
    resolution: {integrity: sha512-GNzQvQTOIP6RyTfE2Qxb8ZVlNmw0n88vp1szwWRimP02mnTsx3Wtn5qRdqY9w2XduFNUgvOwhNnQsjwCp+kqaQ==}
    engines: {node: '>=6'}

  tar@7.4.3:
    resolution: {integrity: sha512-5S7Va8hKfV7W5U6g3aYxXmlPoZVAwUMy9AOKyF2fVuZa2UD3qZjg578OrLRt8PcNN1PleVaL/5/yYATNL0ICUw==}
    engines: {node: '>=18'}

  temp-dir@2.0.0:
    resolution: {integrity: sha512-aoBAniQmmwtcKp/7BzsH8Cxzv8OL736p7v1ihGb5e9DJ9kTwGWHrQrVB5+lfVDzfGrdRzXch+ig7LHaY1JTOrg==}
    engines: {node: '>=8'}

  terminal-link@2.1.1:
    resolution: {integrity: sha512-un0FmiRUQNr5PJqy9kP7c40F5BOfpGlYTrxonDChEZB7pzZxRNp/bt+ymiy9/npwXya9KH99nJ/GXFIiUkYGFQ==}
    engines: {node: '>=8'}

  terser-webpack-plugin@5.3.14:
    resolution: {integrity: sha512-vkZjpUjb6OMS7dhV+tILUW6BhpDR7P2L/aQSAv+Uwk+m8KATX9EccViHTJR2qDtACKPIYndLGCyl3FMo+r2LMw==}
    engines: {node: '>= 10.13.0'}
    peerDependencies:
      '@swc/core': '*'
      esbuild: '*'
      uglify-js: '*'
      webpack: ^5.1.0
    peerDependenciesMeta:
      '@swc/core':
        optional: true
      esbuild:
        optional: true
      uglify-js:
        optional: true

  terser@5.39.1:
    resolution: {integrity: sha512-Mm6+uad0ZuDtcV8/4uOZQDQ8RuiC5Pu+iZRedJtF7yA/27sPL7d++In/AJKpWZlU3SYMPPkVfwetn6sgZ66pUA==}
    engines: {node: '>=10'}
    hasBin: true

  terser@5.39.2:
    resolution: {integrity: sha512-yEPUmWve+VA78bI71BW70Dh0TuV4HHd+I5SHOAfS1+QBOmvmCiiffgjR8ryyEd3KIfvPGFqoADt8LdQ6XpXIvg==}
    engines: {node: '>=10'}
    hasBin: true

  test-exclude@6.0.0:
    resolution: {integrity: sha512-cAGWPIyOHU6zlmg88jwm7VRyXnMN7iV68OGAbYDk/Mh/xC/pzVPlQtY6ngoIH/5/tciuhGfvESU8GrHrcxD56w==}
    engines: {node: '>=8'}

  text-encoding@0.7.0:
    resolution: {integrity: sha512-oJQ3f1hrOnbRLOcwKz0Liq2IcrvDeZRHXhd9RgLrsT+DjWY/nty1Hi7v3dtkaEYbPYe0mUoOfzRrMwfXXwgPUA==}
    deprecated: no longer maintained

  thenify-all@1.6.0:
    resolution: {integrity: sha512-RNxQH/qI8/t3thXJDwcstUO4zeqo64+Uy/+sNVRBx4Xn2OX+OZ9oP+iJnNFqplFra2ZUVeKCSa2oVWi3T4uVmA==}
    engines: {node: '>=0.8'}

  thenify@3.3.1:
    resolution: {integrity: sha512-RVZSIV5IG10Hk3enotrhvz0T9em6cyHBLkH/YAZuKqd8hRkKhSfCGIcP2KUY0EPxndzANBmNllzWPwak+bheSw==}

  throat@5.0.0:
    resolution: {integrity: sha512-fcwX4mndzpLQKBS1DVYhGAcYaYt7vsHNIvQV+WXMvnow5cgjPphq5CaayLaGsjRdSCKZFNGt7/GYAuXaNOiYCA==}

  tinycolor2@1.6.0:
    resolution: {integrity: sha512-XPaBkWQJdsf3pLKJV9p4qN/S+fm2Oj8AIPo1BTUhg5oxkvm9+SVEGFdhyOz7tTdUTfvxMiAs4sp6/eZO2Ew+pw==}

  tmpl@1.0.5:
    resolution: {integrity: sha512-3f0uOEAQwIqGuWW2MVzYg8fV/QNnc/IpuJNG837rLuczAaLVHslWHZQj4IGiEl5Hs3kkbhwL9Ab7Hrsmuj+Smw==}

  to-regex-range@5.0.1:
    resolution: {integrity: sha512-65P7iz6X5yEr1cwcgvQxbbIw7Uk3gOy5dIdtZ4rDveLqhrdJP+Li/Hx6tyK0NEb+2GCyneCMJiGqrADCSNk8sQ==}
    engines: {node: '>=8.0'}

  toidentifier@1.0.1:
    resolution: {integrity: sha512-o5sSPKEkg/DIQNmH43V0/uerLrpzVedkUh8tGNvaeXpfpuwjKenlSox/2O/BTlZUtEe+JG7s5YhEz608PlAHRA==}
    engines: {node: '>=0.6'}

  tough-cookie@4.1.4:
    resolution: {integrity: sha512-Loo5UUvLD9ScZ6jh8beX1T6sO1w2/MpCRpEP7V280GKMVUQ0Jzar2U3UJPsrdbziLEMMhu3Ujnq//rhiFuIeag==}
    engines: {node: '>=6'}

  tr46@0.0.3:
    resolution: {integrity: sha512-N3WMsuqV66lT30CrXNbEjx4GEwlow3v6rr4mCcv6prnfwhS01rkgyFdjPNBYd9br7LpXV1+Emh01fHnq2Gdgrw==}

  tr46@3.0.0:
    resolution: {integrity: sha512-l7FvfAHlcmulp8kr+flpQZmVwtu7nfRV7NZujtN0OqES8EL4O4e0qqzL0DC5gAvx/ZC/9lk6rhcUwYvkBnBnYA==}
    engines: {node: '>=12'}

  ts-interface-checker@0.1.13:
    resolution: {integrity: sha512-Y/arvbn+rrz3JCKl9C4kVNfTfSm2/mEp5FSz5EsZSANGPSlQrpRI5M4PKF+mJnE52jOO90PnPSc3Ur3bTQw0gA==}

  tslib@2.8.1:
    resolution: {integrity: sha512-oJFu94HQb+KVduSUQL7wnpmqnfmLsOA/nAh6b6EH0wCEoK0/mPeXU6c3wKDV83MkOuHPRHtSXKKU99IBazS/2w==}

  type-detect@4.0.8:
    resolution: {integrity: sha512-0fr/mIH1dlO+x7TlcMy+bIDqKPsw/70tVyeHW787goQjhmqaZe10uwLujubK9q9Lg6Fiho1KUKDYz0Z7k7g5/g==}
    engines: {node: '>=4'}

  type-fest@0.21.3:
    resolution: {integrity: sha512-t0rzBq87m3fVcduHDUFhKmyyX+9eo6WQjZvf51Ea/M0Q7+T374Jp1aUiyUl0GKxp8M/OETVHSDvmkyPgvX+X2w==}
    engines: {node: '>=10'}

  type-fest@0.7.1:
    resolution: {integrity: sha512-Ne2YiiGN8bmrmJJEuTWTLJR32nh/JdL1+PSicowtNb0WFpn59GK8/lfD61bVtzguz7b3PBt74nxpv/Pw5po5Rg==}
    engines: {node: '>=8'}

  typescript@5.8.3:
    resolution: {integrity: sha512-p1diW6TqL9L07nNxvRMM7hMMw4c5XOo/1ibL4aAIGmSAt9slTE1Xgw5KWuof2uTOvCg9BY7ZRi+GaF+7sfgPeQ==}
    engines: {node: '>=14.17'}
    hasBin: true

  ua-parser-js@1.0.40:
    resolution: {integrity: sha512-z6PJ8Lml+v3ichVojCiB8toQJBuwR42ySM4ezjXIqXK3M0HczmKQ3LF4rhU55PfD99KEEXQG6yb7iOMyvYuHew==}
    hasBin: true

  undici-types@6.21.0:
    resolution: {integrity: sha512-iwDZqg0QAGrg9Rav5H4n0M64c3mkR59cJ6wQp+7C4nI0gsmExaedaYLNO44eT4AtBBwjbTiGPMlt2Md0T9H9JQ==}

  undici@6.21.3:
    resolution: {integrity: sha512-gBLkYIlEnSp8pFbT64yFgGE6UIB9tAkhukC23PmMDCe5Nd+cRqKxSjw5y54MK2AZMgZfJWMaNE4nYUHgi1XEOw==}
    engines: {node: '>=18.17'}

  unicode-canonical-property-names-ecmascript@2.0.1:
    resolution: {integrity: sha512-dA8WbNeb2a6oQzAQ55YlT5vQAWGV9WXOsi3SskE3bcCdM0P4SDd+24zS/OCacdRq5BkdsRj9q3Pg6YyQoxIGqg==}
    engines: {node: '>=4'}

  unicode-match-property-ecmascript@2.0.0:
    resolution: {integrity: sha512-5kaZCrbp5mmbz5ulBkDkbY0SsPOjKqVS35VpL9ulMPfSl0J0Xsm+9Evphv9CoIZFwre7aJoa94AY6seMKGVN5Q==}
    engines: {node: '>=4'}

  unicode-match-property-value-ecmascript@2.2.0:
    resolution: {integrity: sha512-4IehN3V/+kkr5YeSSDDQG8QLqO26XpL2XP3GQtqwlT/QYSECAwFztxVHjlbh0+gjJ3XmNLS0zDsbgs9jWKExLg==}
    engines: {node: '>=4'}

  unicode-property-aliases-ecmascript@2.1.0:
    resolution: {integrity: sha512-6t3foTQI9qne+OZoVQB/8x8rk2k1eVy1gRXhV3oFQ5T6R1dqQ1xtin3XqSlx3+ATBkliTaR/hHyJBm+LVPNM8w==}
    engines: {node: '>=4'}

  unique-string@2.0.0:
    resolution: {integrity: sha512-uNaeirEPvpZWSgzwsPGtU2zVSTrn/8L5q/IexZmH0eH6SA73CmAA5U4GwORTxQAZs95TAXLNqeLoPPNO5gZfWg==}
    engines: {node: '>=8'}

  universalify@0.2.0:
    resolution: {integrity: sha512-CJ1QgKmNg3CwvAv/kOFmtnEN05f0D/cn9QntgNOQlQF9dgvVTHj3t+8JPdjqawCHk7V/KA+fbUqzZ9XWhcqPUg==}
    engines: {node: '>= 4.0.0'}

  unpipe@1.0.0:
    resolution: {integrity: sha512-pjy2bYhSsufwWlKwPc+l3cN7+wuJlK6uz0YdJEOlQDbl6jo/YlPi4mb8agUkVC8BF7V8NuzeyPNqRksA3hztKQ==}
    engines: {node: '>= 0.8'}

  update-browserslist-db@1.1.3:
    resolution: {integrity: sha512-UxhIZQ+QInVdunkDAaiazvvT/+fXL5Osr0JZlJulepYu6Jd7qJtDZjlur0emRlT71EN3ScPoE7gvsuIKKNavKw==}
    hasBin: true
    peerDependencies:
      browserslist: '>= 4.21.0'

  url-parse@1.5.10:
    resolution: {integrity: sha512-WypcfiRhfeUP9vvF0j6rw0J3hrWrw6iZv3+22h6iRMJ/8z1Tj6XfLP4DsUix5MhMPnXpiHDoKyoZ/bdCkwBCiQ==}

  use-latest-callback@0.2.3:
    resolution: {integrity: sha512-7vI3fBuyRcP91pazVboc4qu+6ZqM8izPWX9k7cRnT8hbD5svslcknsh3S9BUhaK11OmgTV4oWZZVSeQAiV53SQ==}
    peerDependencies:
      react: '>=16.8'

  use-sync-external-store@1.5.0:
    resolution: {integrity: sha512-Rb46I4cGGVBmjamjphe8L/UnvJD+uPPtTkNvX5mZgqdbavhI4EbgIWJiIHXJ8bc/i9EQGPRh4DwEURJ552Do0A==}
    peerDependencies:
      react: ^16.8.0 || ^17.0.0 || ^18.0.0 || ^19.0.0

  utils-merge@1.0.1:
    resolution: {integrity: sha512-pMZTvIkT1d+TFGvDOqodOclx0QWkkgi6Tdoa8gC8ffGAAqz9pzPTZWAybbsHHoED/ztMtkv/VoYTYyShUn81hA==}
    engines: {node: '>= 0.4.0'}

  uuid@7.0.3:
    resolution: {integrity: sha512-DPSke0pXhTZgoF/d+WSt2QaKMCFSfx7QegxEWT+JOuHF5aWrKEn0G+ztjuJg/gG8/ItK+rbPCD/yNv8yyih6Cg==}
    hasBin: true

  v8-to-istanbul@9.3.0:
    resolution: {integrity: sha512-kiGUalWN+rgBJ/1OHZsBtU4rXZOfj/7rKQxULKlIzwzQSvMJUUNgPwJEEh7gU6xEVxC0ahoOBvN2YI8GH6FNgA==}
    engines: {node: '>=10.12.0'}

  validate-npm-package-name@5.0.1:
    resolution: {integrity: sha512-OljLrQ9SQdOUqTaQxqL5dEfZWrXExyyWsozYlAWFawPVNuD83igl7uJD2RTkNMbniIYgt8l81eCJGIdQF7avLQ==}
    engines: {node: ^14.17.0 || ^16.13.0 || >=18.0.0}

  vary@1.1.2:
    resolution: {integrity: sha512-BNGbWLfd0eUPabhkXUVm0j8uuvREyTh5ovRa/dyow/BqAbZJyC+5fU+IzQOzmAKzYqYRAISoRhdQr3eIZ/PXqg==}
    engines: {node: '>= 0.8'}

  vlq@1.0.1:
    resolution: {integrity: sha512-gQpnTgkubC6hQgdIcRdYGDSDc+SaujOdyesZQMv6JlfQee/9Mp0Qhnys6WxDWvQnL5WZdT7o2Ul187aSt0Rq+w==}

  void-elements@3.1.0:
    resolution: {integrity: sha512-Dhxzh5HZuiHQhbvTW9AMetFfBHDMYpo23Uo9btPXgdYP+3T5S+p+jgNy7spra+veYhBP2dCSgxR/i2Y02h5/6w==}
    engines: {node: '>=0.10.0'}

  w3c-xmlserializer@4.0.0:
    resolution: {integrity: sha512-d+BFHzbiCx6zGfz0HyQ6Rg69w9k19nviJspaj4yNscGjrHu94sVP+aRm75yEbCh+r2/yR+7q6hux9LVtbuTGBw==}
    engines: {node: '>=14'}

  walker@1.0.8:
    resolution: {integrity: sha512-ts/8E8l5b7kY0vlWLewOkDXMmPdLcVV4GmOQLyxuSswIJsweeFZtAsMF7k1Nszz+TYBQrlYRmzOnr398y1JemQ==}

  warn-once@0.1.1:
    resolution: {integrity: sha512-VkQZJbO8zVImzYFteBXvBOZEl1qL175WH8VmZcxF2fZAoudNhNDvHi+doCaAEdU2l2vtcIwa2zn0QK5+I1HQ3Q==}

  watchpack@2.4.2:
    resolution: {integrity: sha512-TnbFSbcOCcDgjZ4piURLCbJ3nJhznVh9kw6F6iokjiFPl8ONxe9A6nMDVXDiNbrSfLILs6vB07F7wLBrwPYzJw==}
    engines: {node: '>=10.13.0'}

  wcwidth@1.0.1:
    resolution: {integrity: sha512-XHPEwS0q6TaxcvG85+8EYkbiCux2XtWG2mkc47Ng2A77BQu9+DqIOJldST4HgPkuea7dvKSj5VgX3P1d4rW8Tg==}

  webidl-conversions@3.0.1:
    resolution: {integrity: sha512-2JAn3z8AR6rjK8Sm8orRC0h/bcl/DqL7tRPdGZ4I1CjdF+EaMLmYxBHyXuKL849eucPFhvBoxMsflfOb8kxaeQ==}

  webidl-conversions@5.0.0:
    resolution: {integrity: sha512-VlZwKPCkYKxQgeSbH5EyngOmRp7Ww7I9rQLERETtf5ofd9pGeswWiOtogpEO850jziPRarreGxn5QIiTqpb2wA==}
    engines: {node: '>=8'}

  webidl-conversions@7.0.0:
    resolution: {integrity: sha512-VwddBukDzu71offAQR975unBIGqfKZpM+8ZX6ySk8nYhVoo5CYaZyzt3YBvYtRtO+aoGlqxPg/B87NGVZ/fu6g==}
    engines: {node: '>=12'}

  webpack-sources@3.2.3:
    resolution: {integrity: sha512-/DyMEOrDgLKKIG0fmvtz+4dUX/3Ghozwgm6iPp8KRhvn+eQf9+Q7GWxVNMk3+uCPWfdXYC4ExGBckIXdFEfH1w==}
    engines: {node: '>=10.13.0'}

  webpack@5.99.9:
    resolution: {integrity: sha512-brOPwM3JnmOa+7kd3NsmOUOwbDAj8FT9xDsG3IW0MgbN9yZV7Oi/s/+MNQ/EcSMqw7qfoRyXPoeEWT8zLVdVGg==}
    engines: {node: '>=10.13.0'}
    hasBin: true
    peerDependencies:
      webpack-cli: '*'
    peerDependenciesMeta:
      webpack-cli:
        optional: true

  whatwg-encoding@2.0.0:
    resolution: {integrity: sha512-p41ogyeMUrw3jWclHWTQg1k05DSVXPLcVxRTYsXUk+ZooOCZLcoYgPZ/HL/D/N+uQPOtcp1me1WhBEaX02mhWg==}
    engines: {node: '>=12'}

  whatwg-fetch@3.6.20:
    resolution: {integrity: sha512-EqhiFU6daOA8kpjOWTL0olhVOF3i7OrFzSYiGsEMB8GcXS+RrzauAERX65xMeNWVqxA6HXH2m69Z9LaKKdisfg==}

  whatwg-mimetype@3.0.0:
    resolution: {integrity: sha512-nt+N2dzIutVRxARx1nghPKGv1xHikU7HKdfafKkLNLindmPU/ch3U31NOCGGA/dmPcmb1VlofO0vnKAcsm0o/Q==}
    engines: {node: '>=12'}

  whatwg-url-without-unicode@8.0.0-3:
    resolution: {integrity: sha512-HoKuzZrUlgpz35YO27XgD28uh/WJH4B0+3ttFqRo//lmq+9T/mIOJ6kqmINI9HpUpz1imRC/nR/lxKpJiv0uig==}
    engines: {node: '>=10'}

  whatwg-url@11.0.0:
    resolution: {integrity: sha512-RKT8HExMpoYx4igMiVMY83lN6UeITKJlBQ+vR/8ZJ8OCdSiN3RwCq+9gH0+Xzj0+5IrM6i4j/6LuvzbZIQgEcQ==}
    engines: {node: '>=12'}

  whatwg-url@5.0.0:
    resolution: {integrity: sha512-saE57nupxk6v3HY35+jzBwYa0rKSy0XR8JSxZPwgLr7ys0IBzhGviA1/TUGJLmSVqs8pb9AnvICXEuOHLprYTw==}

  which-module@2.0.1:
    resolution: {integrity: sha512-iBdZ57RDvnOR9AGBhML2vFZf7h8vmBjhoaZqODJBFWHVtKkDmKuHai3cx5PgVMrX5YDNp27AofYbAwctSS+vhQ==}

  which@2.0.2:
    resolution: {integrity: sha512-BLI3Tl1TW3Pvl70l3yq3Y64i+awpwXqsGBYWkkqMtnbXgrMD+yj7rhW0kuEDxzJaYXGjEW5ogapKNMEKNMjibA==}
    engines: {node: '>= 8'}
    hasBin: true

  wonka@6.3.5:
    resolution: {integrity: sha512-SSil+ecw6B4/Dm7Pf2sAshKQ5hWFvfyGlfPbEd6A14dOH6VDjrmbY86u6nZvy9omGwwIPFR8V41+of1EezgoUw==}

  wrap-ansi@6.2.0:
    resolution: {integrity: sha512-r6lPcBGxZXlIcymEu7InxDMhdW0KDxpLgoFLcguasxCaJ/SOIZwINatK9KY/tf+ZrlywOKU0UDj3ATXUBfxJXA==}
    engines: {node: '>=8'}

  wrap-ansi@7.0.0:
    resolution: {integrity: sha512-YVGIj2kamLSTxw6NsZjoBxfSwsn0ycdesmc4p+Q21c5zPuZ1pl+NfxVdxPtdHvmNVOQ6XSYG4AUtyt/Fi7D16Q==}
    engines: {node: '>=10'}

  wrap-ansi@8.1.0:
    resolution: {integrity: sha512-si7QWI6zUMq56bESFvagtmzMdGOtoxfR+Sez11Mobfc7tm+VkUckk9bW2UeffTGVUbOksxmSw0AA2gs8g71NCQ==}
    engines: {node: '>=12'}

  wrappy@1.0.2:
    resolution: {integrity: sha512-l4Sp/DRseor9wL6EvV2+TuQn63dMkPjZ/sp9XkghTEbV9KlPS1xUsZ3u7/IQO4wxtcFB4bgpQPRcR3QCvezPcQ==}

  write-file-atomic@4.0.2:
    resolution: {integrity: sha512-7KxauUdBmSdWnmpaGFg+ppNjKF8uNLry8LyzjauQDOVONfFLNKrKvQOxZ/VuTIcS/gge/YNahf5RIIQWTSarlg==}
    engines: {node: ^12.13.0 || ^14.15.0 || >=16.0.0}

  ws@6.2.3:
    resolution: {integrity: sha512-jmTjYU0j60B+vHey6TfR3Z7RD61z/hmxBS3VMSGIrroOWXQEneK1zNuotOUrGyBHQj0yrpsLHPWtigEFd13ndA==}
    peerDependencies:
      bufferutil: ^4.0.1
      utf-8-validate: ^5.0.2
    peerDependenciesMeta:
      bufferutil:
        optional: true
      utf-8-validate:
        optional: true

  ws@7.5.10:
    resolution: {integrity: sha512-+dbF1tHwZpXcbOJdVOkzLDxZP1ailvSxM6ZweXTegylPny803bFhA+vqBYw4s31NSAk4S2Qz+AKXK9a4wkdjcQ==}
    engines: {node: '>=8.3.0'}
    peerDependencies:
      bufferutil: ^4.0.1
      utf-8-validate: ^5.0.2
    peerDependenciesMeta:
      bufferutil:
        optional: true
      utf-8-validate:
        optional: true

  ws@8.18.2:
    resolution: {integrity: sha512-DMricUmwGZUVr++AEAe2uiVM7UoO9MAVZMDu05UQOaUII0lp+zOzLLU4Xqh/JvTqklB1T4uELaaPBKyjE1r4fQ==}
    engines: {node: '>=10.0.0'}
    peerDependencies:
      bufferutil: ^4.0.1
      utf-8-validate: '>=5.0.2'
    peerDependenciesMeta:
      bufferutil:
        optional: true
      utf-8-validate:
        optional: true

  xcode@3.0.1:
    resolution: {integrity: sha512-kCz5k7J7XbJtjABOvkc5lJmkiDh8VhjVCGNiqdKCscmVpdVUpEAyXv1xmCLkQJ5dsHqx3IPO4XW+NTDhU/fatA==}
    engines: {node: '>=10.0.0'}

  xml-name-validator@4.0.0:
    resolution: {integrity: sha512-ICP2e+jsHvAj2E2lIHxa5tjXRlKDJo4IdvPvCXbXQGdzSfmSpNVyIKMvoZHjDY9DP0zV17iI85o90vRFXNccRw==}
    engines: {node: '>=12'}

  xml2js@0.6.0:
    resolution: {integrity: sha512-eLTh0kA8uHceqesPqSE+VvO1CDDJWMwlQfB6LuN6T8w6MaDJ8Txm8P7s5cHD0miF0V+GGTZrDQfxPZQVsur33w==}
    engines: {node: '>=4.0.0'}

  xmlbuilder@11.0.1:
    resolution: {integrity: sha512-fDlsI/kFEx7gLvbecc0/ohLG50fugQp8ryHzMTuW9vSa1GJ0XYWKnhsUx7oie3G98+r56aTQIUB4kht42R3JvA==}
    engines: {node: '>=4.0'}

  xmlbuilder@15.1.1:
    resolution: {integrity: sha512-yMqGBqtXyeN1e3TGYvgNgDVZ3j84W4cwkOXQswghol6APgZWaff9lnbvN7MHYJOiXsvGPXtjTYJEiC9J2wv9Eg==}
    engines: {node: '>=8.0'}

  xmlchars@2.2.0:
    resolution: {integrity: sha512-JZnDKK8B0RCDw84FNdDAIpZK+JuJw+s7Lz8nksI7SIuU3UXJJslUthsi+uWBUYOwPFwW7W7PRLRfUKpxjtjFCw==}

  y18n@4.0.3:
    resolution: {integrity: sha512-JKhqTOwSrqNA1NY5lSztJ1GrBiUodLMmIZuLiDaMRJ+itFd+ABVE8XBjOvIWL+rSqNDC74LCSFmlb/U4UZ4hJQ==}

  y18n@5.0.8:
    resolution: {integrity: sha512-0pfFzegeDWJHJIAmTLRP2DwHjdF5s7jo9tuztdQxAhINCdvS+3nGINqPd00AphqJR/0LhANUS6/+7SCb98YOfA==}
    engines: {node: '>=10'}

  yallist@3.1.1:
    resolution: {integrity: sha512-a4UGQaWPH59mOXUYnAG2ewncQS4i4F43Tv3JoAM+s2VDAmS9NsK8GpDMLrCHPksFT7h3K6TOoUNn2pb7RoXx4g==}

  yallist@5.0.0:
    resolution: {integrity: sha512-YgvUTfwqyc7UXVMrB+SImsVYSmTS8X/tSrtdNZMImM+n7+QTriRXyXim0mBrTXNeqzVF0KWGgHPeiyViFFrNDw==}
    engines: {node: '>=18'}

  yargs-parser@18.1.3:
    resolution: {integrity: sha512-o50j0JeToy/4K6OZcaQmW6lyXXKhq7csREXcDwk2omFPJEwUNOVtJKvmDr9EI1fAJZUyZcRF7kxGBWmRXudrCQ==}
    engines: {node: '>=6'}

  yargs-parser@21.1.1:
    resolution: {integrity: sha512-tVpsJW7DdjecAiFpbIB1e3qxIQsE6NoPc5/eTdrbbIC4h0LVsWhnoa3g+m2HclBIujHzsxZ4VJVA+GUuc2/LBw==}
    engines: {node: '>=12'}

  yargs@15.4.1:
    resolution: {integrity: sha512-aePbxDmcYW++PaqBsJ+HYUFwCdv4LVvdnhBy78E57PIor8/OVvhMrADFFEDh8DHDFRv/O9i3lPhsENjO7QX0+A==}
    engines: {node: '>=8'}

  yargs@17.7.2:
    resolution: {integrity: sha512-7dSzzRQ++CKnNI/krKnYRV7JKKPUXMEh61soaHKg9mrWEhzFWhFnxPxGl+69cD1Ou63C13NUPCnmIcrvqCuM6w==}
    engines: {node: '>=12'}

  yocto-queue@0.1.0:
    resolution: {integrity: sha512-rVksvsnNCdJ/ohGc6xgPwyN8eheCxsiLM8mxuE/t/mOVqJewPuO1miLpTHQiRgTKCLexL4MeAFVagts7HmNZ2Q==}
    engines: {node: '>=10'}

  zustand@5.0.5:
    resolution: {integrity: sha512-mILtRfKW9xM47hqxGIxCv12gXusoY/xTSHBYApXozR0HmQv299whhBeeAcRy+KrPPybzosvJBCOmVjq6x12fCg==}
    engines: {node: '>=12.20.0'}
    peerDependencies:
      '@types/react': '>=18.0.0'
      immer: '>=9.0.6'
      react: '>=18.0.0'
      use-sync-external-store: '>=1.2.0'
    peerDependenciesMeta:
      '@types/react':
        optional: true
      immer:
        optional: true
      react:
        optional: true
      use-sync-external-store:
        optional: true

snapshots:

  '@0no-co/graphql.web@1.1.2': {}

  '@ampproject/remapping@2.3.0':
    dependencies:
      '@jridgewell/gen-mapping': 0.3.8
      '@jridgewell/trace-mapping': 0.3.25

  '@babel/code-frame@7.10.4':
    dependencies:
      '@babel/highlight': 7.25.9

  '@babel/code-frame@7.27.1':
    dependencies:
      '@babel/helper-validator-identifier': 7.27.1
      js-tokens: 4.0.0
      picocolors: 1.1.1

  '@babel/compat-data@7.27.2': {}

  '@babel/core@7.27.1':
    dependencies:
      '@ampproject/remapping': 2.3.0
      '@babel/code-frame': 7.27.1
      '@babel/generator': 7.27.1
      '@babel/helper-compilation-targets': 7.27.2
      '@babel/helper-module-transforms': 7.27.1(@babel/core@7.27.1)
      '@babel/helpers': 7.27.1
      '@babel/parser': 7.27.2
      '@babel/template': 7.27.2
      '@babel/traverse': 7.27.1
      '@babel/types': 7.27.1
      convert-source-map: 2.0.0
      debug: 4.4.1
      gensync: 1.0.0-beta.2
      json5: 2.2.3
      semver: 6.3.1
    transitivePeerDependencies:
      - supports-color

  '@babel/generator@7.27.1':
    dependencies:
      '@babel/parser': 7.27.2
      '@babel/types': 7.27.1
      '@jridgewell/gen-mapping': 0.3.8
      '@jridgewell/trace-mapping': 0.3.25
      jsesc: 3.1.0

  '@babel/helper-annotate-as-pure@7.27.1':
    dependencies:
      '@babel/types': 7.27.1

  '@babel/helper-compilation-targets@7.27.2':
    dependencies:
      '@babel/compat-data': 7.27.2
      '@babel/helper-validator-option': 7.27.1
      browserslist: 4.24.5
      lru-cache: 5.1.1
      semver: 6.3.1

  '@babel/helper-create-class-features-plugin@7.27.1(@babel/core@7.27.1)':
    dependencies:
      '@babel/core': 7.27.1
      '@babel/helper-annotate-as-pure': 7.27.1
      '@babel/helper-member-expression-to-functions': 7.27.1
      '@babel/helper-optimise-call-expression': 7.27.1
      '@babel/helper-replace-supers': 7.27.1(@babel/core@7.27.1)
      '@babel/helper-skip-transparent-expression-wrappers': 7.27.1
      '@babel/traverse': 7.27.1
      semver: 6.3.1
    transitivePeerDependencies:
      - supports-color

  '@babel/helper-create-regexp-features-plugin@7.27.1(@babel/core@7.27.1)':
    dependencies:
      '@babel/core': 7.27.1
      '@babel/helper-annotate-as-pure': 7.27.1
      regexpu-core: 6.2.0
      semver: 6.3.1

  '@babel/helper-define-polyfill-provider@0.6.4(@babel/core@7.27.1)':
    dependencies:
      '@babel/core': 7.27.1
      '@babel/helper-compilation-targets': 7.27.2
      '@babel/helper-plugin-utils': 7.27.1
      debug: 4.4.1
      lodash.debounce: 4.0.8
      resolve: 1.22.10
    transitivePeerDependencies:
      - supports-color

  '@babel/helper-member-expression-to-functions@7.27.1':
    dependencies:
      '@babel/traverse': 7.27.1
      '@babel/types': 7.27.1
    transitivePeerDependencies:
      - supports-color

  '@babel/helper-module-imports@7.27.1':
    dependencies:
      '@babel/traverse': 7.27.1
      '@babel/types': 7.27.1
    transitivePeerDependencies:
      - supports-color

  '@babel/helper-module-transforms@7.27.1(@babel/core@7.27.1)':
    dependencies:
      '@babel/core': 7.27.1
      '@babel/helper-module-imports': 7.27.1
      '@babel/helper-validator-identifier': 7.27.1
      '@babel/traverse': 7.27.1
    transitivePeerDependencies:
      - supports-color

  '@babel/helper-optimise-call-expression@7.27.1':
    dependencies:
      '@babel/types': 7.27.1

  '@babel/helper-plugin-utils@7.27.1': {}

  '@babel/helper-remap-async-to-generator@7.27.1(@babel/core@7.27.1)':
    dependencies:
      '@babel/core': 7.27.1
      '@babel/helper-annotate-as-pure': 7.27.1
      '@babel/helper-wrap-function': 7.27.1
      '@babel/traverse': 7.27.1
    transitivePeerDependencies:
      - supports-color

  '@babel/helper-replace-supers@7.27.1(@babel/core@7.27.1)':
    dependencies:
      '@babel/core': 7.27.1
      '@babel/helper-member-expression-to-functions': 7.27.1
      '@babel/helper-optimise-call-expression': 7.27.1
      '@babel/traverse': 7.27.1
    transitivePeerDependencies:
      - supports-color

  '@babel/helper-skip-transparent-expression-wrappers@7.27.1':
    dependencies:
      '@babel/traverse': 7.27.1
      '@babel/types': 7.27.1
    transitivePeerDependencies:
      - supports-color

  '@babel/helper-string-parser@7.27.1': {}

  '@babel/helper-validator-identifier@7.27.1': {}

  '@babel/helper-validator-option@7.27.1': {}

  '@babel/helper-wrap-function@7.27.1':
    dependencies:
      '@babel/template': 7.27.2
      '@babel/traverse': 7.27.1
      '@babel/types': 7.27.1
    transitivePeerDependencies:
      - supports-color

  '@babel/helpers@7.27.1':
    dependencies:
      '@babel/template': 7.27.2
      '@babel/types': 7.27.1

  '@babel/highlight@7.25.9':
    dependencies:
      '@babel/helper-validator-identifier': 7.27.1
      chalk: 2.4.2
      js-tokens: 4.0.0
      picocolors: 1.1.1

  '@babel/parser@7.27.2':
    dependencies:
      '@babel/types': 7.27.1

  '@babel/plugin-proposal-decorators@7.27.1(@babel/core@7.27.1)':
    dependencies:
      '@babel/core': 7.27.1
      '@babel/helper-create-class-features-plugin': 7.27.1(@babel/core@7.27.1)
      '@babel/helper-plugin-utils': 7.27.1
      '@babel/plugin-syntax-decorators': 7.27.1(@babel/core@7.27.1)
    transitivePeerDependencies:
      - supports-color

  '@babel/plugin-proposal-export-default-from@7.27.1(@babel/core@7.27.1)':
    dependencies:
      '@babel/core': 7.27.1
      '@babel/helper-plugin-utils': 7.27.1

  '@babel/plugin-syntax-async-generators@7.8.4(@babel/core@7.27.1)':
    dependencies:
      '@babel/core': 7.27.1
      '@babel/helper-plugin-utils': 7.27.1

  '@babel/plugin-syntax-bigint@7.8.3(@babel/core@7.27.1)':
    dependencies:
      '@babel/core': 7.27.1
      '@babel/helper-plugin-utils': 7.27.1

  '@babel/plugin-syntax-class-properties@7.12.13(@babel/core@7.27.1)':
    dependencies:
      '@babel/core': 7.27.1
      '@babel/helper-plugin-utils': 7.27.1

  '@babel/plugin-syntax-class-static-block@7.14.5(@babel/core@7.27.1)':
    dependencies:
      '@babel/core': 7.27.1
      '@babel/helper-plugin-utils': 7.27.1

  '@babel/plugin-syntax-decorators@7.27.1(@babel/core@7.27.1)':
    dependencies:
      '@babel/core': 7.27.1
      '@babel/helper-plugin-utils': 7.27.1

  '@babel/plugin-syntax-dynamic-import@7.8.3(@babel/core@7.27.1)':
    dependencies:
      '@babel/core': 7.27.1
      '@babel/helper-plugin-utils': 7.27.1

  '@babel/plugin-syntax-export-default-from@7.27.1(@babel/core@7.27.1)':
    dependencies:
      '@babel/core': 7.27.1
      '@babel/helper-plugin-utils': 7.27.1

  '@babel/plugin-syntax-flow@7.27.1(@babel/core@7.27.1)':
    dependencies:
      '@babel/core': 7.27.1
      '@babel/helper-plugin-utils': 7.27.1

  '@babel/plugin-syntax-import-attributes@7.27.1(@babel/core@7.27.1)':
    dependencies:
      '@babel/core': 7.27.1
      '@babel/helper-plugin-utils': 7.27.1

  '@babel/plugin-syntax-import-meta@7.10.4(@babel/core@7.27.1)':
    dependencies:
      '@babel/core': 7.27.1
      '@babel/helper-plugin-utils': 7.27.1

  '@babel/plugin-syntax-json-strings@7.8.3(@babel/core@7.27.1)':
    dependencies:
      '@babel/core': 7.27.1
      '@babel/helper-plugin-utils': 7.27.1

  '@babel/plugin-syntax-jsx@7.27.1(@babel/core@7.27.1)':
    dependencies:
      '@babel/core': 7.27.1
      '@babel/helper-plugin-utils': 7.27.1

  '@babel/plugin-syntax-logical-assignment-operators@7.10.4(@babel/core@7.27.1)':
    dependencies:
      '@babel/core': 7.27.1
      '@babel/helper-plugin-utils': 7.27.1

  '@babel/plugin-syntax-nullish-coalescing-operator@7.8.3(@babel/core@7.27.1)':
    dependencies:
      '@babel/core': 7.27.1
      '@babel/helper-plugin-utils': 7.27.1

  '@babel/plugin-syntax-numeric-separator@7.10.4(@babel/core@7.27.1)':
    dependencies:
      '@babel/core': 7.27.1
      '@babel/helper-plugin-utils': 7.27.1

  '@babel/plugin-syntax-object-rest-spread@7.8.3(@babel/core@7.27.1)':
    dependencies:
      '@babel/core': 7.27.1
      '@babel/helper-plugin-utils': 7.27.1

  '@babel/plugin-syntax-optional-catch-binding@7.8.3(@babel/core@7.27.1)':
    dependencies:
      '@babel/core': 7.27.1
      '@babel/helper-plugin-utils': 7.27.1

  '@babel/plugin-syntax-optional-chaining@7.8.3(@babel/core@7.27.1)':
    dependencies:
      '@babel/core': 7.27.1
      '@babel/helper-plugin-utils': 7.27.1

  '@babel/plugin-syntax-private-property-in-object@7.14.5(@babel/core@7.27.1)':
    dependencies:
      '@babel/core': 7.27.1
      '@babel/helper-plugin-utils': 7.27.1

  '@babel/plugin-syntax-top-level-await@7.14.5(@babel/core@7.27.1)':
    dependencies:
      '@babel/core': 7.27.1
      '@babel/helper-plugin-utils': 7.27.1

  '@babel/plugin-syntax-typescript@7.27.1(@babel/core@7.27.1)':
    dependencies:
      '@babel/core': 7.27.1
      '@babel/helper-plugin-utils': 7.27.1

  '@babel/plugin-transform-arrow-functions@7.27.1(@babel/core@7.27.1)':
    dependencies:
      '@babel/core': 7.27.1
      '@babel/helper-plugin-utils': 7.27.1

  '@babel/plugin-transform-async-generator-functions@7.27.1(@babel/core@7.27.1)':
    dependencies:
      '@babel/core': 7.27.1
      '@babel/helper-plugin-utils': 7.27.1
      '@babel/helper-remap-async-to-generator': 7.27.1(@babel/core@7.27.1)
      '@babel/traverse': 7.27.1
    transitivePeerDependencies:
      - supports-color

  '@babel/plugin-transform-async-to-generator@7.27.1(@babel/core@7.27.1)':
    dependencies:
      '@babel/core': 7.27.1
      '@babel/helper-module-imports': 7.27.1
      '@babel/helper-plugin-utils': 7.27.1
      '@babel/helper-remap-async-to-generator': 7.27.1(@babel/core@7.27.1)
    transitivePeerDependencies:
      - supports-color

  '@babel/plugin-transform-block-scoping@7.27.1(@babel/core@7.27.1)':
    dependencies:
      '@babel/core': 7.27.1
      '@babel/helper-plugin-utils': 7.27.1

  '@babel/plugin-transform-class-properties@7.27.1(@babel/core@7.27.1)':
    dependencies:
      '@babel/core': 7.27.1
      '@babel/helper-create-class-features-plugin': 7.27.1(@babel/core@7.27.1)
      '@babel/helper-plugin-utils': 7.27.1
    transitivePeerDependencies:
      - supports-color

  '@babel/plugin-transform-classes@7.27.1(@babel/core@7.27.1)':
    dependencies:
      '@babel/core': 7.27.1
      '@babel/helper-annotate-as-pure': 7.27.1
      '@babel/helper-compilation-targets': 7.27.2
      '@babel/helper-plugin-utils': 7.27.1
      '@babel/helper-replace-supers': 7.27.1(@babel/core@7.27.1)
      '@babel/traverse': 7.27.1
      globals: 11.12.0
    transitivePeerDependencies:
      - supports-color

  '@babel/plugin-transform-computed-properties@7.27.1(@babel/core@7.27.1)':
    dependencies:
      '@babel/core': 7.27.1
      '@babel/helper-plugin-utils': 7.27.1
      '@babel/template': 7.27.2

  '@babel/plugin-transform-destructuring@7.27.1(@babel/core@7.27.1)':
    dependencies:
      '@babel/core': 7.27.1
      '@babel/helper-plugin-utils': 7.27.1

  '@babel/plugin-transform-export-namespace-from@7.27.1(@babel/core@7.27.1)':
    dependencies:
      '@babel/core': 7.27.1
      '@babel/helper-plugin-utils': 7.27.1

  '@babel/plugin-transform-flow-strip-types@7.27.1(@babel/core@7.27.1)':
    dependencies:
      '@babel/core': 7.27.1
      '@babel/helper-plugin-utils': 7.27.1
      '@babel/plugin-syntax-flow': 7.27.1(@babel/core@7.27.1)

  '@babel/plugin-transform-for-of@7.27.1(@babel/core@7.27.1)':
    dependencies:
      '@babel/core': 7.27.1
      '@babel/helper-plugin-utils': 7.27.1
      '@babel/helper-skip-transparent-expression-wrappers': 7.27.1
    transitivePeerDependencies:
      - supports-color

  '@babel/plugin-transform-function-name@7.27.1(@babel/core@7.27.1)':
    dependencies:
      '@babel/core': 7.27.1
      '@babel/helper-compilation-targets': 7.27.2
      '@babel/helper-plugin-utils': 7.27.1
      '@babel/traverse': 7.27.1
    transitivePeerDependencies:
      - supports-color

  '@babel/plugin-transform-literals@7.27.1(@babel/core@7.27.1)':
    dependencies:
      '@babel/core': 7.27.1
      '@babel/helper-plugin-utils': 7.27.1

  '@babel/plugin-transform-logical-assignment-operators@7.27.1(@babel/core@7.27.1)':
    dependencies:
      '@babel/core': 7.27.1
      '@babel/helper-plugin-utils': 7.27.1

  '@babel/plugin-transform-modules-commonjs@7.27.1(@babel/core@7.27.1)':
    dependencies:
      '@babel/core': 7.27.1
      '@babel/helper-module-transforms': 7.27.1(@babel/core@7.27.1)
      '@babel/helper-plugin-utils': 7.27.1
    transitivePeerDependencies:
      - supports-color

  '@babel/plugin-transform-named-capturing-groups-regex@7.27.1(@babel/core@7.27.1)':
    dependencies:
      '@babel/core': 7.27.1
      '@babel/helper-create-regexp-features-plugin': 7.27.1(@babel/core@7.27.1)
      '@babel/helper-plugin-utils': 7.27.1

  '@babel/plugin-transform-nullish-coalescing-operator@7.27.1(@babel/core@7.27.1)':
    dependencies:
      '@babel/core': 7.27.1
      '@babel/helper-plugin-utils': 7.27.1

  '@babel/plugin-transform-numeric-separator@7.27.1(@babel/core@7.27.1)':
    dependencies:
      '@babel/core': 7.27.1
      '@babel/helper-plugin-utils': 7.27.1

  '@babel/plugin-transform-object-rest-spread@7.27.2(@babel/core@7.27.1)':
    dependencies:
      '@babel/core': 7.27.1
      '@babel/helper-compilation-targets': 7.27.2
      '@babel/helper-plugin-utils': 7.27.1
      '@babel/plugin-transform-destructuring': 7.27.1(@babel/core@7.27.1)
      '@babel/plugin-transform-parameters': 7.27.1(@babel/core@7.27.1)

  '@babel/plugin-transform-optional-catch-binding@7.27.1(@babel/core@7.27.1)':
    dependencies:
      '@babel/core': 7.27.1
      '@babel/helper-plugin-utils': 7.27.1

  '@babel/plugin-transform-optional-chaining@7.27.1(@babel/core@7.27.1)':
    dependencies:
      '@babel/core': 7.27.1
      '@babel/helper-plugin-utils': 7.27.1
      '@babel/helper-skip-transparent-expression-wrappers': 7.27.1
    transitivePeerDependencies:
      - supports-color

  '@babel/plugin-transform-parameters@7.27.1(@babel/core@7.27.1)':
    dependencies:
      '@babel/core': 7.27.1
      '@babel/helper-plugin-utils': 7.27.1

  '@babel/plugin-transform-private-methods@7.27.1(@babel/core@7.27.1)':
    dependencies:
      '@babel/core': 7.27.1
      '@babel/helper-create-class-features-plugin': 7.27.1(@babel/core@7.27.1)
      '@babel/helper-plugin-utils': 7.27.1
    transitivePeerDependencies:
      - supports-color

  '@babel/plugin-transform-private-property-in-object@7.27.1(@babel/core@7.27.1)':
    dependencies:
      '@babel/core': 7.27.1
      '@babel/helper-annotate-as-pure': 7.27.1
      '@babel/helper-create-class-features-plugin': 7.27.1(@babel/core@7.27.1)
      '@babel/helper-plugin-utils': 7.27.1
    transitivePeerDependencies:
      - supports-color

  '@babel/plugin-transform-react-display-name@7.27.1(@babel/core@7.27.1)':
    dependencies:
      '@babel/core': 7.27.1
      '@babel/helper-plugin-utils': 7.27.1

  '@babel/plugin-transform-react-jsx-development@7.27.1(@babel/core@7.27.1)':
    dependencies:
      '@babel/core': 7.27.1
      '@babel/plugin-transform-react-jsx': 7.27.1(@babel/core@7.27.1)
    transitivePeerDependencies:
      - supports-color

  '@babel/plugin-transform-react-jsx-self@7.27.1(@babel/core@7.27.1)':
    dependencies:
      '@babel/core': 7.27.1
      '@babel/helper-plugin-utils': 7.27.1

  '@babel/plugin-transform-react-jsx-source@7.27.1(@babel/core@7.27.1)':
    dependencies:
      '@babel/core': 7.27.1
      '@babel/helper-plugin-utils': 7.27.1

  '@babel/plugin-transform-react-jsx@7.27.1(@babel/core@7.27.1)':
    dependencies:
      '@babel/core': 7.27.1
      '@babel/helper-annotate-as-pure': 7.27.1
      '@babel/helper-module-imports': 7.27.1
      '@babel/helper-plugin-utils': 7.27.1
      '@babel/plugin-syntax-jsx': 7.27.1(@babel/core@7.27.1)
      '@babel/types': 7.27.1
    transitivePeerDependencies:
      - supports-color

  '@babel/plugin-transform-react-pure-annotations@7.27.1(@babel/core@7.27.1)':
    dependencies:
      '@babel/core': 7.27.1
      '@babel/helper-annotate-as-pure': 7.27.1
      '@babel/helper-plugin-utils': 7.27.1

  '@babel/plugin-transform-regenerator@7.27.1(@babel/core@7.27.1)':
    dependencies:
      '@babel/core': 7.27.1
      '@babel/helper-plugin-utils': 7.27.1

  '@babel/plugin-transform-runtime@7.27.1(@babel/core@7.27.1)':
    dependencies:
      '@babel/core': 7.27.1
      '@babel/helper-module-imports': 7.27.1
      '@babel/helper-plugin-utils': 7.27.1
      babel-plugin-polyfill-corejs2: 0.4.13(@babel/core@7.27.1)
      babel-plugin-polyfill-corejs3: 0.11.1(@babel/core@7.27.1)
      babel-plugin-polyfill-regenerator: 0.6.4(@babel/core@7.27.1)
      semver: 6.3.1
    transitivePeerDependencies:
      - supports-color

  '@babel/plugin-transform-shorthand-properties@7.27.1(@babel/core@7.27.1)':
    dependencies:
      '@babel/core': 7.27.1
      '@babel/helper-plugin-utils': 7.27.1

  '@babel/plugin-transform-spread@7.27.1(@babel/core@7.27.1)':
    dependencies:
      '@babel/core': 7.27.1
      '@babel/helper-plugin-utils': 7.27.1
      '@babel/helper-skip-transparent-expression-wrappers': 7.27.1
    transitivePeerDependencies:
      - supports-color

  '@babel/plugin-transform-sticky-regex@7.27.1(@babel/core@7.27.1)':
    dependencies:
      '@babel/core': 7.27.1
      '@babel/helper-plugin-utils': 7.27.1

  '@babel/plugin-transform-template-literals@7.27.1(@babel/core@7.27.1)':
    dependencies:
      '@babel/core': 7.27.1
      '@babel/helper-plugin-utils': 7.27.1

  '@babel/plugin-transform-typescript@7.27.1(@babel/core@7.27.1)':
    dependencies:
      '@babel/core': 7.27.1
      '@babel/helper-annotate-as-pure': 7.27.1
      '@babel/helper-create-class-features-plugin': 7.27.1(@babel/core@7.27.1)
      '@babel/helper-plugin-utils': 7.27.1
      '@babel/helper-skip-transparent-expression-wrappers': 7.27.1
      '@babel/plugin-syntax-typescript': 7.27.1(@babel/core@7.27.1)
    transitivePeerDependencies:
      - supports-color

  '@babel/plugin-transform-unicode-regex@7.27.1(@babel/core@7.27.1)':
    dependencies:
      '@babel/core': 7.27.1
      '@babel/helper-create-regexp-features-plugin': 7.27.1(@babel/core@7.27.1)
      '@babel/helper-plugin-utils': 7.27.1

  '@babel/preset-react@7.27.1(@babel/core@7.27.1)':
    dependencies:
      '@babel/core': 7.27.1
      '@babel/helper-plugin-utils': 7.27.1
      '@babel/helper-validator-option': 7.27.1
      '@babel/plugin-transform-react-display-name': 7.27.1(@babel/core@7.27.1)
      '@babel/plugin-transform-react-jsx': 7.27.1(@babel/core@7.27.1)
      '@babel/plugin-transform-react-jsx-development': 7.27.1(@babel/core@7.27.1)
      '@babel/plugin-transform-react-pure-annotations': 7.27.1(@babel/core@7.27.1)
    transitivePeerDependencies:
      - supports-color

  '@babel/preset-typescript@7.27.1(@babel/core@7.27.1)':
    dependencies:
      '@babel/core': 7.27.1
      '@babel/helper-plugin-utils': 7.27.1
      '@babel/helper-validator-option': 7.27.1
      '@babel/plugin-syntax-jsx': 7.27.1(@babel/core@7.27.1)
      '@babel/plugin-transform-modules-commonjs': 7.27.1(@babel/core@7.27.1)
      '@babel/plugin-transform-typescript': 7.27.1(@babel/core@7.27.1)
    transitivePeerDependencies:
      - supports-color

  '@babel/runtime@7.27.1': {}

  '@babel/template@7.27.2':
    dependencies:
      '@babel/code-frame': 7.27.1
      '@babel/parser': 7.27.2
      '@babel/types': 7.27.1

  '@babel/traverse@7.27.1':
    dependencies:
      '@babel/code-frame': 7.27.1
      '@babel/generator': 7.27.1
      '@babel/parser': 7.27.2
      '@babel/template': 7.27.2
      '@babel/types': 7.27.1
      debug: 4.4.1
      globals: 11.12.0
    transitivePeerDependencies:
      - supports-color

  '@babel/types@7.27.1':
    dependencies:
      '@babel/helper-string-parser': 7.27.1
      '@babel/helper-validator-identifier': 7.27.1

  '@bcoe/v8-coverage@0.2.3': {}

  '@egjs/hammerjs@2.0.17':
    dependencies:
      '@types/hammerjs': 2.0.46

  '@emotion/is-prop-valid@0.8.8':
    dependencies:
      '@emotion/memoize': 0.7.4
    optional: true

  '@emotion/memoize@0.7.4':
    optional: true

  '@expo-google-fonts/noto-sans-thai@0.3.0': {}

  '@expo-google-fonts/noto-sans@0.3.0': {}

  '@expo/cli@0.24.13':
    dependencies:
      '@0no-co/graphql.web': 1.1.2
      '@babel/runtime': 7.27.1
      '@expo/code-signing-certificates': 0.0.5
      '@expo/config': 11.0.10
      '@expo/config-plugins': 10.0.2
      '@expo/devcert': 1.2.0
      '@expo/env': 1.0.5
      '@expo/image-utils': 0.7.4
      '@expo/json-file': 9.1.4
      '@expo/metro-config': 0.20.14
      '@expo/osascript': 2.2.4
      '@expo/package-manager': 1.8.4
      '@expo/plist': 0.3.4
      '@expo/prebuild-config': 9.0.6
      '@expo/spawn-async': 1.7.2
      '@expo/ws-tunnel': 1.0.6
      '@expo/xcpretty': 4.3.2
      '@react-native/dev-middleware': 0.79.2
      '@urql/core': 5.1.1
      '@urql/exchange-retry': 1.3.1(@urql/core@5.1.1)
      accepts: 1.3.8
      arg: 5.0.2
      better-opn: 3.0.2
      bplist-creator: 0.1.0
      bplist-parser: 0.3.2
      chalk: 4.1.2
      ci-info: 3.9.0
      compression: 1.8.0
      connect: 3.7.0
      debug: 4.4.1
      env-editor: 0.4.2
      freeport-async: 2.0.0
      getenv: 1.0.0
      glob: 10.4.5
      lan-network: 0.1.6
      minimatch: 9.0.5
      node-forge: 1.3.1
      npm-package-arg: 11.0.3
      ora: 3.4.0
      picomatch: 3.0.1
      pretty-bytes: 5.6.0
      pretty-format: 29.7.0
      progress: 2.0.3
      prompts: 2.4.2
      qrcode-terminal: 0.11.0
      require-from-string: 2.0.2
      requireg: 0.2.2
      resolve: 1.22.10
      resolve-from: 5.0.0
      resolve.exports: 2.0.3
      semver: 7.7.2
      send: 0.19.1
      slugify: 1.6.6
      source-map-support: 0.5.21
      stacktrace-parser: 0.1.11
      structured-headers: 0.4.1
      tar: 7.4.3
      terminal-link: 2.1.1
      undici: 6.21.3
      wrap-ansi: 7.0.0
      ws: 8.18.2
    transitivePeerDependencies:
      - bufferutil
      - graphql
      - supports-color
      - utf-8-validate

  '@expo/code-signing-certificates@0.0.5':
    dependencies:
      node-forge: 1.3.1
      nullthrows: 1.1.1

  '@expo/config-plugins@10.0.2':
    dependencies:
      '@expo/config-types': 53.0.4
      '@expo/json-file': 9.1.4
      '@expo/plist': 0.3.4
      '@expo/sdk-runtime-versions': 1.0.0
      chalk: 4.1.2
      debug: 4.4.1
      getenv: 1.0.0
      glob: 10.4.5
      resolve-from: 5.0.0
      semver: 7.7.2
      slash: 3.0.0
      slugify: 1.6.6
      xcode: 3.0.1
      xml2js: 0.6.0
    transitivePeerDependencies:
      - supports-color

  '@expo/config-types@53.0.4': {}

  '@expo/config@11.0.10':
    dependencies:
      '@babel/code-frame': 7.10.4
      '@expo/config-plugins': 10.0.2
      '@expo/config-types': 53.0.4
      '@expo/json-file': 9.1.4
      deepmerge: 4.3.1
      getenv: 1.0.0
      glob: 10.4.5
      require-from-string: 2.0.2
      resolve-from: 5.0.0
      resolve-workspace-root: 2.0.0
      semver: 7.7.2
      slugify: 1.6.6
      sucrase: 3.35.0
    transitivePeerDependencies:
      - supports-color

  '@expo/devcert@1.2.0':
    dependencies:
      '@expo/sudo-prompt': 9.3.2
      debug: 3.2.7
      glob: 10.4.5
    transitivePeerDependencies:
      - supports-color

  '@expo/env@1.0.5':
    dependencies:
      chalk: 4.1.2
      debug: 4.4.1
      dotenv: 16.4.7
      dotenv-expand: 11.0.7
      getenv: 1.0.0
    transitivePeerDependencies:
      - supports-color

  '@expo/fingerprint@0.12.4':
    dependencies:
      '@expo/spawn-async': 1.7.2
      arg: 5.0.2
      chalk: 4.1.2
      debug: 4.4.1
      find-up: 5.0.0
      getenv: 1.0.0
      minimatch: 9.0.5
      p-limit: 3.1.0
      resolve-from: 5.0.0
      semver: 7.7.2
    transitivePeerDependencies:
      - supports-color

  '@expo/image-utils@0.7.4':
    dependencies:
      '@expo/spawn-async': 1.7.2
      chalk: 4.1.2
      getenv: 1.0.0
      jimp-compact: 0.16.1
      parse-png: 2.1.0
      resolve-from: 5.0.0
      semver: 7.7.2
      temp-dir: 2.0.0
      unique-string: 2.0.0

  '@expo/json-file@9.1.4':
    dependencies:
      '@babel/code-frame': 7.10.4
      json5: 2.2.3

  '@expo/metro-config@0.20.14':
    dependencies:
      '@babel/core': 7.27.1
      '@babel/generator': 7.27.1
      '@babel/parser': 7.27.2
      '@babel/types': 7.27.1
      '@expo/config': 11.0.10
      '@expo/env': 1.0.5
      '@expo/json-file': 9.1.4
      '@expo/spawn-async': 1.7.2
      chalk: 4.1.2
      debug: 4.4.1
      dotenv: 16.4.7
      dotenv-expand: 11.0.7
      getenv: 1.0.0
      glob: 10.4.5
      jsc-safe-url: 0.2.4
      lightningcss: 1.27.0
      minimatch: 9.0.5
      postcss: 8.4.49
      resolve-from: 5.0.0
    transitivePeerDependencies:
      - supports-color

  '@expo/metro-runtime@5.0.4(react-native@0.79.2(@babel/core@7.27.1)(@types/react@19.0.14)(react@19.0.0))':
    dependencies:
      react-native: 0.79.2(@babel/core@7.27.1)(@types/react@19.0.14)(react@19.0.0)

  '@expo/osascript@2.2.4':
    dependencies:
      '@expo/spawn-async': 1.7.2
      exec-async: 2.2.0

  '@expo/package-manager@1.8.4':
    dependencies:
      '@expo/json-file': 9.1.4
      '@expo/spawn-async': 1.7.2
      chalk: 4.1.2
      npm-package-arg: 11.0.3
      ora: 3.4.0
      resolve-workspace-root: 2.0.0

  '@expo/plist@0.3.4':
    dependencies:
      '@xmldom/xmldom': 0.8.10
      base64-js: 1.5.1
      xmlbuilder: 15.1.1

  '@expo/prebuild-config@9.0.6':
    dependencies:
      '@expo/config': 11.0.10
      '@expo/config-plugins': 10.0.2
      '@expo/config-types': 53.0.4
      '@expo/image-utils': 0.7.4
      '@expo/json-file': 9.1.4
      '@react-native/normalize-colors': 0.79.2
      debug: 4.4.1
      resolve-from: 5.0.0
      semver: 7.7.2
      xml2js: 0.6.0
    transitivePeerDependencies:
      - supports-color

  '@expo/sdk-runtime-versions@1.0.0': {}

  '@expo/server@0.6.2':
    dependencies:
      abort-controller: 3.0.0
      debug: 4.4.1
      source-map-support: 0.5.21
      undici: 6.21.3
    transitivePeerDependencies:
      - supports-color

  '@expo/spawn-async@1.7.2':
    dependencies:
      cross-spawn: 7.0.6

  '@expo/sudo-prompt@9.3.2': {}

  '@expo/vector-icons@14.1.0(expo-font@13.3.1(expo@53.0.9(@babel/core@7.27.1)(@expo/metro-runtime@5.0.4(react-native@0.79.2(@babel/core@7.27.1)(@types/react@19.0.14)(react@19.0.0)))(react-native-webview@13.13.5(react-native@0.79.2(@babel/core@7.27.1)(@types/react@19.0.14)(react@19.0.0))(react@19.0.0))(react-native@0.79.2(@babel/core@7.27.1)(@types/react@19.0.14)(react@19.0.0))(react@19.0.0))(react@19.0.0))(react-native@0.79.2(@babel/core@7.27.1)(@types/react@19.0.14)(react@19.0.0))(react@19.0.0)':
    dependencies:
      expo-font: 13.3.1(expo@53.0.9(@babel/core@7.27.1)(@expo/metro-runtime@5.0.4(react-native@0.79.2(@babel/core@7.27.1)(@types/react@19.0.14)(react@19.0.0)))(react-native-webview@13.13.5(react-native@0.79.2(@babel/core@7.27.1)(@types/react@19.0.14)(react@19.0.0))(react@19.0.0))(react-native@0.79.2(@babel/core@7.27.1)(@types/react@19.0.14)(react@19.0.0))(react@19.0.0))(react@19.0.0)
      react: 19.0.0
      react-native: 0.79.2(@babel/core@7.27.1)(@types/react@19.0.14)(react@19.0.0)

  '@expo/ws-tunnel@1.0.6': {}

  '@expo/xcpretty@4.3.2':
    dependencies:
      '@babel/code-frame': 7.10.4
      chalk: 4.1.2
      find-up: 5.0.0
      js-yaml: 4.1.0

  '@isaacs/cliui@8.0.2':
    dependencies:
      string-width: 5.1.2
      string-width-cjs: string-width@4.2.3
      strip-ansi: 7.1.0
      strip-ansi-cjs: strip-ansi@6.0.1
      wrap-ansi: 8.1.0
      wrap-ansi-cjs: wrap-ansi@7.0.0

  '@isaacs/fs-minipass@4.0.1':
    dependencies:
      minipass: 7.1.2

  '@isaacs/ttlcache@1.4.1': {}

  '@istanbuljs/load-nyc-config@1.1.0':
    dependencies:
      camelcase: 5.3.1
      find-up: 4.1.0
      get-package-type: 0.1.0
      js-yaml: 3.14.1
      resolve-from: 5.0.0

  '@istanbuljs/schema@0.1.3': {}

  '@jest/console@29.7.0':
    dependencies:
      '@jest/types': 29.6.3
      '@types/node': 22.15.21
      chalk: 4.1.2
      jest-message-util: 29.7.0
      jest-util: 29.7.0
      slash: 3.0.0

  '@jest/core@29.7.0':
    dependencies:
      '@jest/console': 29.7.0
      '@jest/reporters': 29.7.0
      '@jest/test-result': 29.7.0
      '@jest/transform': 29.7.0
      '@jest/types': 29.6.3
      '@types/node': 22.15.21
      ansi-escapes: 4.3.2
      chalk: 4.1.2
      ci-info: 3.9.0
      exit: 0.1.2
      graceful-fs: 4.2.11
      jest-changed-files: 29.7.0
      jest-config: 29.7.0(@types/node@22.15.21)
      jest-haste-map: 29.7.0
      jest-message-util: 29.7.0
      jest-regex-util: 29.6.3
      jest-resolve: 29.7.0
      jest-resolve-dependencies: 29.7.0
      jest-runner: 29.7.0
      jest-runtime: 29.7.0
      jest-snapshot: 29.7.0
      jest-util: 29.7.0
      jest-validate: 29.7.0
      jest-watcher: 29.7.0
      micromatch: 4.0.8
      pretty-format: 29.7.0
      slash: 3.0.0
      strip-ansi: 6.0.1
    transitivePeerDependencies:
      - babel-plugin-macros
      - supports-color
      - ts-node

  '@jest/create-cache-key-function@29.7.0':
    dependencies:
      '@jest/types': 29.6.3

  '@jest/environment@29.7.0':
    dependencies:
      '@jest/fake-timers': 29.7.0
      '@jest/types': 29.6.3
      '@types/node': 22.15.21
      jest-mock: 29.7.0

  '@jest/expect-utils@29.7.0':
    dependencies:
      jest-get-type: 29.6.3

  '@jest/expect@29.7.0':
    dependencies:
      expect: 29.7.0
      jest-snapshot: 29.7.0
    transitivePeerDependencies:
      - supports-color

  '@jest/fake-timers@29.7.0':
    dependencies:
      '@jest/types': 29.6.3
      '@sinonjs/fake-timers': 10.3.0
      '@types/node': 22.15.21
      jest-message-util: 29.7.0
      jest-mock: 29.7.0
      jest-util: 29.7.0

  '@jest/globals@29.7.0':
    dependencies:
      '@jest/environment': 29.7.0
      '@jest/expect': 29.7.0
      '@jest/types': 29.6.3
      jest-mock: 29.7.0
    transitivePeerDependencies:
      - supports-color

  '@jest/reporters@29.7.0':
    dependencies:
      '@bcoe/v8-coverage': 0.2.3
      '@jest/console': 29.7.0
      '@jest/test-result': 29.7.0
      '@jest/transform': 29.7.0
      '@jest/types': 29.6.3
      '@jridgewell/trace-mapping': 0.3.25
      '@types/node': 22.15.21
      chalk: 4.1.2
      collect-v8-coverage: 1.0.2
      exit: 0.1.2
      glob: 7.2.3
      graceful-fs: 4.2.11
      istanbul-lib-coverage: 3.2.2
      istanbul-lib-instrument: 6.0.3
      istanbul-lib-report: 3.0.1
      istanbul-lib-source-maps: 4.0.1
      istanbul-reports: 3.1.7
      jest-message-util: 29.7.0
      jest-util: 29.7.0
      jest-worker: 29.7.0
      slash: 3.0.0
      string-length: 4.0.2
      strip-ansi: 6.0.1
      v8-to-istanbul: 9.3.0
    transitivePeerDependencies:
      - supports-color

  '@jest/schemas@29.6.3':
    dependencies:
      '@sinclair/typebox': 0.27.8

  '@jest/source-map@29.6.3':
    dependencies:
      '@jridgewell/trace-mapping': 0.3.25
      callsites: 3.1.0
      graceful-fs: 4.2.11

  '@jest/test-result@29.7.0':
    dependencies:
      '@jest/console': 29.7.0
      '@jest/types': 29.6.3
      '@types/istanbul-lib-coverage': 2.0.6
      collect-v8-coverage: 1.0.2

  '@jest/test-sequencer@29.7.0':
    dependencies:
      '@jest/test-result': 29.7.0
      graceful-fs: 4.2.11
      jest-haste-map: 29.7.0
      slash: 3.0.0

  '@jest/transform@29.7.0':
    dependencies:
      '@babel/core': 7.27.1
      '@jest/types': 29.6.3
      '@jridgewell/trace-mapping': 0.3.25
      babel-plugin-istanbul: 6.1.1
      chalk: 4.1.2
      convert-source-map: 2.0.0
      fast-json-stable-stringify: 2.1.0
      graceful-fs: 4.2.11
      jest-haste-map: 29.7.0
      jest-regex-util: 29.6.3
      jest-util: 29.7.0
      micromatch: 4.0.8
      pirates: 4.0.7
      slash: 3.0.0
      write-file-atomic: 4.0.2
    transitivePeerDependencies:
      - supports-color

  '@jest/types@29.6.3':
    dependencies:
      '@jest/schemas': 29.6.3
      '@types/istanbul-lib-coverage': 2.0.6
      '@types/istanbul-reports': 3.0.4
      '@types/node': 22.15.21
      '@types/yargs': 17.0.33
      chalk: 4.1.2

  '@jridgewell/gen-mapping@0.3.8':
    dependencies:
      '@jridgewell/set-array': 1.2.1
      '@jridgewell/sourcemap-codec': 1.5.0
      '@jridgewell/trace-mapping': 0.3.25

  '@jridgewell/resolve-uri@3.1.2': {}

  '@jridgewell/set-array@1.2.1': {}

  '@jridgewell/source-map@0.3.6':
    dependencies:
      '@jridgewell/gen-mapping': 0.3.8
      '@jridgewell/trace-mapping': 0.3.25

  '@jridgewell/sourcemap-codec@1.5.0': {}

  '@jridgewell/trace-mapping@0.3.25':
    dependencies:
      '@jridgewell/resolve-uri': 3.1.2
      '@jridgewell/sourcemap-codec': 1.5.0

  '@motionone/animation@10.18.0':
    dependencies:
      '@motionone/easing': 10.18.0
      '@motionone/types': 10.17.1
      '@motionone/utils': 10.18.0
      tslib: 2.8.1

  '@motionone/dom@10.12.0':
    dependencies:
      '@motionone/animation': 10.18.0
      '@motionone/generators': 10.18.0
      '@motionone/types': 10.17.1
      '@motionone/utils': 10.18.0
      hey-listen: 1.0.8
      tslib: 2.8.1

  '@motionone/easing@10.18.0':
    dependencies:
      '@motionone/utils': 10.18.0
      tslib: 2.8.1

  '@motionone/generators@10.18.0':
    dependencies:
      '@motionone/types': 10.17.1
      '@motionone/utils': 10.18.0
      tslib: 2.8.1

  '@motionone/types@10.17.1': {}

  '@motionone/utils@10.18.0':
    dependencies:
      '@motionone/types': 10.17.1
      hey-listen: 1.0.8
      tslib: 2.8.1

  '@pkgjs/parseargs@0.11.0':
    optional: true

  '@radix-ui/react-compose-refs@1.1.2(@types/react@19.0.14)(react@19.0.0)':
    dependencies:
      react: 19.0.0
    optionalDependencies:
      '@types/react': 19.0.14

  '@radix-ui/react-slot@1.2.0(@types/react@19.0.14)(react@19.0.0)':
    dependencies:
      '@radix-ui/react-compose-refs': 1.1.2(@types/react@19.0.14)(react@19.0.0)
      react: 19.0.0
    optionalDependencies:
      '@types/react': 19.0.14

  '@react-native-async-storage/async-storage@2.1.2(react-native@0.79.2(@babel/core@7.27.1)(@types/react@19.0.14)(react@19.0.0))':
    dependencies:
      merge-options: 3.0.4
      react-native: 0.79.2(@babel/core@7.27.1)(@types/react@19.0.14)(react@19.0.0)

  '@react-native/assets-registry@0.79.2': {}

  '@react-native/babel-plugin-codegen@0.79.2(@babel/core@7.27.1)':
    dependencies:
      '@babel/traverse': 7.27.1
      '@react-native/codegen': 0.79.2(@babel/core@7.27.1)
    transitivePeerDependencies:
      - '@babel/core'
      - supports-color

  '@react-native/babel-preset@0.79.2(@babel/core@7.27.1)':
    dependencies:
      '@babel/core': 7.27.1
      '@babel/plugin-proposal-export-default-from': 7.27.1(@babel/core@7.27.1)
      '@babel/plugin-syntax-dynamic-import': 7.8.3(@babel/core@7.27.1)
      '@babel/plugin-syntax-export-default-from': 7.27.1(@babel/core@7.27.1)
      '@babel/plugin-syntax-nullish-coalescing-operator': 7.8.3(@babel/core@7.27.1)
      '@babel/plugin-syntax-optional-chaining': 7.8.3(@babel/core@7.27.1)
      '@babel/plugin-transform-arrow-functions': 7.27.1(@babel/core@7.27.1)
      '@babel/plugin-transform-async-generator-functions': 7.27.1(@babel/core@7.27.1)
      '@babel/plugin-transform-async-to-generator': 7.27.1(@babel/core@7.27.1)
      '@babel/plugin-transform-block-scoping': 7.27.1(@babel/core@7.27.1)
      '@babel/plugin-transform-class-properties': 7.27.1(@babel/core@7.27.1)
      '@babel/plugin-transform-classes': 7.27.1(@babel/core@7.27.1)
      '@babel/plugin-transform-computed-properties': 7.27.1(@babel/core@7.27.1)
      '@babel/plugin-transform-destructuring': 7.27.1(@babel/core@7.27.1)
      '@babel/plugin-transform-flow-strip-types': 7.27.1(@babel/core@7.27.1)
      '@babel/plugin-transform-for-of': 7.27.1(@babel/core@7.27.1)
      '@babel/plugin-transform-function-name': 7.27.1(@babel/core@7.27.1)
      '@babel/plugin-transform-literals': 7.27.1(@babel/core@7.27.1)
      '@babel/plugin-transform-logical-assignment-operators': 7.27.1(@babel/core@7.27.1)
      '@babel/plugin-transform-modules-commonjs': 7.27.1(@babel/core@7.27.1)
      '@babel/plugin-transform-named-capturing-groups-regex': 7.27.1(@babel/core@7.27.1)
      '@babel/plugin-transform-nullish-coalescing-operator': 7.27.1(@babel/core@7.27.1)
      '@babel/plugin-transform-numeric-separator': 7.27.1(@babel/core@7.27.1)
      '@babel/plugin-transform-object-rest-spread': 7.27.2(@babel/core@7.27.1)
      '@babel/plugin-transform-optional-catch-binding': 7.27.1(@babel/core@7.27.1)
      '@babel/plugin-transform-optional-chaining': 7.27.1(@babel/core@7.27.1)
      '@babel/plugin-transform-parameters': 7.27.1(@babel/core@7.27.1)
      '@babel/plugin-transform-private-methods': 7.27.1(@babel/core@7.27.1)
      '@babel/plugin-transform-private-property-in-object': 7.27.1(@babel/core@7.27.1)
      '@babel/plugin-transform-react-display-name': 7.27.1(@babel/core@7.27.1)
      '@babel/plugin-transform-react-jsx': 7.27.1(@babel/core@7.27.1)
      '@babel/plugin-transform-react-jsx-self': 7.27.1(@babel/core@7.27.1)
      '@babel/plugin-transform-react-jsx-source': 7.27.1(@babel/core@7.27.1)
      '@babel/plugin-transform-regenerator': 7.27.1(@babel/core@7.27.1)
      '@babel/plugin-transform-runtime': 7.27.1(@babel/core@7.27.1)
      '@babel/plugin-transform-shorthand-properties': 7.27.1(@babel/core@7.27.1)
      '@babel/plugin-transform-spread': 7.27.1(@babel/core@7.27.1)
      '@babel/plugin-transform-sticky-regex': 7.27.1(@babel/core@7.27.1)
      '@babel/plugin-transform-typescript': 7.27.1(@babel/core@7.27.1)
      '@babel/plugin-transform-unicode-regex': 7.27.1(@babel/core@7.27.1)
      '@babel/template': 7.27.2
      '@react-native/babel-plugin-codegen': 0.79.2(@babel/core@7.27.1)
      babel-plugin-syntax-hermes-parser: 0.25.1
      babel-plugin-transform-flow-enums: 0.0.2(@babel/core@7.27.1)
      react-refresh: 0.14.2
    transitivePeerDependencies:
      - supports-color

  '@react-native/codegen@0.79.2(@babel/core@7.27.1)':
    dependencies:
      '@babel/core': 7.27.1
      glob: 7.2.3
      hermes-parser: 0.25.1
      invariant: 2.2.4
      nullthrows: 1.1.1
      yargs: 17.7.2

  '@react-native/community-cli-plugin@0.79.2':
    dependencies:
      '@react-native/dev-middleware': 0.79.2
      chalk: 4.1.2
      debug: 2.6.9
      invariant: 2.2.4
      metro: 0.82.3
      metro-config: 0.82.3
      metro-core: 0.82.3
      semver: 7.7.2
    transitivePeerDependencies:
      - bufferutil
      - supports-color
      - utf-8-validate

  '@react-native/debugger-frontend@0.79.2': {}

  '@react-native/dev-middleware@0.79.2':
    dependencies:
      '@isaacs/ttlcache': 1.4.1
      '@react-native/debugger-frontend': 0.79.2
      chrome-launcher: 0.15.2
      chromium-edge-launcher: 0.2.0
      connect: 3.7.0
      debug: 2.6.9
      invariant: 2.2.4
      nullthrows: 1.1.1
      open: 7.4.2
      serve-static: 1.16.2
      ws: 6.2.3
    transitivePeerDependencies:
      - bufferutil
      - supports-color
      - utf-8-validate

  '@react-native/gradle-plugin@0.79.2': {}

  '@react-native/js-polyfills@0.79.2': {}

  '@react-native/normalize-colors@0.74.89': {}

  '@react-native/normalize-colors@0.79.2': {}

  '@react-native/virtualized-lists@0.79.2(@types/react@19.0.14)(react-native@0.79.2(@babel/core@7.27.1)(@types/react@19.0.14)(react@19.0.0))(react@19.0.0)':
    dependencies:
      invariant: 2.2.4
      nullthrows: 1.1.1
      react: 19.0.0
      react-native: 0.79.2(@babel/core@7.27.1)(@types/react@19.0.14)(react@19.0.0)
    optionalDependencies:
      '@types/react': 19.0.14

  '@react-navigation/bottom-tabs@7.3.13(@react-navigation/native@7.1.9(react-native@0.79.2(@babel/core@7.27.1)(@types/react@19.0.14)(react@19.0.0))(react@19.0.0))(react-native-safe-area-context@5.4.0(react-native@0.79.2(@babel/core@7.27.1)(@types/react@19.0.14)(react@19.0.0))(react@19.0.0))(react-native-screens@4.10.0(react-native@0.79.2(@babel/core@7.27.1)(@types/react@19.0.14)(react@19.0.0))(react@19.0.0))(react-native@0.79.2(@babel/core@7.27.1)(@types/react@19.0.14)(react@19.0.0))(react@19.0.0)':
    dependencies:
      '@react-navigation/elements': 2.4.2(@react-navigation/native@7.1.9(react-native@0.79.2(@babel/core@7.27.1)(@types/react@19.0.14)(react@19.0.0))(react@19.0.0))(react-native-safe-area-context@5.4.0(react-native@0.79.2(@babel/core@7.27.1)(@types/react@19.0.14)(react@19.0.0))(react@19.0.0))(react-native@0.79.2(@babel/core@7.27.1)(@types/react@19.0.14)(react@19.0.0))(react@19.0.0)
      '@react-navigation/native': 7.1.9(react-native@0.79.2(@babel/core@7.27.1)(@types/react@19.0.14)(react@19.0.0))(react@19.0.0)
      color: 4.2.3
      react: 19.0.0
      react-native: 0.79.2(@babel/core@7.27.1)(@types/react@19.0.14)(react@19.0.0)
      react-native-safe-area-context: 5.4.0(react-native@0.79.2(@babel/core@7.27.1)(@types/react@19.0.14)(react@19.0.0))(react@19.0.0)
      react-native-screens: 4.10.0(react-native@0.79.2(@babel/core@7.27.1)(@types/react@19.0.14)(react@19.0.0))(react@19.0.0)
    transitivePeerDependencies:
      - '@react-native-masked-view/masked-view'

  '@react-navigation/core@7.9.2(react@19.0.0)':
    dependencies:
      '@react-navigation/routers': 7.3.7
      escape-string-regexp: 4.0.0
      nanoid: 3.3.11
      query-string: 7.1.3
      react: 19.0.0
      react-is: 19.1.0
      use-latest-callback: 0.2.3(react@19.0.0)
      use-sync-external-store: 1.5.0(react@19.0.0)

  '@react-navigation/elements@2.4.2(@react-navigation/native@7.1.9(react-native@0.79.2(@babel/core@7.27.1)(@types/react@19.0.14)(react@19.0.0))(react@19.0.0))(react-native-safe-area-context@5.4.0(react-native@0.79.2(@babel/core@7.27.1)(@types/react@19.0.14)(react@19.0.0))(react@19.0.0))(react-native@0.79.2(@babel/core@7.27.1)(@types/react@19.0.14)(react@19.0.0))(react@19.0.0)':
    dependencies:
      '@react-navigation/native': 7.1.9(react-native@0.79.2(@babel/core@7.27.1)(@types/react@19.0.14)(react@19.0.0))(react@19.0.0)
      color: 4.2.3
      react: 19.0.0
      react-native: 0.79.2(@babel/core@7.27.1)(@types/react@19.0.14)(react@19.0.0)
      react-native-safe-area-context: 5.4.0(react-native@0.79.2(@babel/core@7.27.1)(@types/react@19.0.14)(react@19.0.0))(react@19.0.0)

  '@react-navigation/native-stack@7.3.13(@react-navigation/native@7.1.9(react-native@0.79.2(@babel/core@7.27.1)(@types/react@19.0.14)(react@19.0.0))(react@19.0.0))(react-native-safe-area-context@5.4.0(react-native@0.79.2(@babel/core@7.27.1)(@types/react@19.0.14)(react@19.0.0))(react@19.0.0))(react-native-screens@4.10.0(react-native@0.79.2(@babel/core@7.27.1)(@types/react@19.0.14)(react@19.0.0))(react@19.0.0))(react-native@0.79.2(@babel/core@7.27.1)(@types/react@19.0.14)(react@19.0.0))(react@19.0.0)':
    dependencies:
      '@react-navigation/elements': 2.4.2(@react-navigation/native@7.1.9(react-native@0.79.2(@babel/core@7.27.1)(@types/react@19.0.14)(react@19.0.0))(react@19.0.0))(react-native-safe-area-context@5.4.0(react-native@0.79.2(@babel/core@7.27.1)(@types/react@19.0.14)(react@19.0.0))(react@19.0.0))(react-native@0.79.2(@babel/core@7.27.1)(@types/react@19.0.14)(react@19.0.0))(react@19.0.0)
      '@react-navigation/native': 7.1.9(react-native@0.79.2(@babel/core@7.27.1)(@types/react@19.0.14)(react@19.0.0))(react@19.0.0)
      react: 19.0.0
      react-native: 0.79.2(@babel/core@7.27.1)(@types/react@19.0.14)(react@19.0.0)
      react-native-safe-area-context: 5.4.0(react-native@0.79.2(@babel/core@7.27.1)(@types/react@19.0.14)(react@19.0.0))(react@19.0.0)
      react-native-screens: 4.10.0(react-native@0.79.2(@babel/core@7.27.1)(@types/react@19.0.14)(react@19.0.0))(react@19.0.0)
      warn-once: 0.1.1
    transitivePeerDependencies:
      - '@react-native-masked-view/masked-view'

  '@react-navigation/native@7.1.9(react-native@0.79.2(@babel/core@7.27.1)(@types/react@19.0.14)(react@19.0.0))(react@19.0.0)':
    dependencies:
      '@react-navigation/core': 7.9.2(react@19.0.0)
      escape-string-regexp: 4.0.0
      fast-deep-equal: 3.1.3
      nanoid: 3.3.11
      react: 19.0.0
      react-native: 0.79.2(@babel/core@7.27.1)(@types/react@19.0.14)(react@19.0.0)
      use-latest-callback: 0.2.3(react@19.0.0)

  '@react-navigation/routers@7.3.7':
    dependencies:
      nanoid: 3.3.11

  '@sinclair/typebox@0.27.8': {}

  '@sinonjs/commons@3.0.1':
    dependencies:
      type-detect: 4.0.8

  '@sinonjs/fake-timers@10.3.0':
    dependencies:
      '@sinonjs/commons': 3.0.1

  '@tootallnate/once@2.0.0': {}

  '@types/babel__core@7.20.5':
    dependencies:
      '@babel/parser': 7.27.2
      '@babel/types': 7.27.1
      '@types/babel__generator': 7.27.0
      '@types/babel__template': 7.4.4
      '@types/babel__traverse': 7.20.7

  '@types/babel__generator@7.27.0':
    dependencies:
      '@babel/types': 7.27.1

  '@types/babel__template@7.4.4':
    dependencies:
      '@babel/parser': 7.27.2
      '@babel/types': 7.27.1

  '@types/babel__traverse@7.20.7':
    dependencies:
      '@babel/types': 7.27.1

  '@types/eslint-scope@3.7.7':
    dependencies:
      '@types/eslint': 9.6.1
      '@types/estree': 1.0.7

  '@types/eslint@9.6.1':
    dependencies:
      '@types/estree': 1.0.7
      '@types/json-schema': 7.0.15

  '@types/estree@1.0.7': {}

  '@types/graceful-fs@4.1.9':
    dependencies:
      '@types/node': 22.15.21

  '@types/hammerjs@2.0.46': {}

  '@types/istanbul-lib-coverage@2.0.6': {}

  '@types/istanbul-lib-report@3.0.3':
    dependencies:
      '@types/istanbul-lib-coverage': 2.0.6

  '@types/istanbul-reports@3.0.4':
    dependencies:
      '@types/istanbul-lib-report': 3.0.3

  '@types/jest@29.5.14':
    dependencies:
      expect: 29.7.0
      pretty-format: 29.7.0

  '@types/jsdom@20.0.1':
    dependencies:
      '@types/node': 22.15.21
      '@types/tough-cookie': 4.0.5
      parse5: 7.3.0

  '@types/json-schema@7.0.15': {}

  '@types/node@22.15.21':
    dependencies:
      undici-types: 6.21.0

  '@types/react-test-renderer@19.1.0':
    dependencies:
      '@types/react': 19.0.14

  '@types/react@19.0.14':
    dependencies:
      csstype: 3.1.3

  '@types/stack-utils@2.0.3': {}

  '@types/tinycolor2@1.4.6': {}

  '@types/tough-cookie@4.0.5': {}

  '@types/yargs-parser@21.0.3': {}

  '@types/yargs@17.0.33':
    dependencies:
      '@types/yargs-parser': 21.0.3

  '@urql/core@5.1.1':
    dependencies:
      '@0no-co/graphql.web': 1.1.2
      wonka: 6.3.5
    transitivePeerDependencies:
      - graphql

  '@urql/exchange-retry@1.3.1(@urql/core@5.1.1)':
    dependencies:
      '@urql/core': 5.1.1
      wonka: 6.3.5

  '@webassemblyjs/ast@1.14.1':
    dependencies:
      '@webassemblyjs/helper-numbers': 1.13.2
      '@webassemblyjs/helper-wasm-bytecode': 1.13.2

  '@webassemblyjs/floating-point-hex-parser@1.13.2': {}

  '@webassemblyjs/helper-api-error@1.13.2': {}

  '@webassemblyjs/helper-buffer@1.14.1': {}

  '@webassemblyjs/helper-numbers@1.13.2':
    dependencies:
      '@webassemblyjs/floating-point-hex-parser': 1.13.2
      '@webassemblyjs/helper-api-error': 1.13.2
      '@xtuc/long': 4.2.2

  '@webassemblyjs/helper-wasm-bytecode@1.13.2': {}

  '@webassemblyjs/helper-wasm-section@1.14.1':
    dependencies:
      '@webassemblyjs/ast': 1.14.1
      '@webassemblyjs/helper-buffer': 1.14.1
      '@webassemblyjs/helper-wasm-bytecode': 1.13.2
      '@webassemblyjs/wasm-gen': 1.14.1

  '@webassemblyjs/ieee754@1.13.2':
    dependencies:
      '@xtuc/ieee754': 1.2.0

  '@webassemblyjs/leb128@1.13.2':
    dependencies:
      '@xtuc/long': 4.2.2

  '@webassemblyjs/utf8@1.13.2': {}

  '@webassemblyjs/wasm-edit@1.14.1':
    dependencies:
      '@webassemblyjs/ast': 1.14.1
      '@webassemblyjs/helper-buffer': 1.14.1
      '@webassemblyjs/helper-wasm-bytecode': 1.13.2
      '@webassemblyjs/helper-wasm-section': 1.14.1
      '@webassemblyjs/wasm-gen': 1.14.1
      '@webassemblyjs/wasm-opt': 1.14.1
      '@webassemblyjs/wasm-parser': 1.14.1
      '@webassemblyjs/wast-printer': 1.14.1

  '@webassemblyjs/wasm-gen@1.14.1':
    dependencies:
      '@webassemblyjs/ast': 1.14.1
      '@webassemblyjs/helper-wasm-bytecode': 1.13.2
      '@webassemblyjs/ieee754': 1.13.2
      '@webassemblyjs/leb128': 1.13.2
      '@webassemblyjs/utf8': 1.13.2

  '@webassemblyjs/wasm-opt@1.14.1':
    dependencies:
      '@webassemblyjs/ast': 1.14.1
      '@webassemblyjs/helper-buffer': 1.14.1
      '@webassemblyjs/wasm-gen': 1.14.1
      '@webassemblyjs/wasm-parser': 1.14.1

  '@webassemblyjs/wasm-parser@1.14.1':
    dependencies:
      '@webassemblyjs/ast': 1.14.1
      '@webassemblyjs/helper-api-error': 1.13.2
      '@webassemblyjs/helper-wasm-bytecode': 1.13.2
      '@webassemblyjs/ieee754': 1.13.2
      '@webassemblyjs/leb128': 1.13.2
      '@webassemblyjs/utf8': 1.13.2

  '@webassemblyjs/wast-printer@1.14.1':
    dependencies:
      '@webassemblyjs/ast': 1.14.1
      '@xtuc/long': 4.2.2

  '@xmldom/xmldom@0.8.10': {}

  '@xtuc/ieee754@1.2.0': {}

  '@xtuc/long@4.2.2': {}

  abab@2.0.6: {}

  abort-controller@3.0.0:
    dependencies:
      event-target-shim: 5.0.1

  accepts@1.3.8:
    dependencies:
      mime-types: 2.1.35
      negotiator: 0.6.3

  acorn-globals@7.0.1:
    dependencies:
      acorn: 8.14.1
      acorn-walk: 8.3.4

  acorn-loose@8.5.0:
    dependencies:
      acorn: 8.14.1

  acorn-walk@8.3.4:
    dependencies:
      acorn: 8.14.1

  acorn@8.14.1: {}

  agent-base@6.0.2:
    dependencies:
      debug: 4.4.1
    transitivePeerDependencies:
      - supports-color

  agent-base@7.1.3: {}

  ajv-formats@2.1.1(ajv@8.17.1):
    optionalDependencies:
      ajv: 8.17.1

  ajv-keywords@5.1.0(ajv@8.17.1):
    dependencies:
      ajv: 8.17.1
      fast-deep-equal: 3.1.3

  ajv@8.17.1:
    dependencies:
      fast-deep-equal: 3.1.3
      fast-uri: 3.0.6
      json-schema-traverse: 1.0.0
      require-from-string: 2.0.2

  anser@1.4.10: {}

  ansi-escapes@4.3.2:
    dependencies:
      type-fest: 0.21.3

  ansi-escapes@6.2.1: {}

  ansi-regex@4.1.1: {}

  ansi-regex@5.0.1: {}

  ansi-regex@6.1.0: {}

  ansi-styles@3.2.1:
    dependencies:
      color-convert: 1.9.3

  ansi-styles@4.3.0:
    dependencies:
      color-convert: 2.0.1

  ansi-styles@5.2.0: {}

  ansi-styles@6.2.1: {}

  any-promise@1.3.0: {}

  anymatch@3.1.3:
    dependencies:
      normalize-path: 3.0.0
      picomatch: 2.3.1

  arg@5.0.2: {}

  argparse@1.0.10:
    dependencies:
      sprintf-js: 1.0.3

  argparse@2.0.1: {}

  asap@2.0.6: {}

  async-limiter@1.0.1: {}

  asynckit@0.4.0: {}

  babel-jest@29.7.0(@babel/core@7.27.1):
    dependencies:
      '@babel/core': 7.27.1
      '@jest/transform': 29.7.0
      '@types/babel__core': 7.20.5
      babel-plugin-istanbul: 6.1.1
      babel-preset-jest: 29.6.3(@babel/core@7.27.1)
      chalk: 4.1.2
      graceful-fs: 4.2.11
      slash: 3.0.0
    transitivePeerDependencies:
      - supports-color

  babel-plugin-istanbul@6.1.1:
    dependencies:
      '@babel/helper-plugin-utils': 7.27.1
      '@istanbuljs/load-nyc-config': 1.1.0
      '@istanbuljs/schema': 0.1.3
      istanbul-lib-instrument: 5.2.1
      test-exclude: 6.0.0
    transitivePeerDependencies:
      - supports-color

  babel-plugin-jest-hoist@29.6.3:
    dependencies:
      '@babel/template': 7.27.2
      '@babel/types': 7.27.1
      '@types/babel__core': 7.20.5
      '@types/babel__traverse': 7.20.7

  babel-plugin-polyfill-corejs2@0.4.13(@babel/core@7.27.1):
    dependencies:
      '@babel/compat-data': 7.27.2
      '@babel/core': 7.27.1
      '@babel/helper-define-polyfill-provider': 0.6.4(@babel/core@7.27.1)
      semver: 6.3.1
    transitivePeerDependencies:
      - supports-color

  babel-plugin-polyfill-corejs3@0.11.1(@babel/core@7.27.1):
    dependencies:
      '@babel/core': 7.27.1
      '@babel/helper-define-polyfill-provider': 0.6.4(@babel/core@7.27.1)
      core-js-compat: 3.42.0
    transitivePeerDependencies:
      - supports-color

  babel-plugin-polyfill-regenerator@0.6.4(@babel/core@7.27.1):
    dependencies:
      '@babel/core': 7.27.1
      '@babel/helper-define-polyfill-provider': 0.6.4(@babel/core@7.27.1)
    transitivePeerDependencies:
      - supports-color

  babel-plugin-react-native-web@0.19.13: {}

  babel-plugin-syntax-hermes-parser@0.25.1:
    dependencies:
      hermes-parser: 0.25.1

  babel-plugin-transform-flow-enums@0.0.2(@babel/core@7.27.1):
    dependencies:
      '@babel/plugin-syntax-flow': 7.27.1(@babel/core@7.27.1)
    transitivePeerDependencies:
      - '@babel/core'

  babel-preset-current-node-syntax@1.1.0(@babel/core@7.27.1):
    dependencies:
      '@babel/core': 7.27.1
      '@babel/plugin-syntax-async-generators': 7.8.4(@babel/core@7.27.1)
      '@babel/plugin-syntax-bigint': 7.8.3(@babel/core@7.27.1)
      '@babel/plugin-syntax-class-properties': 7.12.13(@babel/core@7.27.1)
      '@babel/plugin-syntax-class-static-block': 7.14.5(@babel/core@7.27.1)
      '@babel/plugin-syntax-import-attributes': 7.27.1(@babel/core@7.27.1)
      '@babel/plugin-syntax-import-meta': 7.10.4(@babel/core@7.27.1)
      '@babel/plugin-syntax-json-strings': 7.8.3(@babel/core@7.27.1)
      '@babel/plugin-syntax-logical-assignment-operators': 7.10.4(@babel/core@7.27.1)
      '@babel/plugin-syntax-nullish-coalescing-operator': 7.8.3(@babel/core@7.27.1)
      '@babel/plugin-syntax-numeric-separator': 7.10.4(@babel/core@7.27.1)
      '@babel/plugin-syntax-object-rest-spread': 7.8.3(@babel/core@7.27.1)
      '@babel/plugin-syntax-optional-catch-binding': 7.8.3(@babel/core@7.27.1)
      '@babel/plugin-syntax-optional-chaining': 7.8.3(@babel/core@7.27.1)
      '@babel/plugin-syntax-private-property-in-object': 7.14.5(@babel/core@7.27.1)
      '@babel/plugin-syntax-top-level-await': 7.14.5(@babel/core@7.27.1)

  babel-preset-expo@13.1.11(@babel/core@7.27.1):
    dependencies:
      '@babel/helper-module-imports': 7.27.1
      '@babel/plugin-proposal-decorators': 7.27.1(@babel/core@7.27.1)
      '@babel/plugin-proposal-export-default-from': 7.27.1(@babel/core@7.27.1)
      '@babel/plugin-syntax-export-default-from': 7.27.1(@babel/core@7.27.1)
      '@babel/plugin-transform-export-namespace-from': 7.27.1(@babel/core@7.27.1)
      '@babel/plugin-transform-flow-strip-types': 7.27.1(@babel/core@7.27.1)
      '@babel/plugin-transform-modules-commonjs': 7.27.1(@babel/core@7.27.1)
      '@babel/plugin-transform-object-rest-spread': 7.27.2(@babel/core@7.27.1)
      '@babel/plugin-transform-parameters': 7.27.1(@babel/core@7.27.1)
      '@babel/plugin-transform-private-methods': 7.27.1(@babel/core@7.27.1)
      '@babel/plugin-transform-private-property-in-object': 7.27.1(@babel/core@7.27.1)
      '@babel/plugin-transform-runtime': 7.27.1(@babel/core@7.27.1)
      '@babel/preset-react': 7.27.1(@babel/core@7.27.1)
      '@babel/preset-typescript': 7.27.1(@babel/core@7.27.1)
      '@react-native/babel-preset': 0.79.2(@babel/core@7.27.1)
      babel-plugin-react-native-web: 0.19.13
      babel-plugin-syntax-hermes-parser: 0.25.1
      babel-plugin-transform-flow-enums: 0.0.2(@babel/core@7.27.1)
      debug: 4.4.1
      react-refresh: 0.14.2
      resolve-from: 5.0.0
    transitivePeerDependencies:
      - '@babel/core'
      - supports-color

  babel-preset-jest@29.6.3(@babel/core@7.27.1):
    dependencies:
      '@babel/core': 7.27.1
      babel-plugin-jest-hoist: 29.6.3
      babel-preset-current-node-syntax: 1.1.0(@babel/core@7.27.1)

  balanced-match@1.0.2: {}

  base64-js@1.5.1: {}

  better-opn@3.0.2:
    dependencies:
      open: 8.4.2

  big-integer@1.6.52: {}

  boolbase@1.0.0: {}

  bplist-creator@0.1.0:
    dependencies:
      stream-buffers: 2.2.0

  bplist-parser@0.3.1:
    dependencies:
      big-integer: 1.6.52

  bplist-parser@0.3.2:
    dependencies:
      big-integer: 1.6.52

  brace-expansion@1.1.11:
    dependencies:
      balanced-match: 1.0.2
      concat-map: 0.0.1

  brace-expansion@2.0.1:
    dependencies:
      balanced-match: 1.0.2

  braces@3.0.3:
    dependencies:
      fill-range: 7.1.1

  browserslist@4.24.5:
    dependencies:
      caniuse-lite: 1.0.30001718
      electron-to-chromium: 1.5.155
      node-releases: 2.0.19
      update-browserslist-db: 1.1.3(browserslist@4.24.5)

  bser@2.1.1:
    dependencies:
      node-int64: 0.4.0

  buffer-from@1.1.2: {}

  buffer@5.7.1:
    dependencies:
      base64-js: 1.5.1
      ieee754: 1.2.1

  bytes@3.1.2: {}

  call-bind-apply-helpers@1.0.2:
    dependencies:
      es-errors: 1.3.0
      function-bind: 1.1.2

  caller-callsite@2.0.0:
    dependencies:
      callsites: 2.0.0

  caller-path@2.0.0:
    dependencies:
      caller-callsite: 2.0.0

  callsites@2.0.0: {}

  callsites@3.1.0: {}

  camelcase@5.3.1: {}

  camelcase@6.3.0: {}

  caniuse-lite@1.0.30001718: {}

  chalk@2.4.2:
    dependencies:
      ansi-styles: 3.2.1
      escape-string-regexp: 1.0.5
      supports-color: 5.5.0

  chalk@3.0.0:
    dependencies:
      ansi-styles: 4.3.0
      supports-color: 7.2.0

  chalk@4.1.2:
    dependencies:
      ansi-styles: 4.3.0
      supports-color: 7.2.0

  char-regex@1.0.2: {}

  char-regex@2.0.2: {}

  chownr@3.0.0: {}

  chrome-launcher@0.15.2:
    dependencies:
      '@types/node': 22.15.21
      escape-string-regexp: 4.0.0
      is-wsl: 2.2.0
      lighthouse-logger: 1.4.2
    transitivePeerDependencies:
      - supports-color

  chrome-trace-event@1.0.4: {}

  chromium-edge-launcher@0.2.0:
    dependencies:
      '@types/node': 22.15.21
      escape-string-regexp: 4.0.0
      is-wsl: 2.2.0
      lighthouse-logger: 1.4.2
      mkdirp: 1.0.4
      rimraf: 3.0.2
    transitivePeerDependencies:
      - supports-color

  ci-info@2.0.0: {}

  ci-info@3.9.0: {}

  cjs-module-lexer@1.4.3: {}

  cli-cursor@2.1.0:
    dependencies:
      restore-cursor: 2.0.0

  cli-spinners@2.9.2: {}

  client-only@0.0.1: {}

  cliui@6.0.0:
    dependencies:
      string-width: 4.2.3
      strip-ansi: 6.0.1
      wrap-ansi: 6.2.0

  cliui@8.0.1:
    dependencies:
      string-width: 4.2.3
      strip-ansi: 6.0.1
      wrap-ansi: 7.0.0

  clone@1.0.4: {}

  co@4.6.0: {}

  collect-v8-coverage@1.0.2: {}

  color-convert@1.9.3:
    dependencies:
      color-name: 1.1.3

  color-convert@2.0.1:
    dependencies:
      color-name: 1.1.4

  color-name@1.1.3: {}

  color-name@1.1.4: {}

  color-string@1.9.1:
    dependencies:
      color-name: 1.1.4
      simple-swizzle: 0.2.2

  color@4.2.3:
    dependencies:
      color-convert: 2.0.1
      color-string: 1.9.1

  combined-stream@1.0.8:
    dependencies:
      delayed-stream: 1.0.0

  commander@12.1.0: {}

  commander@2.20.3: {}

  commander@4.1.1: {}

  commander@7.2.0: {}

  compressible@2.0.18:
    dependencies:
      mime-db: 1.54.0

  compression@1.8.0:
    dependencies:
      bytes: 3.1.2
      compressible: 2.0.18
      debug: 2.6.9
      negotiator: 0.6.4
      on-headers: 1.0.2
      safe-buffer: 5.2.1
      vary: 1.1.2
    transitivePeerDependencies:
      - supports-color

  concat-map@0.0.1: {}

  connect@3.7.0:
    dependencies:
      debug: 2.6.9
      finalhandler: 1.1.2
      parseurl: 1.3.3
      utils-merge: 1.0.1
    transitivePeerDependencies:
      - supports-color

  convert-source-map@2.0.0: {}

  core-js-compat@3.42.0:
    dependencies:
      browserslist: 4.24.5

  cosmiconfig@5.2.1:
    dependencies:
      import-fresh: 2.0.0
      is-directory: 0.3.1
      js-yaml: 3.14.1
      parse-json: 4.0.0

  create-jest@29.7.0(@types/node@22.15.21):
    dependencies:
      '@jest/types': 29.6.3
      chalk: 4.1.2
      exit: 0.1.2
      graceful-fs: 4.2.11
      jest-config: 29.7.0(@types/node@22.15.21)
      jest-util: 29.7.0
      prompts: 2.4.2
    transitivePeerDependencies:
      - '@types/node'
      - babel-plugin-macros
      - supports-color
      - ts-node

  cross-fetch@3.2.0:
    dependencies:
      node-fetch: 2.7.0
    transitivePeerDependencies:
      - encoding

  cross-fetch@4.0.0:
    dependencies:
      node-fetch: 2.7.0
    transitivePeerDependencies:
      - encoding

  cross-spawn@7.0.6:
    dependencies:
      path-key: 3.1.1
      shebang-command: 2.0.0
      which: 2.0.2

  crypto-random-string@2.0.0: {}

  css-in-js-utils@3.1.0:
    dependencies:
      hyphenate-style-name: 1.1.0

  css-select@5.1.0:
    dependencies:
      boolbase: 1.0.0
      css-what: 6.1.0
      domhandler: 5.0.3
      domutils: 3.2.2
      nth-check: 2.1.1

  css-tree@1.1.3:
    dependencies:
      mdn-data: 2.0.14
      source-map: 0.6.1

  css-what@6.1.0: {}

  cssom@0.3.8: {}

  cssom@0.5.0: {}

  cssstyle@2.3.0:
    dependencies:
      cssom: 0.3.8

  csstype@3.1.3: {}

  data-urls@3.0.2:
    dependencies:
      abab: 2.0.6
      whatwg-mimetype: 3.0.0
      whatwg-url: 11.0.0

  debug@2.6.9:
    dependencies:
      ms: 2.0.0

  debug@3.2.7:
    dependencies:
      ms: 2.1.3

  debug@4.4.1:
    dependencies:
      ms: 2.1.3

  decamelize@1.2.0: {}

  decimal.js@10.5.0: {}

  decode-uri-component@0.2.2: {}

  dedent@1.6.0: {}

  deep-extend@0.6.0: {}

  deepmerge@4.3.1: {}

  defaults@1.0.4:
    dependencies:
      clone: 1.0.4

  define-lazy-prop@2.0.0: {}

  delayed-stream@1.0.0: {}

  depd@2.0.0: {}

  destroy@1.2.0: {}

  detect-libc@1.0.3: {}

  detect-newline@3.1.0: {}

  diff-sequences@29.6.3: {}

  dijkstrajs@1.0.3: {}

  dom-serializer@2.0.0:
    dependencies:
      domelementtype: 2.3.0
      domhandler: 5.0.3
      entities: 4.5.0

  domelementtype@2.3.0: {}

  domexception@4.0.0:
    dependencies:
      webidl-conversions: 7.0.0

  domhandler@5.0.3:
    dependencies:
      domelementtype: 2.3.0

  domutils@3.2.2:
    dependencies:
      dom-serializer: 2.0.0
      domelementtype: 2.3.0
      domhandler: 5.0.3

  dotenv-expand@11.0.7:
    dependencies:
      dotenv: 16.4.7

  dotenv@16.4.7: {}

  dunder-proto@1.0.1:
    dependencies:
      call-bind-apply-helpers: 1.0.2
      es-errors: 1.3.0
      gopd: 1.2.0

  eastasianwidth@0.2.0: {}

  ee-first@1.1.1: {}

  electron-to-chromium@1.5.155: {}

  emittery@0.13.1: {}

  emoji-regex@8.0.0: {}

  emoji-regex@9.2.2: {}

  encodeurl@1.0.2: {}

  encodeurl@2.0.0: {}

  enhanced-resolve@5.18.1:
    dependencies:
      graceful-fs: 4.2.11
      tapable: 2.2.1

  entities@4.5.0: {}

  entities@6.0.0: {}

  env-editor@0.4.2: {}

  error-ex@1.3.2:
    dependencies:
      is-arrayish: 0.2.1

  error-stack-parser@2.1.4:
    dependencies:
      stackframe: 1.3.4

  es-define-property@1.0.1: {}

  es-errors@1.3.0: {}

  es-module-lexer@1.7.0: {}

  es-object-atoms@1.1.1:
    dependencies:
      es-errors: 1.3.0

  es-set-tostringtag@2.1.0:
    dependencies:
      es-errors: 1.3.0
      get-intrinsic: 1.3.0
      has-tostringtag: 1.0.2
      hasown: 2.0.2

  escalade@3.2.0: {}

  escape-html@1.0.3: {}

  escape-string-regexp@1.0.5: {}

  escape-string-regexp@2.0.0: {}

  escape-string-regexp@4.0.0: {}

  escodegen@2.1.0:
    dependencies:
      esprima: 4.0.1
      estraverse: 5.3.0
      esutils: 2.0.3
    optionalDependencies:
      source-map: 0.6.1

  eslint-scope@5.1.1:
    dependencies:
      esrecurse: 4.3.0
      estraverse: 4.3.0

  esprima@4.0.1: {}

  esrecurse@4.3.0:
    dependencies:
      estraverse: 5.3.0

  estraverse@4.3.0: {}

  estraverse@5.3.0: {}

  esutils@2.0.3: {}

  etag@1.8.1: {}

  event-target-shim@5.0.1: {}

  events@3.3.0: {}

  exec-async@2.2.0: {}

  execa@5.1.1:
    dependencies:
      cross-spawn: 7.0.6
      get-stream: 6.0.1
      human-signals: 2.1.0
      is-stream: 2.0.1
      merge-stream: 2.0.0
      npm-run-path: 4.0.1
      onetime: 5.1.2
      signal-exit: 3.0.7
      strip-final-newline: 2.0.0

  exit@0.1.2: {}

  expect@29.7.0:
    dependencies:
      '@jest/expect-utils': 29.7.0
      jest-get-type: 29.6.3
      jest-matcher-utils: 29.7.0
      jest-message-util: 29.7.0
      jest-util: 29.7.0

  expo-asset@11.1.5(expo@53.0.9(@babel/core@7.27.1)(@expo/metro-runtime@5.0.4(react-native@0.79.2(@babel/core@7.27.1)(@types/react@19.0.14)(react@19.0.0)))(react-native-webview@13.13.5(react-native@0.79.2(@babel/core@7.27.1)(@types/react@19.0.14)(react@19.0.0))(react@19.0.0))(react-native@0.79.2(@babel/core@7.27.1)(@types/react@19.0.14)(react@19.0.0))(react@19.0.0))(react-native@0.79.2(@babel/core@7.27.1)(@types/react@19.0.14)(react@19.0.0))(react@19.0.0):
    dependencies:
      '@expo/image-utils': 0.7.4
      expo: 53.0.9(@babel/core@7.27.1)(@expo/metro-runtime@5.0.4(react-native@0.79.2(@babel/core@7.27.1)(@types/react@19.0.14)(react@19.0.0)))(react-native-webview@13.13.5(react-native@0.79.2(@babel/core@7.27.1)(@types/react@19.0.14)(react@19.0.0))(react@19.0.0))(react-native@0.79.2(@babel/core@7.27.1)(@types/react@19.0.14)(react@19.0.0))(react@19.0.0)
      expo-constants: 17.1.6(expo@53.0.9(@babel/core@7.27.1)(@expo/metro-runtime@5.0.4(react-native@0.79.2(@babel/core@7.27.1)(@types/react@19.0.14)(react@19.0.0)))(react-native-webview@13.13.5(react-native@0.79.2(@babel/core@7.27.1)(@types/react@19.0.14)(react@19.0.0))(react@19.0.0))(react-native@0.79.2(@babel/core@7.27.1)(@types/react@19.0.14)(react@19.0.0))(react@19.0.0))(react-native@0.79.2(@babel/core@7.27.1)(@types/react@19.0.14)(react@19.0.0))
      react: 19.0.0
      react-native: 0.79.2(@babel/core@7.27.1)(@types/react@19.0.14)(react@19.0.0)
    transitivePeerDependencies:
      - supports-color

  expo-blur@14.1.4(expo@53.0.9(@babel/core@7.27.1)(@expo/metro-runtime@5.0.4(react-native@0.79.2(@babel/core@7.27.1)(@types/react@19.0.14)(react@19.0.0)))(react-native-webview@13.13.5(react-native@0.79.2(@babel/core@7.27.1)(@types/react@19.0.14)(react@19.0.0))(react@19.0.0))(react-native@0.79.2(@babel/core@7.27.1)(@types/react@19.0.14)(react@19.0.0))(react@19.0.0))(react-native@0.79.2(@babel/core@7.27.1)(@types/react@19.0.14)(react@19.0.0))(react@19.0.0):
    dependencies:
      expo: 53.0.9(@babel/core@7.27.1)(@expo/metro-runtime@5.0.4(react-native@0.79.2(@babel/core@7.27.1)(@types/react@19.0.14)(react@19.0.0)))(react-native-webview@13.13.5(react-native@0.79.2(@babel/core@7.27.1)(@types/react@19.0.14)(react@19.0.0))(react@19.0.0))(react-native@0.79.2(@babel/core@7.27.1)(@types/react@19.0.14)(react@19.0.0))(react@19.0.0)
      react: 19.0.0
      react-native: 0.79.2(@babel/core@7.27.1)(@types/react@19.0.14)(react@19.0.0)

  expo-constants@17.1.6(expo@53.0.9(@babel/core@7.27.1)(@expo/metro-runtime@5.0.4(react-native@0.79.2(@babel/core@7.27.1)(@types/react@19.0.14)(react@19.0.0)))(react-native-webview@13.13.5(react-native@0.79.2(@babel/core@7.27.1)(@types/react@19.0.14)(react@19.0.0))(react@19.0.0))(react-native@0.79.2(@babel/core@7.27.1)(@types/react@19.0.14)(react@19.0.0))(react@19.0.0))(react-native@0.79.2(@babel/core@7.27.1)(@types/react@19.0.14)(react@19.0.0)):
    dependencies:
      '@expo/config': 11.0.10
      '@expo/env': 1.0.5
      expo: 53.0.9(@babel/core@7.27.1)(@expo/metro-runtime@5.0.4(react-native@0.79.2(@babel/core@7.27.1)(@types/react@19.0.14)(react@19.0.0)))(react-native-webview@13.13.5(react-native@0.79.2(@babel/core@7.27.1)(@types/react@19.0.14)(react@19.0.0))(react@19.0.0))(react-native@0.79.2(@babel/core@7.27.1)(@types/react@19.0.14)(react@19.0.0))(react@19.0.0)
      react-native: 0.79.2(@babel/core@7.27.1)(@types/react@19.0.14)(react@19.0.0)
    transitivePeerDependencies:
      - supports-color

  expo-file-system@18.1.10(expo@53.0.9(@babel/core@7.27.1)(@expo/metro-runtime@5.0.4(react-native@0.79.2(@babel/core@7.27.1)(@types/react@19.0.14)(react@19.0.0)))(react-native-webview@13.13.5(react-native@0.79.2(@babel/core@7.27.1)(@types/react@19.0.14)(react@19.0.0))(react@19.0.0))(react-native@0.79.2(@babel/core@7.27.1)(@types/react@19.0.14)(react@19.0.0))(react@19.0.0))(react-native@0.79.2(@babel/core@7.27.1)(@types/react@19.0.14)(react@19.0.0)):
    dependencies:
      expo: 53.0.9(@babel/core@7.27.1)(@expo/metro-runtime@5.0.4(react-native@0.79.2(@babel/core@7.27.1)(@types/react@19.0.14)(react@19.0.0)))(react-native-webview@13.13.5(react-native@0.79.2(@babel/core@7.27.1)(@types/react@19.0.14)(react@19.0.0))(react@19.0.0))(react-native@0.79.2(@babel/core@7.27.1)(@types/react@19.0.14)(react@19.0.0))(react@19.0.0)
      react-native: 0.79.2(@babel/core@7.27.1)(@types/react@19.0.14)(react@19.0.0)

  expo-font@13.3.1(expo@53.0.9(@babel/core@7.27.1)(@expo/metro-runtime@5.0.4(react-native@0.79.2(@babel/core@7.27.1)(@types/react@19.0.14)(react@19.0.0)))(react-native-webview@13.13.5(react-native@0.79.2(@babel/core@7.27.1)(@types/react@19.0.14)(react@19.0.0))(react@19.0.0))(react-native@0.79.2(@babel/core@7.27.1)(@types/react@19.0.14)(react@19.0.0))(react@19.0.0))(react@19.0.0):
    dependencies:
      expo: 53.0.9(@babel/core@7.27.1)(@expo/metro-runtime@5.0.4(react-native@0.79.2(@babel/core@7.27.1)(@types/react@19.0.14)(react@19.0.0)))(react-native-webview@13.13.5(react-native@0.79.2(@babel/core@7.27.1)(@types/react@19.0.14)(react@19.0.0))(react@19.0.0))(react-native@0.79.2(@babel/core@7.27.1)(@types/react@19.0.14)(react@19.0.0))(react@19.0.0)
      fontfaceobserver: 2.3.0
      react: 19.0.0

  expo-haptics@14.1.4(expo@53.0.9(@babel/core@7.27.1)(@expo/metro-runtime@5.0.4(react-native@0.79.2(@babel/core@7.27.1)(@types/react@19.0.14)(react@19.0.0)))(react-native-webview@13.13.5(react-native@0.79.2(@babel/core@7.27.1)(@types/react@19.0.14)(react@19.0.0))(react@19.0.0))(react-native@0.79.2(@babel/core@7.27.1)(@types/react@19.0.14)(react@19.0.0))(react@19.0.0)):
    dependencies:
      expo: 53.0.9(@babel/core@7.27.1)(@expo/metro-runtime@5.0.4(react-native@0.79.2(@babel/core@7.27.1)(@types/react@19.0.14)(react@19.0.0)))(react-native-webview@13.13.5(react-native@0.79.2(@babel/core@7.27.1)(@types/react@19.0.14)(react@19.0.0))(react@19.0.0))(react-native@0.79.2(@babel/core@7.27.1)(@types/react@19.0.14)(react@19.0.0))(react@19.0.0)

  expo-image@2.1.7(expo@53.0.9(@babel/core@7.27.1)(@expo/metro-runtime@5.0.4(react-native@0.79.2(@babel/core@7.27.1)(@types/react@19.0.14)(react@19.0.0)))(react-native-webview@13.13.5(react-native@0.79.2(@babel/core@7.27.1)(@types/react@19.0.14)(react@19.0.0))(react@19.0.0))(react-native@0.79.2(@babel/core@7.27.1)(@types/react@19.0.14)(react@19.0.0))(react@19.0.0))(react-native-web@0.20.0(react-dom@19.0.0(react@19.0.0))(react@19.0.0))(react-native@0.79.2(@babel/core@7.27.1)(@types/react@19.0.14)(react@19.0.0))(react@19.0.0):
    dependencies:
      expo: 53.0.9(@babel/core@7.27.1)(@expo/metro-runtime@5.0.4(react-native@0.79.2(@babel/core@7.27.1)(@types/react@19.0.14)(react@19.0.0)))(react-native-webview@13.13.5(react-native@0.79.2(@babel/core@7.27.1)(@types/react@19.0.14)(react@19.0.0))(react@19.0.0))(react-native@0.79.2(@babel/core@7.27.1)(@types/react@19.0.14)(react@19.0.0))(react@19.0.0)
      react: 19.0.0
      react-native: 0.79.2(@babel/core@7.27.1)(@types/react@19.0.14)(react@19.0.0)
    optionalDependencies:
      react-native-web: 0.20.0(react-dom@19.0.0(react@19.0.0))(react@19.0.0)

  expo-keep-awake@14.1.4(expo@53.0.9(@babel/core@7.27.1)(@expo/metro-runtime@5.0.4(react-native@0.79.2(@babel/core@7.27.1)(@types/react@19.0.14)(react@19.0.0)))(react-native-webview@13.13.5(react-native@0.79.2(@babel/core@7.27.1)(@types/react@19.0.14)(react@19.0.0))(react@19.0.0))(react-native@0.79.2(@babel/core@7.27.1)(@types/react@19.0.14)(react@19.0.0))(react@19.0.0))(react@19.0.0):
    dependencies:
      expo: 53.0.9(@babel/core@7.27.1)(@expo/metro-runtime@5.0.4(react-native@0.79.2(@babel/core@7.27.1)(@types/react@19.0.14)(react@19.0.0)))(react-native-webview@13.13.5(react-native@0.79.2(@babel/core@7.27.1)(@types/react@19.0.14)(react@19.0.0))(react@19.0.0))(react-native@0.79.2(@babel/core@7.27.1)(@types/react@19.0.14)(react@19.0.0))(react@19.0.0)
      react: 19.0.0

  expo-linear-gradient@14.1.4(expo@53.0.9(@babel/core@7.27.1)(@expo/metro-runtime@5.0.4(react-native@0.79.2(@babel/core@7.27.1)(@types/react@19.0.14)(react@19.0.0)))(react-native-webview@13.13.5(react-native@0.79.2(@babel/core@7.27.1)(@types/react@19.0.14)(react@19.0.0))(react@19.0.0))(react-native@0.79.2(@babel/core@7.27.1)(@types/react@19.0.14)(react@19.0.0))(react@19.0.0))(react-native@0.79.2(@babel/core@7.27.1)(@types/react@19.0.14)(react@19.0.0))(react@19.0.0):
    dependencies:
      expo: 53.0.9(@babel/core@7.27.1)(@expo/metro-runtime@5.0.4(react-native@0.79.2(@babel/core@7.27.1)(@types/react@19.0.14)(react@19.0.0)))(react-native-webview@13.13.5(react-native@0.79.2(@babel/core@7.27.1)(@types/react@19.0.14)(react@19.0.0))(react@19.0.0))(react-native@0.79.2(@babel/core@7.27.1)(@types/react@19.0.14)(react@19.0.0))(react@19.0.0)
      react: 19.0.0
      react-native: 0.79.2(@babel/core@7.27.1)(@types/react@19.0.14)(react@19.0.0)

  expo-linking@7.1.5(expo@53.0.9(@babel/core@7.27.1)(@expo/metro-runtime@5.0.4(react-native@0.79.2(@babel/core@7.27.1)(@types/react@19.0.14)(react@19.0.0)))(react-native-webview@13.13.5(react-native@0.79.2(@babel/core@7.27.1)(@types/react@19.0.14)(react@19.0.0))(react@19.0.0))(react-native@0.79.2(@babel/core@7.27.1)(@types/react@19.0.14)(react@19.0.0))(react@19.0.0))(react-native@0.79.2(@babel/core@7.27.1)(@types/react@19.0.14)(react@19.0.0))(react@19.0.0):
    dependencies:
      expo-constants: 17.1.6(expo@53.0.9(@babel/core@7.27.1)(@expo/metro-runtime@5.0.4(react-native@0.79.2(@babel/core@7.27.1)(@types/react@19.0.14)(react@19.0.0)))(react-native-webview@13.13.5(react-native@0.79.2(@babel/core@7.27.1)(@types/react@19.0.14)(react@19.0.0))(react@19.0.0))(react-native@0.79.2(@babel/core@7.27.1)(@types/react@19.0.14)(react@19.0.0))(react@19.0.0))(react-native@0.79.2(@babel/core@7.27.1)(@types/react@19.0.14)(react@19.0.0))
      invariant: 2.2.4
      react: 19.0.0
      react-native: 0.79.2(@babel/core@7.27.1)(@types/react@19.0.14)(react@19.0.0)
    transitivePeerDependencies:
      - expo
      - supports-color

  expo-localization@16.1.5(expo@53.0.9(@babel/core@7.27.1)(@expo/metro-runtime@5.0.4(react-native@0.79.2(@babel/core@7.27.1)(@types/react@19.0.14)(react@19.0.0)))(react-native-webview@13.13.5(react-native@0.79.2(@babel/core@7.27.1)(@types/react@19.0.14)(react@19.0.0))(react@19.0.0))(react-native@0.79.2(@babel/core@7.27.1)(@types/react@19.0.14)(react@19.0.0))(react@19.0.0))(react@19.0.0):
    dependencies:
      expo: 53.0.9(@babel/core@7.27.1)(@expo/metro-runtime@5.0.4(react-native@0.79.2(@babel/core@7.27.1)(@types/react@19.0.14)(react@19.0.0)))(react-native-webview@13.13.5(react-native@0.79.2(@babel/core@7.27.1)(@types/react@19.0.14)(react@19.0.0))(react@19.0.0))(react-native@0.79.2(@babel/core@7.27.1)(@types/react@19.0.14)(react@19.0.0))(react@19.0.0)
      react: 19.0.0
      rtl-detect: 1.1.2

  expo-modules-autolinking@2.1.10:
    dependencies:
      '@expo/spawn-async': 1.7.2
      chalk: 4.1.2
      commander: 7.2.0
      find-up: 5.0.0
      glob: 10.4.5
      require-from-string: 2.0.2
      resolve-from: 5.0.0

  expo-modules-core@2.3.13:
    dependencies:
      invariant: 2.2.4

  expo-router@5.0.7(eabd0b2097415cc0ae080a4e4579f3d8):
    dependencies:
      '@expo/metro-runtime': 5.0.4(react-native@0.79.2(@babel/core@7.27.1)(@types/react@19.0.14)(react@19.0.0))
      '@expo/server': 0.6.2
      '@radix-ui/react-slot': 1.2.0(@types/react@19.0.14)(react@19.0.0)
      '@react-navigation/bottom-tabs': 7.3.13(@react-navigation/native@7.1.9(react-native@0.79.2(@babel/core@7.27.1)(@types/react@19.0.14)(react@19.0.0))(react@19.0.0))(react-native-safe-area-context@5.4.0(react-native@0.79.2(@babel/core@7.27.1)(@types/react@19.0.14)(react@19.0.0))(react@19.0.0))(react-native-screens@4.10.0(react-native@0.79.2(@babel/core@7.27.1)(@types/react@19.0.14)(react@19.0.0))(react@19.0.0))(react-native@0.79.2(@babel/core@7.27.1)(@types/react@19.0.14)(react@19.0.0))(react@19.0.0)
      '@react-navigation/native': 7.1.9(react-native@0.79.2(@babel/core@7.27.1)(@types/react@19.0.14)(react@19.0.0))(react@19.0.0)
      '@react-navigation/native-stack': 7.3.13(@react-navigation/native@7.1.9(react-native@0.79.2(@babel/core@7.27.1)(@types/react@19.0.14)(react@19.0.0))(react@19.0.0))(react-native-safe-area-context@5.4.0(react-native@0.79.2(@babel/core@7.27.1)(@types/react@19.0.14)(react@19.0.0))(react@19.0.0))(react-native-screens@4.10.0(react-native@0.79.2(@babel/core@7.27.1)(@types/react@19.0.14)(react@19.0.0))(react@19.0.0))(react-native@0.79.2(@babel/core@7.27.1)(@types/react@19.0.14)(react@19.0.0))(react@19.0.0)
      client-only: 0.0.1
      expo: 53.0.9(@babel/core@7.27.1)(@expo/metro-runtime@5.0.4(react-native@0.79.2(@babel/core@7.27.1)(@types/react@19.0.14)(react@19.0.0)))(react-native-webview@13.13.5(react-native@0.79.2(@babel/core@7.27.1)(@types/react@19.0.14)(react@19.0.0))(react@19.0.0))(react-native@0.79.2(@babel/core@7.27.1)(@types/react@19.0.14)(react@19.0.0))(react@19.0.0)
      expo-constants: 17.1.6(expo@53.0.9(@babel/core@7.27.1)(@expo/metro-runtime@5.0.4(react-native@0.79.2(@babel/core@7.27.1)(@types/react@19.0.14)(react@19.0.0)))(react-native-webview@13.13.5(react-native@0.79.2(@babel/core@7.27.1)(@types/react@19.0.14)(react@19.0.0))(react@19.0.0))(react-native@0.79.2(@babel/core@7.27.1)(@types/react@19.0.14)(react@19.0.0))(react@19.0.0))(react-native@0.79.2(@babel/core@7.27.1)(@types/react@19.0.14)(react@19.0.0))
      expo-linking: 7.1.5(expo@53.0.9(@babel/core@7.27.1)(@expo/metro-runtime@5.0.4(react-native@0.79.2(@babel/core@7.27.1)(@types/react@19.0.14)(react@19.0.0)))(react-native-webview@13.13.5(react-native@0.79.2(@babel/core@7.27.1)(@types/react@19.0.14)(react@19.0.0))(react@19.0.0))(react-native@0.79.2(@babel/core@7.27.1)(@types/react@19.0.14)(react@19.0.0))(react@19.0.0))(react-native@0.79.2(@babel/core@7.27.1)(@types/react@19.0.14)(react@19.0.0))(react@19.0.0)
      invariant: 2.2.4
      react-fast-compare: 3.2.2
      react-native-is-edge-to-edge: 1.1.7(react-native@0.79.2(@babel/core@7.27.1)(@types/react@19.0.14)(react@19.0.0))(react@19.0.0)
      react-native-safe-area-context: 5.4.0(react-native@0.79.2(@babel/core@7.27.1)(@types/react@19.0.14)(react@19.0.0))(react@19.0.0)
      react-native-screens: 4.10.0(react-native@0.79.2(@babel/core@7.27.1)(@types/react@19.0.14)(react@19.0.0))(react@19.0.0)
      schema-utils: 4.3.2
      semver: 7.6.3
      server-only: 0.0.1
      shallowequal: 1.1.0
    optionalDependencies:
      react-native-reanimated: 3.17.5(@babel/core@7.27.1)(react-native@0.79.2(@babel/core@7.27.1)(@types/react@19.0.14)(react@19.0.0))(react@19.0.0)
    transitivePeerDependencies:
      - '@react-native-masked-view/masked-view'
      - '@types/react'
      - react
      - react-native
      - supports-color

  expo-secure-store@14.2.3(expo@53.0.9(@babel/core@7.27.1)(@expo/metro-runtime@5.0.4(react-native@0.79.2(@babel/core@7.27.1)(@types/react@19.0.14)(react@19.0.0)))(react-native-webview@13.13.5(react-native@0.79.2(@babel/core@7.27.1)(@types/react@19.0.14)(react@19.0.0))(react@19.0.0))(react-native@0.79.2(@babel/core@7.27.1)(@types/react@19.0.14)(react@19.0.0))(react@19.0.0)):
    dependencies:
      expo: 53.0.9(@babel/core@7.27.1)(@expo/metro-runtime@5.0.4(react-native@0.79.2(@babel/core@7.27.1)(@types/react@19.0.14)(react@19.0.0)))(react-native-webview@13.13.5(react-native@0.79.2(@babel/core@7.27.1)(@types/react@19.0.14)(react@19.0.0))(react@19.0.0))(react-native@0.79.2(@babel/core@7.27.1)(@types/react@19.0.14)(react@19.0.0))(react@19.0.0)

  expo-splash-screen@0.30.8(expo@53.0.9(@babel/core@7.27.1)(@expo/metro-runtime@5.0.4(react-native@0.79.2(@babel/core@7.27.1)(@types/react@19.0.14)(react@19.0.0)))(react-native-webview@13.13.5(react-native@0.79.2(@babel/core@7.27.1)(@types/react@19.0.14)(react@19.0.0))(react@19.0.0))(react-native@0.79.2(@babel/core@7.27.1)(@types/react@19.0.14)(react@19.0.0))(react@19.0.0)):
    dependencies:
      '@expo/prebuild-config': 9.0.6
      expo: 53.0.9(@babel/core@7.27.1)(@expo/metro-runtime@5.0.4(react-native@0.79.2(@babel/core@7.27.1)(@types/react@19.0.14)(react@19.0.0)))(react-native-webview@13.13.5(react-native@0.79.2(@babel/core@7.27.1)(@types/react@19.0.14)(react@19.0.0))(react@19.0.0))(react-native@0.79.2(@babel/core@7.27.1)(@types/react@19.0.14)(react@19.0.0))(react@19.0.0)
    transitivePeerDependencies:
      - supports-color

  expo-status-bar@2.2.3(react-native@0.79.2(@babel/core@7.27.1)(@types/react@19.0.14)(react@19.0.0))(react@19.0.0):
    dependencies:
      react: 19.0.0
      react-native: 0.79.2(@babel/core@7.27.1)(@types/react@19.0.14)(react@19.0.0)
      react-native-edge-to-edge: 1.6.0(react-native@0.79.2(@babel/core@7.27.1)(@types/react@19.0.14)(react@19.0.0))(react@19.0.0)
      react-native-is-edge-to-edge: 1.1.7(react-native@0.79.2(@babel/core@7.27.1)(@types/react@19.0.14)(react@19.0.0))(react@19.0.0)

  expo-symbols@0.4.4(expo@53.0.9(@babel/core@7.27.1)(@expo/metro-runtime@5.0.4(react-native@0.79.2(@babel/core@7.27.1)(@types/react@19.0.14)(react@19.0.0)))(react-native-webview@13.13.5(react-native@0.79.2(@babel/core@7.27.1)(@types/react@19.0.14)(react@19.0.0))(react@19.0.0))(react-native@0.79.2(@babel/core@7.27.1)(@types/react@19.0.14)(react@19.0.0))(react@19.0.0)):
    dependencies:
      expo: 53.0.9(@babel/core@7.27.1)(@expo/metro-runtime@5.0.4(react-native@0.79.2(@babel/core@7.27.1)(@types/react@19.0.14)(react@19.0.0)))(react-native-webview@13.13.5(react-native@0.79.2(@babel/core@7.27.1)(@types/react@19.0.14)(react@19.0.0))(react@19.0.0))(react-native@0.79.2(@babel/core@7.27.1)(@types/react@19.0.14)(react@19.0.0))(react@19.0.0)
      sf-symbols-typescript: 2.1.0

  expo-system-ui@5.0.7(expo@53.0.9(@babel/core@7.27.1)(@expo/metro-runtime@5.0.4(react-native@0.79.2(@babel/core@7.27.1)(@types/react@19.0.14)(react@19.0.0)))(react-native-webview@13.13.5(react-native@0.79.2(@babel/core@7.27.1)(@types/react@19.0.14)(react@19.0.0))(react@19.0.0))(react-native@0.79.2(@babel/core@7.27.1)(@types/react@19.0.14)(react@19.0.0))(react@19.0.0))(react-native-web@0.20.0(react-dom@19.0.0(react@19.0.0))(react@19.0.0))(react-native@0.79.2(@babel/core@7.27.1)(@types/react@19.0.14)(react@19.0.0)):
    dependencies:
      '@react-native/normalize-colors': 0.79.2
      debug: 4.4.1
      expo: 53.0.9(@babel/core@7.27.1)(@expo/metro-runtime@5.0.4(react-native@0.79.2(@babel/core@7.27.1)(@types/react@19.0.14)(react@19.0.0)))(react-native-webview@13.13.5(react-native@0.79.2(@babel/core@7.27.1)(@types/react@19.0.14)(react@19.0.0))(react@19.0.0))(react-native@0.79.2(@babel/core@7.27.1)(@types/react@19.0.14)(react@19.0.0))(react@19.0.0)
      react-native: 0.79.2(@babel/core@7.27.1)(@types/react@19.0.14)(react@19.0.0)
    optionalDependencies:
      react-native-web: 0.20.0(react-dom@19.0.0(react@19.0.0))(react@19.0.0)
    transitivePeerDependencies:
      - supports-color

  expo-web-browser@14.1.6(expo@53.0.9(@babel/core@7.27.1)(@expo/metro-runtime@5.0.4(react-native@0.79.2(@babel/core@7.27.1)(@types/react@19.0.14)(react@19.0.0)))(react-native-webview@13.13.5(react-native@0.79.2(@babel/core@7.27.1)(@types/react@19.0.14)(react@19.0.0))(react@19.0.0))(react-native@0.79.2(@babel/core@7.27.1)(@types/react@19.0.14)(react@19.0.0))(react@19.0.0))(react-native@0.79.2(@babel/core@7.27.1)(@types/react@19.0.14)(react@19.0.0)):
    dependencies:
      expo: 53.0.9(@babel/core@7.27.1)(@expo/metro-runtime@5.0.4(react-native@0.79.2(@babel/core@7.27.1)(@types/react@19.0.14)(react@19.0.0)))(react-native-webview@13.13.5(react-native@0.79.2(@babel/core@7.27.1)(@types/react@19.0.14)(react@19.0.0))(react@19.0.0))(react-native@0.79.2(@babel/core@7.27.1)(@types/react@19.0.14)(react@19.0.0))(react@19.0.0)
      react-native: 0.79.2(@babel/core@7.27.1)(@types/react@19.0.14)(react@19.0.0)

  expo@53.0.9(@babel/core@7.27.1)(@expo/metro-runtime@5.0.4(react-native@0.79.2(@babel/core@7.27.1)(@types/react@19.0.14)(react@19.0.0)))(react-native-webview@13.13.5(react-native@0.79.2(@babel/core@7.27.1)(@types/react@19.0.14)(react@19.0.0))(react@19.0.0))(react-native@0.79.2(@babel/core@7.27.1)(@types/react@19.0.14)(react@19.0.0))(react@19.0.0):
    dependencies:
      '@babel/runtime': 7.27.1
      '@expo/cli': 0.24.13
      '@expo/config': 11.0.10
      '@expo/config-plugins': 10.0.2
      '@expo/fingerprint': 0.12.4
      '@expo/metro-config': 0.20.14
      '@expo/vector-icons': 14.1.0(expo-font@13.3.1(expo@53.0.9(@babel/core@7.27.1)(@expo/metro-runtime@5.0.4(react-native@0.79.2(@babel/core@7.27.1)(@types/react@19.0.14)(react@19.0.0)))(react-native-webview@13.13.5(react-native@0.79.2(@babel/core@7.27.1)(@types/react@19.0.14)(react@19.0.0))(react@19.0.0))(react-native@0.79.2(@babel/core@7.27.1)(@types/react@19.0.14)(react@19.0.0))(react@19.0.0))(react@19.0.0))(react-native@0.79.2(@babel/core@7.27.1)(@types/react@19.0.14)(react@19.0.0))(react@19.0.0)
      babel-preset-expo: 13.1.11(@babel/core@7.27.1)
      expo-asset: 11.1.5(expo@53.0.9(@babel/core@7.27.1)(@expo/metro-runtime@5.0.4(react-native@0.79.2(@babel/core@7.27.1)(@types/react@19.0.14)(react@19.0.0)))(react-native-webview@13.13.5(react-native@0.79.2(@babel/core@7.27.1)(@types/react@19.0.14)(react@19.0.0))(react@19.0.0))(react-native@0.79.2(@babel/core@7.27.1)(@types/react@19.0.14)(react@19.0.0))(react@19.0.0))(react-native@0.79.2(@babel/core@7.27.1)(@types/react@19.0.14)(react@19.0.0))(react@19.0.0)
      expo-constants: 17.1.6(expo@53.0.9(@babel/core@7.27.1)(@expo/metro-runtime@5.0.4(react-native@0.79.2(@babel/core@7.27.1)(@types/react@19.0.14)(react@19.0.0)))(react-native-webview@13.13.5(react-native@0.79.2(@babel/core@7.27.1)(@types/react@19.0.14)(react@19.0.0))(react@19.0.0))(react-native@0.79.2(@babel/core@7.27.1)(@types/react@19.0.14)(react@19.0.0))(react@19.0.0))(react-native@0.79.2(@babel/core@7.27.1)(@types/react@19.0.14)(react@19.0.0))
      expo-file-system: 18.1.10(expo@53.0.9(@babel/core@7.27.1)(@expo/metro-runtime@5.0.4(react-native@0.79.2(@babel/core@7.27.1)(@types/react@19.0.14)(react@19.0.0)))(react-native-webview@13.13.5(react-native@0.79.2(@babel/core@7.27.1)(@types/react@19.0.14)(react@19.0.0))(react@19.0.0))(react-native@0.79.2(@babel/core@7.27.1)(@types/react@19.0.14)(react@19.0.0))(react@19.0.0))(react-native@0.79.2(@babel/core@7.27.1)(@types/react@19.0.14)(react@19.0.0))
      expo-font: 13.3.1(expo@53.0.9(@babel/core@7.27.1)(@expo/metro-runtime@5.0.4(react-native@0.79.2(@babel/core@7.27.1)(@types/react@19.0.14)(react@19.0.0)))(react-native-webview@13.13.5(react-native@0.79.2(@babel/core@7.27.1)(@types/react@19.0.14)(react@19.0.0))(react@19.0.0))(react-native@0.79.2(@babel/core@7.27.1)(@types/react@19.0.14)(react@19.0.0))(react@19.0.0))(react@19.0.0)
      expo-keep-awake: 14.1.4(expo@53.0.9(@babel/core@7.27.1)(@expo/metro-runtime@5.0.4(react-native@0.79.2(@babel/core@7.27.1)(@types/react@19.0.14)(react@19.0.0)))(react-native-webview@13.13.5(react-native@0.79.2(@babel/core@7.27.1)(@types/react@19.0.14)(react@19.0.0))(react@19.0.0))(react-native@0.79.2(@babel/core@7.27.1)(@types/react@19.0.14)(react@19.0.0))(react@19.0.0))(react@19.0.0)
      expo-modules-autolinking: 2.1.10
      expo-modules-core: 2.3.13
      react: 19.0.0
      react-native: 0.79.2(@babel/core@7.27.1)(@types/react@19.0.14)(react@19.0.0)
      react-native-edge-to-edge: 1.6.0(react-native@0.79.2(@babel/core@7.27.1)(@types/react@19.0.14)(react@19.0.0))(react@19.0.0)
      whatwg-url-without-unicode: 8.0.0-3
    optionalDependencies:
      '@expo/metro-runtime': 5.0.4(react-native@0.79.2(@babel/core@7.27.1)(@types/react@19.0.14)(react@19.0.0))
      react-native-webview: 13.13.5(react-native@0.79.2(@babel/core@7.27.1)(@types/react@19.0.14)(react@19.0.0))(react@19.0.0)
    transitivePeerDependencies:
      - '@babel/core'
      - babel-plugin-react-compiler
      - bufferutil
      - graphql
      - supports-color
      - utf-8-validate

  exponential-backoff@3.1.2: {}

  fast-deep-equal@3.1.3: {}

  fast-json-stable-stringify@2.1.0: {}

  fast-uri@3.0.6: {}

  fb-watchman@2.0.2:
    dependencies:
      bser: 2.1.1

  fbjs-css-vars@1.0.2: {}

  fbjs@3.0.5:
    dependencies:
      cross-fetch: 3.2.0
      fbjs-css-vars: 1.0.2
      loose-envify: 1.4.0
      object-assign: 4.1.1
      promise: 7.3.1
      setimmediate: 1.0.5
      ua-parser-js: 1.0.40
    transitivePeerDependencies:
      - encoding

  fill-range@7.1.1:
    dependencies:
      to-regex-range: 5.0.1

  filter-obj@1.1.0: {}

  finalhandler@1.1.2:
    dependencies:
      debug: 2.6.9
      encodeurl: 1.0.2
      escape-html: 1.0.3
      on-finished: 2.3.0
      parseurl: 1.3.3
      statuses: 1.5.0
      unpipe: 1.0.0
    transitivePeerDependencies:
      - supports-color

  find-up@4.1.0:
    dependencies:
      locate-path: 5.0.0
      path-exists: 4.0.0

  find-up@5.0.0:
    dependencies:
      locate-path: 6.0.0
      path-exists: 4.0.0

  flow-enums-runtime@0.0.6: {}

  fontfaceobserver@2.3.0: {}

  foreground-child@3.3.1:
    dependencies:
      cross-spawn: 7.0.6
      signal-exit: 4.1.0

  form-data@4.0.2:
    dependencies:
      asynckit: 0.4.0
      combined-stream: 1.0.8
      es-set-tostringtag: 2.1.0
      mime-types: 2.1.35

  framer-motion@6.5.1(react-dom@19.0.0(react@19.0.0))(react@19.0.0):
    dependencies:
      '@motionone/dom': 10.12.0
      framesync: 6.0.1
      hey-listen: 1.0.8
      popmotion: 11.0.3
      react: 19.0.0
      react-dom: 19.0.0(react@19.0.0)
      style-value-types: 5.0.0
      tslib: 2.8.1
    optionalDependencies:
      '@emotion/is-prop-valid': 0.8.8

  framesync@6.0.1:
    dependencies:
      tslib: 2.8.1

  freeport-async@2.0.0: {}

  fresh@0.5.2: {}

  fs.realpath@1.0.0: {}

  fsevents@2.3.3:
    optional: true

  function-bind@1.1.2: {}

  gensync@1.0.0-beta.2: {}

  get-caller-file@2.0.5: {}

  get-intrinsic@1.3.0:
    dependencies:
      call-bind-apply-helpers: 1.0.2
      es-define-property: 1.0.1
      es-errors: 1.3.0
      es-object-atoms: 1.1.1
      function-bind: 1.1.2
      get-proto: 1.0.1
      gopd: 1.2.0
      has-symbols: 1.1.0
      hasown: 2.0.2
      math-intrinsics: 1.1.0

  get-package-type@0.1.0: {}

  get-proto@1.0.1:
    dependencies:
      dunder-proto: 1.0.1
      es-object-atoms: 1.1.1

  get-stream@6.0.1: {}

  getenv@1.0.0: {}

  glob-to-regexp@0.4.1: {}

  glob@10.4.5:
    dependencies:
      foreground-child: 3.3.1
      jackspeak: 3.4.3
      minimatch: 9.0.5
      minipass: 7.1.2
      package-json-from-dist: 1.0.1
      path-scurry: 1.11.1

  glob@7.2.3:
    dependencies:
      fs.realpath: 1.0.0
      inflight: 1.0.6
      inherits: 2.0.4
      minimatch: 3.1.2
      once: 1.4.0
      path-is-absolute: 1.0.1

  globals@11.12.0: {}

  gopd@1.2.0: {}

  graceful-fs@4.2.11: {}

  has-flag@3.0.0: {}

  has-flag@4.0.0: {}

  has-symbols@1.1.0: {}

  has-tostringtag@1.0.2:
    dependencies:
      has-symbols: 1.1.0

  hasown@2.0.2:
    dependencies:
      function-bind: 1.1.2

  hermes-estree@0.25.1: {}

  hermes-estree@0.28.1: {}

  hermes-parser@0.25.1:
    dependencies:
      hermes-estree: 0.25.1

  hermes-parser@0.28.1:
    dependencies:
      hermes-estree: 0.28.1

  hey-listen@1.0.8: {}

  hoist-non-react-statics@3.3.2:
    dependencies:
      react-is: 16.13.1

  hosted-git-info@7.0.2:
    dependencies:
      lru-cache: 10.4.3

  html-encoding-sniffer@3.0.0:
    dependencies:
      whatwg-encoding: 2.0.0

  html-escaper@2.0.2: {}

  html-parse-stringify@3.0.1:
    dependencies:
      void-elements: 3.1.0

  http-errors@2.0.0:
    dependencies:
      depd: 2.0.0
      inherits: 2.0.4
      setprototypeof: 1.2.0
      statuses: 2.0.1
      toidentifier: 1.0.1

  http-proxy-agent@5.0.0:
    dependencies:
      '@tootallnate/once': 2.0.0
      agent-base: 6.0.2
      debug: 4.4.1
    transitivePeerDependencies:
      - supports-color

  https-proxy-agent@5.0.1:
    dependencies:
      agent-base: 6.0.2
      debug: 4.4.1
    transitivePeerDependencies:
      - supports-color

  https-proxy-agent@7.0.6:
    dependencies:
      agent-base: 7.1.3
      debug: 4.4.1
    transitivePeerDependencies:
      - supports-color

  human-signals@2.1.0: {}

  hyphenate-style-name@1.1.0: {}

  i18next-browser-languagedetector@8.1.0:
    dependencies:
      '@babel/runtime': 7.27.1

  i18next-http-backend@3.0.2:
    dependencies:
      cross-fetch: 4.0.0
    transitivePeerDependencies:
      - encoding

  i18next@25.2.0(typescript@5.8.3):
    dependencies:
      '@babel/runtime': 7.27.1
    optionalDependencies:
      typescript: 5.8.3

  iconv-lite@0.6.3:
    dependencies:
      safer-buffer: 2.1.2

  ieee754@1.2.1: {}

  image-size@1.2.1:
    dependencies:
      queue: 6.0.2

  import-fresh@2.0.0:
    dependencies:
      caller-path: 2.0.0
      resolve-from: 3.0.0

  import-local@3.2.0:
    dependencies:
      pkg-dir: 4.2.0
      resolve-cwd: 3.0.0

  imurmurhash@0.1.4: {}

  inflight@1.0.6:
    dependencies:
      once: 1.4.0
      wrappy: 1.0.2

  inherits@2.0.4: {}

  ini@1.3.8: {}

  inline-style-prefixer@7.0.1:
    dependencies:
      css-in-js-utils: 3.1.0

  invariant@2.2.4:
    dependencies:
      loose-envify: 1.4.0

  is-arrayish@0.2.1: {}

  is-arrayish@0.3.2: {}

  is-core-module@2.16.1:
    dependencies:
      hasown: 2.0.2

  is-directory@0.3.1: {}

  is-docker@2.2.1: {}

  is-fullwidth-code-point@3.0.0: {}

  is-generator-fn@2.1.0: {}

  is-number@7.0.0: {}

  is-plain-obj@2.1.0: {}

  is-potential-custom-element-name@1.0.1: {}

  is-stream@2.0.1: {}

  is-wsl@2.2.0:
    dependencies:
      is-docker: 2.2.1

  isexe@2.0.0: {}

  istanbul-lib-coverage@3.2.2: {}

  istanbul-lib-instrument@5.2.1:
    dependencies:
      '@babel/core': 7.27.1
      '@babel/parser': 7.27.2
      '@istanbuljs/schema': 0.1.3
      istanbul-lib-coverage: 3.2.2
      semver: 6.3.1
    transitivePeerDependencies:
      - supports-color

  istanbul-lib-instrument@6.0.3:
    dependencies:
      '@babel/core': 7.27.1
      '@babel/parser': 7.27.2
      '@istanbuljs/schema': 0.1.3
      istanbul-lib-coverage: 3.2.2
      semver: 7.7.2
    transitivePeerDependencies:
      - supports-color

  istanbul-lib-report@3.0.1:
    dependencies:
      istanbul-lib-coverage: 3.2.2
      make-dir: 4.0.0
      supports-color: 7.2.0

  istanbul-lib-source-maps@4.0.1:
    dependencies:
      debug: 4.4.1
      istanbul-lib-coverage: 3.2.2
      source-map: 0.6.1
    transitivePeerDependencies:
      - supports-color

  istanbul-reports@3.1.7:
    dependencies:
      html-escaper: 2.0.2
      istanbul-lib-report: 3.0.1

  jackspeak@3.4.3:
    dependencies:
      '@isaacs/cliui': 8.0.2
    optionalDependencies:
      '@pkgjs/parseargs': 0.11.0

  jest-changed-files@29.7.0:
    dependencies:
      execa: 5.1.1
      jest-util: 29.7.0
      p-limit: 3.1.0

  jest-circus@29.7.0:
    dependencies:
      '@jest/environment': 29.7.0
      '@jest/expect': 29.7.0
      '@jest/test-result': 29.7.0
      '@jest/types': 29.6.3
      '@types/node': 22.15.21
      chalk: 4.1.2
      co: 4.6.0
      dedent: 1.6.0
      is-generator-fn: 2.1.0
      jest-each: 29.7.0
      jest-matcher-utils: 29.7.0
      jest-message-util: 29.7.0
      jest-runtime: 29.7.0
      jest-snapshot: 29.7.0
      jest-util: 29.7.0
      p-limit: 3.1.0
      pretty-format: 29.7.0
      pure-rand: 6.1.0
      slash: 3.0.0
      stack-utils: 2.0.6
    transitivePeerDependencies:
      - babel-plugin-macros
      - supports-color

  jest-cli@29.7.0(@types/node@22.15.21):
    dependencies:
      '@jest/core': 29.7.0
      '@jest/test-result': 29.7.0
      '@jest/types': 29.6.3
      chalk: 4.1.2
      create-jest: 29.7.0(@types/node@22.15.21)
      exit: 0.1.2
      import-local: 3.2.0
      jest-config: 29.7.0(@types/node@22.15.21)
      jest-util: 29.7.0
      jest-validate: 29.7.0
      yargs: 17.7.2
    transitivePeerDependencies:
      - '@types/node'
      - babel-plugin-macros
      - supports-color
      - ts-node

  jest-config@29.7.0(@types/node@22.15.21):
    dependencies:
      '@babel/core': 7.27.1
      '@jest/test-sequencer': 29.7.0
      '@jest/types': 29.6.3
      babel-jest: 29.7.0(@babel/core@7.27.1)
      chalk: 4.1.2
      ci-info: 3.9.0
      deepmerge: 4.3.1
      glob: 7.2.3
      graceful-fs: 4.2.11
      jest-circus: 29.7.0
      jest-environment-node: 29.7.0
      jest-get-type: 29.6.3
      jest-regex-util: 29.6.3
      jest-resolve: 29.7.0
      jest-runner: 29.7.0
      jest-util: 29.7.0
      jest-validate: 29.7.0
      micromatch: 4.0.8
      parse-json: 5.2.0
      pretty-format: 29.7.0
      slash: 3.0.0
      strip-json-comments: 3.1.1
    optionalDependencies:
      '@types/node': 22.15.21
    transitivePeerDependencies:
      - babel-plugin-macros
      - supports-color

  jest-diff@29.7.0:
    dependencies:
      chalk: 4.1.2
      diff-sequences: 29.6.3
      jest-get-type: 29.6.3
      pretty-format: 29.7.0

  jest-docblock@29.7.0:
    dependencies:
      detect-newline: 3.1.0

  jest-each@29.7.0:
    dependencies:
      '@jest/types': 29.6.3
      chalk: 4.1.2
      jest-get-type: 29.6.3
      jest-util: 29.7.0
      pretty-format: 29.7.0

  jest-environment-jsdom@29.7.0:
    dependencies:
      '@jest/environment': 29.7.0
      '@jest/fake-timers': 29.7.0
      '@jest/types': 29.6.3
      '@types/jsdom': 20.0.1
      '@types/node': 22.15.21
      jest-mock: 29.7.0
      jest-util: 29.7.0
      jsdom: 20.0.3
    transitivePeerDependencies:
      - bufferutil
      - supports-color
      - utf-8-validate

  jest-environment-node@29.7.0:
    dependencies:
      '@jest/environment': 29.7.0
      '@jest/fake-timers': 29.7.0
      '@jest/types': 29.6.3
      '@types/node': 22.15.21
      jest-mock: 29.7.0
      jest-util: 29.7.0

  jest-expo@53.0.5(@babel/core@7.27.1)(expo@53.0.9(@babel/core@7.27.1)(@expo/metro-runtime@5.0.4(react-native@0.79.2(@babel/core@7.27.1)(@types/react@19.0.14)(react@19.0.0)))(react-native-webview@13.13.5(react-native@0.79.2(@babel/core@7.27.1)(@types/react@19.0.14)(react@19.0.0))(react@19.0.0))(react-native@0.79.2(@babel/core@7.27.1)(@types/react@19.0.14)(react@19.0.0))(react@19.0.0))(jest@29.7.0(@types/node@22.15.21))(react-dom@19.0.0(react@19.0.0))(react-native@0.79.2(@babel/core@7.27.1)(@types/react@19.0.14)(react@19.0.0))(react@19.0.0)(webpack@5.99.9):
    dependencies:
      '@expo/config': 11.0.10
      '@expo/json-file': 9.1.4
      '@jest/create-cache-key-function': 29.7.0
      '@jest/globals': 29.7.0
      babel-jest: 29.7.0(@babel/core@7.27.1)
      expo: 53.0.9(@babel/core@7.27.1)(@expo/metro-runtime@5.0.4(react-native@0.79.2(@babel/core@7.27.1)(@types/react@19.0.14)(react@19.0.0)))(react-native-webview@13.13.5(react-native@0.79.2(@babel/core@7.27.1)(@types/react@19.0.14)(react@19.0.0))(react@19.0.0))(react-native@0.79.2(@babel/core@7.27.1)(@types/react@19.0.14)(react@19.0.0))(react@19.0.0)
      find-up: 5.0.0
      jest-environment-jsdom: 29.7.0
      jest-snapshot: 29.7.0
      jest-watch-select-projects: 2.0.0
      jest-watch-typeahead: 2.2.1(jest@29.7.0(@types/node@22.15.21))
      json5: 2.2.3
      lodash: 4.17.21
      react-native: 0.79.2(@babel/core@7.27.1)(@types/react@19.0.14)(react@19.0.0)
      react-server-dom-webpack: 19.0.0(react-dom@19.0.0(react@19.0.0))(react@19.0.0)(webpack@5.99.9)
      react-test-renderer: 19.0.0(react@19.0.0)
      server-only: 0.0.1
      stacktrace-js: 2.0.2
    transitivePeerDependencies:
      - '@babel/core'
      - bufferutil
      - canvas
      - jest
      - react
      - react-dom
      - supports-color
      - utf-8-validate
      - webpack

  jest-get-type@29.6.3: {}

  jest-haste-map@29.7.0:
    dependencies:
      '@jest/types': 29.6.3
      '@types/graceful-fs': 4.1.9
      '@types/node': 22.15.21
      anymatch: 3.1.3
      fb-watchman: 2.0.2
      graceful-fs: 4.2.11
      jest-regex-util: 29.6.3
      jest-util: 29.7.0
      jest-worker: 29.7.0
      micromatch: 4.0.8
      walker: 1.0.8
    optionalDependencies:
      fsevents: 2.3.3

  jest-leak-detector@29.7.0:
    dependencies:
      jest-get-type: 29.6.3
      pretty-format: 29.7.0

  jest-matcher-utils@29.7.0:
    dependencies:
      chalk: 4.1.2
      jest-diff: 29.7.0
      jest-get-type: 29.6.3
      pretty-format: 29.7.0

  jest-message-util@29.7.0:
    dependencies:
      '@babel/code-frame': 7.27.1
      '@jest/types': 29.6.3
      '@types/stack-utils': 2.0.3
      chalk: 4.1.2
      graceful-fs: 4.2.11
      micromatch: 4.0.8
      pretty-format: 29.7.0
      slash: 3.0.0
      stack-utils: 2.0.6

  jest-mock@29.7.0:
    dependencies:
      '@jest/types': 29.6.3
      '@types/node': 22.15.21
      jest-util: 29.7.0

  jest-pnp-resolver@1.2.3(jest-resolve@29.7.0):
    optionalDependencies:
      jest-resolve: 29.7.0

  jest-regex-util@29.6.3: {}

  jest-resolve-dependencies@29.7.0:
    dependencies:
      jest-regex-util: 29.6.3
      jest-snapshot: 29.7.0
    transitivePeerDependencies:
      - supports-color

  jest-resolve@29.7.0:
    dependencies:
      chalk: 4.1.2
      graceful-fs: 4.2.11
      jest-haste-map: 29.7.0
      jest-pnp-resolver: 1.2.3(jest-resolve@29.7.0)
      jest-util: 29.7.0
      jest-validate: 29.7.0
      resolve: 1.22.10
      resolve.exports: 2.0.3
      slash: 3.0.0

  jest-runner@29.7.0:
    dependencies:
      '@jest/console': 29.7.0
      '@jest/environment': 29.7.0
      '@jest/test-result': 29.7.0
      '@jest/transform': 29.7.0
      '@jest/types': 29.6.3
      '@types/node': 22.15.21
      chalk: 4.1.2
      emittery: 0.13.1
      graceful-fs: 4.2.11
      jest-docblock: 29.7.0
      jest-environment-node: 29.7.0
      jest-haste-map: 29.7.0
      jest-leak-detector: 29.7.0
      jest-message-util: 29.7.0
      jest-resolve: 29.7.0
      jest-runtime: 29.7.0
      jest-util: 29.7.0
      jest-watcher: 29.7.0
      jest-worker: 29.7.0
      p-limit: 3.1.0
      source-map-support: 0.5.13
    transitivePeerDependencies:
      - supports-color

  jest-runtime@29.7.0:
    dependencies:
      '@jest/environment': 29.7.0
      '@jest/fake-timers': 29.7.0
      '@jest/globals': 29.7.0
      '@jest/source-map': 29.6.3
      '@jest/test-result': 29.7.0
      '@jest/transform': 29.7.0
      '@jest/types': 29.6.3
      '@types/node': 22.15.21
      chalk: 4.1.2
      cjs-module-lexer: 1.4.3
      collect-v8-coverage: 1.0.2
      glob: 7.2.3
      graceful-fs: 4.2.11
      jest-haste-map: 29.7.0
      jest-message-util: 29.7.0
      jest-mock: 29.7.0
      jest-regex-util: 29.6.3
      jest-resolve: 29.7.0
      jest-snapshot: 29.7.0
      jest-util: 29.7.0
      slash: 3.0.0
      strip-bom: 4.0.0
    transitivePeerDependencies:
      - supports-color

  jest-snapshot@29.7.0:
    dependencies:
      '@babel/core': 7.27.1
      '@babel/generator': 7.27.1
      '@babel/plugin-syntax-jsx': 7.27.1(@babel/core@7.27.1)
      '@babel/plugin-syntax-typescript': 7.27.1(@babel/core@7.27.1)
      '@babel/types': 7.27.1
      '@jest/expect-utils': 29.7.0
      '@jest/transform': 29.7.0
      '@jest/types': 29.6.3
      babel-preset-current-node-syntax: 1.1.0(@babel/core@7.27.1)
      chalk: 4.1.2
      expect: 29.7.0
      graceful-fs: 4.2.11
      jest-diff: 29.7.0
      jest-get-type: 29.6.3
      jest-matcher-utils: 29.7.0
      jest-message-util: 29.7.0
      jest-util: 29.7.0
      natural-compare: 1.4.0
      pretty-format: 29.7.0
      semver: 7.7.2
    transitivePeerDependencies:
      - supports-color

  jest-util@29.7.0:
    dependencies:
      '@jest/types': 29.6.3
      '@types/node': 22.15.21
      chalk: 4.1.2
      ci-info: 3.9.0
      graceful-fs: 4.2.11
      picomatch: 2.3.1

  jest-validate@29.7.0:
    dependencies:
      '@jest/types': 29.6.3
      camelcase: 6.3.0
      chalk: 4.1.2
      jest-get-type: 29.6.3
      leven: 3.1.0
      pretty-format: 29.7.0

  jest-watch-select-projects@2.0.0:
    dependencies:
      ansi-escapes: 4.3.2
      chalk: 3.0.0
      prompts: 2.4.2

  jest-watch-typeahead@2.2.1(jest@29.7.0(@types/node@22.15.21)):
    dependencies:
      ansi-escapes: 6.2.1
      chalk: 4.1.2
      jest: 29.7.0(@types/node@22.15.21)
      jest-regex-util: 29.6.3
      jest-watcher: 29.7.0
      slash: 5.1.0
      string-length: 5.0.1
      strip-ansi: 7.1.0

  jest-watcher@29.7.0:
    dependencies:
      '@jest/test-result': 29.7.0
      '@jest/types': 29.6.3
      '@types/node': 22.15.21
      ansi-escapes: 4.3.2
      chalk: 4.1.2
      emittery: 0.13.1
      jest-util: 29.7.0
      string-length: 4.0.2

  jest-worker@27.5.1:
    dependencies:
      '@types/node': 22.15.21
      merge-stream: 2.0.0
      supports-color: 8.1.1

  jest-worker@29.7.0:
    dependencies:
      '@types/node': 22.15.21
      jest-util: 29.7.0
      merge-stream: 2.0.0
      supports-color: 8.1.1

  jest@29.7.0(@types/node@22.15.21):
    dependencies:
      '@jest/core': 29.7.0
      '@jest/types': 29.6.3
      import-local: 3.2.0
      jest-cli: 29.7.0(@types/node@22.15.21)
    transitivePeerDependencies:
      - '@types/node'
      - babel-plugin-macros
      - supports-color
      - ts-node

  jimp-compact@0.16.1: {}

  js-tokens@4.0.0: {}

  js-yaml@3.14.1:
    dependencies:
      argparse: 1.0.10
      esprima: 4.0.1

  js-yaml@4.1.0:
    dependencies:
      argparse: 2.0.1

  jsc-safe-url@0.2.4: {}

  jsdom@20.0.3:
    dependencies:
      abab: 2.0.6
      acorn: 8.14.1
      acorn-globals: 7.0.1
      cssom: 0.5.0
      cssstyle: 2.3.0
      data-urls: 3.0.2
      decimal.js: 10.5.0
      domexception: 4.0.0
      escodegen: 2.1.0
      form-data: 4.0.2
      html-encoding-sniffer: 3.0.0
      http-proxy-agent: 5.0.0
      https-proxy-agent: 5.0.1
      is-potential-custom-element-name: 1.0.1
      nwsapi: 2.2.20
      parse5: 7.3.0
      saxes: 6.0.0
      symbol-tree: 3.2.4
      tough-cookie: 4.1.4
      w3c-xmlserializer: 4.0.0
      webidl-conversions: 7.0.0
      whatwg-encoding: 2.0.0
      whatwg-mimetype: 3.0.0
      whatwg-url: 11.0.0
      ws: 8.18.2
      xml-name-validator: 4.0.0
    transitivePeerDependencies:
      - bufferutil
      - supports-color
      - utf-8-validate

  jsesc@3.0.2: {}

  jsesc@3.1.0: {}

  json-parse-better-errors@1.0.2: {}

  json-parse-even-better-errors@2.3.1: {}

  json-schema-traverse@1.0.0: {}

  json5@2.2.3: {}

  kleur@3.0.3: {}

  lan-network@0.1.6: {}

  leven@3.1.0: {}

  lighthouse-logger@1.4.2:
    dependencies:
      debug: 2.6.9
      marky: 1.3.0
    transitivePeerDependencies:
      - supports-color

  lightningcss-darwin-arm64@1.27.0:
    optional: true

  lightningcss-darwin-x64@1.27.0:
    optional: true

  lightningcss-freebsd-x64@1.27.0:
    optional: true

  lightningcss-linux-arm-gnueabihf@1.27.0:
    optional: true

  lightningcss-linux-arm64-gnu@1.27.0:
    optional: true

  lightningcss-linux-arm64-musl@1.27.0:
    optional: true

  lightningcss-linux-x64-gnu@1.27.0:
    optional: true

  lightningcss-linux-x64-musl@1.27.0:
    optional: true

  lightningcss-win32-arm64-msvc@1.27.0:
    optional: true

  lightningcss-win32-x64-msvc@1.27.0:
    optional: true

  lightningcss@1.27.0:
    dependencies:
      detect-libc: 1.0.3
    optionalDependencies:
      lightningcss-darwin-arm64: 1.27.0
      lightningcss-darwin-x64: 1.27.0
      lightningcss-freebsd-x64: 1.27.0
      lightningcss-linux-arm-gnueabihf: 1.27.0
      lightningcss-linux-arm64-gnu: 1.27.0
      lightningcss-linux-arm64-musl: 1.27.0
      lightningcss-linux-x64-gnu: 1.27.0
      lightningcss-linux-x64-musl: 1.27.0
      lightningcss-win32-arm64-msvc: 1.27.0
      lightningcss-win32-x64-msvc: 1.27.0

  lines-and-columns@1.2.4: {}

  loader-runner@4.3.0: {}

  locate-path@5.0.0:
    dependencies:
      p-locate: 4.1.0

  locate-path@6.0.0:
    dependencies:
      p-locate: 5.0.0

  lodash.debounce@4.0.8: {}

  lodash.throttle@4.1.1: {}

  lodash@4.17.21: {}

  log-symbols@2.2.0:
    dependencies:
      chalk: 2.4.2

  loose-envify@1.4.0:
    dependencies:
      js-tokens: 4.0.0

  lru-cache@10.4.3: {}

  lru-cache@5.1.1:
    dependencies:
      yallist: 3.1.1

  lucide-react-native@0.511.0(react-native-svg@15.12.0(react-native@0.79.2(@babel/core@7.27.1)(@types/react@19.0.14)(react@19.0.0))(react@19.0.0))(react-native@0.79.2(@babel/core@7.27.1)(@types/react@19.0.14)(react@19.0.0))(react@19.0.0):
    dependencies:
      react: 19.0.0
      react-native: 0.79.2(@babel/core@7.27.1)(@types/react@19.0.14)(react@19.0.0)
      react-native-svg: 15.12.0(react-native@0.79.2(@babel/core@7.27.1)(@types/react@19.0.14)(react@19.0.0))(react@19.0.0)

  make-dir@4.0.0:
    dependencies:
      semver: 7.7.2

  makeerror@1.0.12:
    dependencies:
      tmpl: 1.0.5

  marky@1.3.0: {}

  math-intrinsics@1.1.0: {}

  mdn-data@2.0.14: {}

  memoize-one@5.2.1: {}

  memoize-one@6.0.0: {}

  merge-options@3.0.4:
    dependencies:
      is-plain-obj: 2.1.0

  merge-stream@2.0.0: {}

  metro-babel-transformer@0.82.3:
    dependencies:
      '@babel/core': 7.27.1
      flow-enums-runtime: 0.0.6
      hermes-parser: 0.28.1
      nullthrows: 1.1.1
    transitivePeerDependencies:
      - supports-color

  metro-cache-key@0.82.3:
    dependencies:
      flow-enums-runtime: 0.0.6

  metro-cache@0.82.3:
    dependencies:
      exponential-backoff: 3.1.2
      flow-enums-runtime: 0.0.6
      https-proxy-agent: 7.0.6
      metro-core: 0.82.3
    transitivePeerDependencies:
      - supports-color

  metro-config@0.82.3:
    dependencies:
      connect: 3.7.0
      cosmiconfig: 5.2.1
      flow-enums-runtime: 0.0.6
      jest-validate: 29.7.0
      metro: 0.82.3
      metro-cache: 0.82.3
      metro-core: 0.82.3
      metro-runtime: 0.82.3
    transitivePeerDependencies:
      - bufferutil
      - supports-color
      - utf-8-validate

  metro-core@0.82.3:
    dependencies:
      flow-enums-runtime: 0.0.6
      lodash.throttle: 4.1.1
      metro-resolver: 0.82.3

  metro-file-map@0.82.3:
    dependencies:
      debug: 4.4.1
      fb-watchman: 2.0.2
      flow-enums-runtime: 0.0.6
      graceful-fs: 4.2.11
      invariant: 2.2.4
      jest-worker: 29.7.0
      micromatch: 4.0.8
      nullthrows: 1.1.1
      walker: 1.0.8
    transitivePeerDependencies:
      - supports-color

  metro-minify-terser@0.82.3:
    dependencies:
      flow-enums-runtime: 0.0.6
      terser: 5.39.2

  metro-resolver@0.82.3:
    dependencies:
      flow-enums-runtime: 0.0.6

  metro-runtime@0.82.3:
    dependencies:
      '@babel/runtime': 7.27.1
      flow-enums-runtime: 0.0.6

  metro-source-map@0.82.3:
    dependencies:
      '@babel/traverse': 7.27.1
      '@babel/traverse--for-generate-function-map': '@babel/traverse@7.27.1'
      '@babel/types': 7.27.1
      flow-enums-runtime: 0.0.6
      invariant: 2.2.4
      metro-symbolicate: 0.82.3
      nullthrows: 1.1.1
      ob1: 0.82.3
      source-map: 0.5.7
      vlq: 1.0.1
    transitivePeerDependencies:
      - supports-color

  metro-symbolicate@0.82.3:
    dependencies:
      flow-enums-runtime: 0.0.6
      invariant: 2.2.4
      metro-source-map: 0.82.3
      nullthrows: 1.1.1
      source-map: 0.5.7
      vlq: 1.0.1
    transitivePeerDependencies:
      - supports-color

  metro-transform-plugins@0.82.3:
    dependencies:
      '@babel/core': 7.27.1
      '@babel/generator': 7.27.1
      '@babel/template': 7.27.2
      '@babel/traverse': 7.27.1
      flow-enums-runtime: 0.0.6
      nullthrows: 1.1.1
    transitivePeerDependencies:
      - supports-color

  metro-transform-worker@0.82.3:
    dependencies:
      '@babel/core': 7.27.1
      '@babel/generator': 7.27.1
      '@babel/parser': 7.27.2
      '@babel/types': 7.27.1
      flow-enums-runtime: 0.0.6
      metro: 0.82.3
      metro-babel-transformer: 0.82.3
      metro-cache: 0.82.3
      metro-cache-key: 0.82.3
      metro-minify-terser: 0.82.3
      metro-source-map: 0.82.3
      metro-transform-plugins: 0.82.3
      nullthrows: 1.1.1
    transitivePeerDependencies:
      - bufferutil
      - supports-color
      - utf-8-validate

  metro@0.82.3:
    dependencies:
      '@babel/code-frame': 7.27.1
      '@babel/core': 7.27.1
      '@babel/generator': 7.27.1
      '@babel/parser': 7.27.2
      '@babel/template': 7.27.2
      '@babel/traverse': 7.27.1
      '@babel/types': 7.27.1
      accepts: 1.3.8
      chalk: 4.1.2
      ci-info: 2.0.0
      connect: 3.7.0
      debug: 4.4.1
      error-stack-parser: 2.1.4
      flow-enums-runtime: 0.0.6
      graceful-fs: 4.2.11
      hermes-parser: 0.28.1
      image-size: 1.2.1
      invariant: 2.2.4
      jest-worker: 29.7.0
      jsc-safe-url: 0.2.4
      lodash.throttle: 4.1.1
      metro-babel-transformer: 0.82.3
      metro-cache: 0.82.3
      metro-cache-key: 0.82.3
      metro-config: 0.82.3
      metro-core: 0.82.3
      metro-file-map: 0.82.3
      metro-resolver: 0.82.3
      metro-runtime: 0.82.3
      metro-source-map: 0.82.3
      metro-symbolicate: 0.82.3
      metro-transform-plugins: 0.82.3
      metro-transform-worker: 0.82.3
      mime-types: 2.1.35
      nullthrows: 1.1.1
      serialize-error: 2.1.0
      source-map: 0.5.7
      throat: 5.0.0
      ws: 7.5.10
      yargs: 17.7.2
    transitivePeerDependencies:
      - bufferutil
      - supports-color
      - utf-8-validate

  micromatch@4.0.8:
    dependencies:
      braces: 3.0.3
      picomatch: 2.3.1

  mime-db@1.52.0: {}

  mime-db@1.54.0: {}

  mime-types@2.1.35:
    dependencies:
      mime-db: 1.52.0

  mime@1.6.0: {}

  mimic-fn@1.2.0: {}

  mimic-fn@2.1.0: {}

  minimatch@3.1.2:
    dependencies:
      brace-expansion: 1.1.11

  minimatch@9.0.5:
    dependencies:
      brace-expansion: 2.0.1

  minimist@1.2.8: {}

  minipass@7.1.2: {}

  minizlib@3.0.2:
    dependencies:
      minipass: 7.1.2

  mkdirp@1.0.4: {}

  mkdirp@3.0.1: {}

  moti@0.30.0(react-dom@19.0.0(react@19.0.0))(react-native-reanimated@3.17.5(@babel/core@7.27.1)(react-native@0.79.2(@babel/core@7.27.1)(@types/react@19.0.14)(react@19.0.0))(react@19.0.0))(react@19.0.0):
    dependencies:
      framer-motion: 6.5.1(react-dom@19.0.0(react@19.0.0))(react@19.0.0)
      react-native-reanimated: 3.17.5(@babel/core@7.27.1)(react-native@0.79.2(@babel/core@7.27.1)(@types/react@19.0.14)(react@19.0.0))(react@19.0.0)
    transitivePeerDependencies:
      - react
      - react-dom

  ms@2.0.0: {}

  ms@2.1.3: {}

  mz@2.7.0:
    dependencies:
      any-promise: 1.3.0
      object-assign: 4.1.1
      thenify-all: 1.6.0

  nanoid@3.3.11: {}

  natural-compare@1.4.0: {}

  negotiator@0.6.3: {}

  negotiator@0.6.4: {}

  neo-async@2.6.2: {}

  nested-error-stacks@2.0.1: {}

  node-fetch@2.7.0:
    dependencies:
      whatwg-url: 5.0.0

  node-forge@1.3.1: {}

  node-int64@0.4.0: {}

  node-releases@2.0.19: {}

  normalize-path@3.0.0: {}

  npm-package-arg@11.0.3:
    dependencies:
      hosted-git-info: 7.0.2
      proc-log: 4.2.0
      semver: 7.7.2
      validate-npm-package-name: 5.0.1

  npm-run-path@4.0.1:
    dependencies:
      path-key: 3.1.1

  nth-check@2.1.1:
    dependencies:
      boolbase: 1.0.0

  nullthrows@1.1.1: {}

  nwsapi@2.2.20: {}

  ob1@0.82.3:
    dependencies:
      flow-enums-runtime: 0.0.6

  object-assign@4.1.1: {}

  on-finished@2.3.0:
    dependencies:
      ee-first: 1.1.1

  on-finished@2.4.1:
    dependencies:
      ee-first: 1.1.1

  on-headers@1.0.2: {}

  once@1.4.0:
    dependencies:
      wrappy: 1.0.2

  onetime@2.0.1:
    dependencies:
      mimic-fn: 1.2.0

  onetime@5.1.2:
    dependencies:
      mimic-fn: 2.1.0

  open@7.4.2:
    dependencies:
      is-docker: 2.2.1
      is-wsl: 2.2.0

  open@8.4.2:
    dependencies:
      define-lazy-prop: 2.0.0
      is-docker: 2.2.1
      is-wsl: 2.2.0

  ora@3.4.0:
    dependencies:
      chalk: 2.4.2
      cli-cursor: 2.1.0
      cli-spinners: 2.9.2
      log-symbols: 2.2.0
      strip-ansi: 5.2.0
      wcwidth: 1.0.1

  p-limit@2.3.0:
    dependencies:
      p-try: 2.2.0

  p-limit@3.1.0:
    dependencies:
      yocto-queue: 0.1.0

  p-locate@4.1.0:
    dependencies:
      p-limit: 2.3.0

  p-locate@5.0.0:
    dependencies:
      p-limit: 3.1.0

  p-try@2.2.0: {}

  package-json-from-dist@1.0.1: {}

  parse-json@4.0.0:
    dependencies:
      error-ex: 1.3.2
      json-parse-better-errors: 1.0.2

  parse-json@5.2.0:
    dependencies:
      '@babel/code-frame': 7.27.1
      error-ex: 1.3.2
      json-parse-even-better-errors: 2.3.1
      lines-and-columns: 1.2.4

  parse-png@2.1.0:
    dependencies:
      pngjs: 3.4.0

  parse5@7.3.0:
    dependencies:
      entities: 6.0.0

  parseurl@1.3.3: {}

  path-exists@4.0.0: {}

  path-is-absolute@1.0.1: {}

  path-key@3.1.1: {}

  path-parse@1.0.7: {}

  path-scurry@1.11.1:
    dependencies:
      lru-cache: 10.4.3
      minipass: 7.1.2

  picocolors@1.1.1: {}

  picomatch@2.3.1: {}

  picomatch@3.0.1: {}

  pirates@4.0.7: {}

  pkg-dir@4.2.0:
    dependencies:
      find-up: 4.1.0

  plist@3.1.0:
    dependencies:
      '@xmldom/xmldom': 0.8.10
      base64-js: 1.5.1
      xmlbuilder: 15.1.1

  pngjs@3.4.0: {}

  pngjs@5.0.0: {}

  popmotion@11.0.3:
    dependencies:
      framesync: 6.0.1
      hey-listen: 1.0.8
      style-value-types: 5.0.0
      tslib: 2.8.1

  postcss-value-parser@4.2.0: {}

  postcss@8.4.49:
    dependencies:
      nanoid: 3.3.11
      picocolors: 1.1.1
      source-map-js: 1.2.1

  pretty-bytes@5.6.0: {}

  pretty-format@29.7.0:
    dependencies:
      '@jest/schemas': 29.6.3
      ansi-styles: 5.2.0
      react-is: 18.3.1

  proc-log@4.2.0: {}

  progress@2.0.3: {}

  promise@7.3.1:
    dependencies:
      asap: 2.0.6

  promise@8.3.0:
    dependencies:
      asap: 2.0.6

  prompts@2.4.2:
    dependencies:
      kleur: 3.0.3
      sisteransi: 1.0.5

  prop-types@15.8.1:
    dependencies:
      loose-envify: 1.4.0
      object-assign: 4.1.1
      react-is: 16.13.1

  psl@1.15.0:
    dependencies:
      punycode: 2.3.1

  punycode@2.3.1: {}

  pure-rand@6.1.0: {}

  qrcode-terminal@0.11.0: {}

  qrcode@1.5.4:
    dependencies:
      dijkstrajs: 1.0.3
      pngjs: 5.0.0
      yargs: 15.4.1

  query-string@7.1.3:
    dependencies:
      decode-uri-component: 0.2.2
      filter-obj: 1.1.0
      split-on-first: 1.1.0
      strict-uri-encode: 2.0.0

  querystringify@2.2.0: {}

  queue@6.0.2:
    dependencies:
      inherits: 2.0.4

  randombytes@2.1.0:
    dependencies:
      safe-buffer: 5.2.1

  range-parser@1.2.1: {}

  rc@1.2.8:
    dependencies:
      deep-extend: 0.6.0
      ini: 1.3.8
      minimist: 1.2.8
      strip-json-comments: 2.0.1

  react-devtools-core@6.1.2:
    dependencies:
      shell-quote: 1.8.2
      ws: 7.5.10
    transitivePeerDependencies:
      - bufferutil
      - utf-8-validate

  react-dom@19.0.0(react@19.0.0):
    dependencies:
      react: 19.0.0
      scheduler: 0.25.0

  react-fast-compare@3.2.2: {}

  react-freeze@1.0.4(react@19.0.0):
    dependencies:
      react: 19.0.0

  react-i18next@15.5.1(i18next@25.2.0(typescript@5.8.3))(react-dom@19.0.0(react@19.0.0))(react-native@0.79.2(@babel/core@7.27.1)(@types/react@19.0.14)(react@19.0.0))(react@19.0.0)(typescript@5.8.3):
    dependencies:
      '@babel/runtime': 7.27.1
      html-parse-stringify: 3.0.1
      i18next: 25.2.0(typescript@5.8.3)
      react: 19.0.0
    optionalDependencies:
      react-dom: 19.0.0(react@19.0.0)
      react-native: 0.79.2(@babel/core@7.27.1)(@types/react@19.0.14)(react@19.0.0)
      typescript: 5.8.3

  react-is@16.13.1: {}

  react-is@18.3.1: {}

  react-is@19.1.0: {}

  react-native-edge-to-edge@1.6.0(react-native@0.79.2(@babel/core@7.27.1)(@types/react@19.0.14)(react@19.0.0))(react@19.0.0):
    dependencies:
      react: 19.0.0
      react-native: 0.79.2(@babel/core@7.27.1)(@types/react@19.0.14)(react@19.0.0)

  react-native-gesture-handler@2.24.0(react-native@0.79.2(@babel/core@7.27.1)(@types/react@19.0.14)(react@19.0.0))(react@19.0.0):
    dependencies:
      '@egjs/hammerjs': 2.0.17
      hoist-non-react-statics: 3.3.2
      invariant: 2.2.4
      react: 19.0.0
      react-native: 0.79.2(@babel/core@7.27.1)(@types/react@19.0.14)(react@19.0.0)

  react-native-is-edge-to-edge@1.1.7(react-native@0.79.2(@babel/core@7.27.1)(@types/react@19.0.14)(react@19.0.0))(react@19.0.0):
    dependencies:
      react: 19.0.0
      react-native: 0.79.2(@babel/core@7.27.1)(@types/react@19.0.14)(react@19.0.0)

  react-native-qrcode-svg@6.3.15(react-native-svg@15.12.0(react-native@0.79.2(@babel/core@7.27.1)(@types/react@19.0.14)(react@19.0.0))(react@19.0.0))(react-native@0.79.2(@babel/core@7.27.1)(@types/react@19.0.14)(react@19.0.0))(react@19.0.0):
    dependencies:
      prop-types: 15.8.1
      qrcode: 1.5.4
      react: 19.0.0
      react-native: 0.79.2(@babel/core@7.27.1)(@types/react@19.0.14)(react@19.0.0)
      react-native-svg: 15.12.0(react-native@0.79.2(@babel/core@7.27.1)(@types/react@19.0.14)(react@19.0.0))(react@19.0.0)
      text-encoding: 0.7.0

  react-native-reanimated@3.17.5(@babel/core@7.27.1)(react-native@0.79.2(@babel/core@7.27.1)(@types/react@19.0.14)(react@19.0.0))(react@19.0.0):
    dependencies:
      '@babel/core': 7.27.1
      '@babel/plugin-transform-arrow-functions': 7.27.1(@babel/core@7.27.1)
      '@babel/plugin-transform-class-properties': 7.27.1(@babel/core@7.27.1)
      '@babel/plugin-transform-classes': 7.27.1(@babel/core@7.27.1)
      '@babel/plugin-transform-nullish-coalescing-operator': 7.27.1(@babel/core@7.27.1)
      '@babel/plugin-transform-optional-chaining': 7.27.1(@babel/core@7.27.1)
      '@babel/plugin-transform-shorthand-properties': 7.27.1(@babel/core@7.27.1)
      '@babel/plugin-transform-template-literals': 7.27.1(@babel/core@7.27.1)
      '@babel/plugin-transform-unicode-regex': 7.27.1(@babel/core@7.27.1)
      '@babel/preset-typescript': 7.27.1(@babel/core@7.27.1)
      convert-source-map: 2.0.0
      invariant: 2.2.4
      react: 19.0.0
      react-native: 0.79.2(@babel/core@7.27.1)(@types/react@19.0.14)(react@19.0.0)
      react-native-is-edge-to-edge: 1.1.7(react-native@0.79.2(@babel/core@7.27.1)(@types/react@19.0.14)(react@19.0.0))(react@19.0.0)
    transitivePeerDependencies:
      - supports-color

  react-native-safe-area-context@5.4.0(react-native@0.79.2(@babel/core@7.27.1)(@types/react@19.0.14)(react@19.0.0))(react@19.0.0):
    dependencies:
      react: 19.0.0
      react-native: 0.79.2(@babel/core@7.27.1)(@types/react@19.0.14)(react@19.0.0)

  react-native-screens@4.10.0(react-native@0.79.2(@babel/core@7.27.1)(@types/react@19.0.14)(react@19.0.0))(react@19.0.0):
    dependencies:
      react: 19.0.0
      react-freeze: 1.0.4(react@19.0.0)
      react-native: 0.79.2(@babel/core@7.27.1)(@types/react@19.0.14)(react@19.0.0)
      warn-once: 0.1.1

  react-native-svg@15.12.0(react-native@0.79.2(@babel/core@7.27.1)(@types/react@19.0.14)(react@19.0.0))(react@19.0.0):
    dependencies:
      css-select: 5.1.0
      css-tree: 1.1.3
      react: 19.0.0
      react-native: 0.79.2(@babel/core@7.27.1)(@types/react@19.0.14)(react@19.0.0)
      warn-once: 0.1.1

  react-native-web@0.20.0(react-dom@19.0.0(react@19.0.0))(react@19.0.0):
    dependencies:
      '@babel/runtime': 7.27.1
      '@react-native/normalize-colors': 0.74.89
      fbjs: 3.0.5
      inline-style-prefixer: 7.0.1
      memoize-one: 6.0.0
      nullthrows: 1.1.1
      postcss-value-parser: 4.2.0
      react: 19.0.0
      react-dom: 19.0.0(react@19.0.0)
      styleq: 0.1.3
    transitivePeerDependencies:
      - encoding

  react-native-webview@13.13.5(react-native@0.79.2(@babel/core@7.27.1)(@types/react@19.0.14)(react@19.0.0))(react@19.0.0):
    dependencies:
      escape-string-regexp: 4.0.0
      invariant: 2.2.4
      react: 19.0.0
      react-native: 0.79.2(@babel/core@7.27.1)(@types/react@19.0.14)(react@19.0.0)

  react-native@0.79.2(@babel/core@7.27.1)(@types/react@19.0.14)(react@19.0.0):
    dependencies:
      '@jest/create-cache-key-function': 29.7.0
      '@react-native/assets-registry': 0.79.2
      '@react-native/codegen': 0.79.2(@babel/core@7.27.1)
      '@react-native/community-cli-plugin': 0.79.2
      '@react-native/gradle-plugin': 0.79.2
      '@react-native/js-polyfills': 0.79.2
      '@react-native/normalize-colors': 0.79.2
      '@react-native/virtualized-lists': 0.79.2(@types/react@19.0.14)(react-native@0.79.2(@babel/core@7.27.1)(@types/react@19.0.14)(react@19.0.0))(react@19.0.0)
      abort-controller: 3.0.0
      anser: 1.4.10
      ansi-regex: 5.0.1
      babel-jest: 29.7.0(@babel/core@7.27.1)
      babel-plugin-syntax-hermes-parser: 0.25.1
      base64-js: 1.5.1
      chalk: 4.1.2
      commander: 12.1.0
      event-target-shim: 5.0.1
      flow-enums-runtime: 0.0.6
      glob: 7.2.3
      invariant: 2.2.4
      jest-environment-node: 29.7.0
      memoize-one: 5.2.1
      metro-runtime: 0.82.3
      metro-source-map: 0.82.3
      nullthrows: 1.1.1
      pretty-format: 29.7.0
      promise: 8.3.0
      react: 19.0.0
      react-devtools-core: 6.1.2
      react-refresh: 0.14.2
      regenerator-runtime: 0.13.11
      scheduler: 0.25.0
      semver: 7.7.2
      stacktrace-parser: 0.1.11
      whatwg-fetch: 3.6.20
      ws: 6.2.3
      yargs: 17.7.2
    optionalDependencies:
      '@types/react': 19.0.14
    transitivePeerDependencies:
      - '@babel/core'
      - '@react-native-community/cli'
      - bufferutil
      - supports-color
      - utf-8-validate

  react-refresh@0.14.2: {}

  react-server-dom-webpack@19.0.0(react-dom@19.0.0(react@19.0.0))(react@19.0.0)(webpack@5.99.9):
    dependencies:
      acorn-loose: 8.5.0
      neo-async: 2.6.2
      react: 19.0.0
      react-dom: 19.0.0(react@19.0.0)
      webpack: 5.99.9
      webpack-sources: 3.2.3

  react-test-renderer@19.0.0(react@19.0.0):
    dependencies:
      react: 19.0.0
      react-is: 19.1.0
      scheduler: 0.25.0

<<<<<<< HEAD
  react-test-renderer@19.1.0(react@19.0.0):
    dependencies:
      react: 19.0.0
      react-is: 19.1.0
      scheduler: 0.26.0

=======
>>>>>>> f926f98d
  react@19.0.0: {}

  regenerate-unicode-properties@10.2.0:
    dependencies:
      regenerate: 1.4.2

  regenerate@1.4.2: {}

  regenerator-runtime@0.13.11: {}

  regexpu-core@6.2.0:
    dependencies:
      regenerate: 1.4.2
      regenerate-unicode-properties: 10.2.0
      regjsgen: 0.8.0
      regjsparser: 0.12.0
      unicode-match-property-ecmascript: 2.0.0
      unicode-match-property-value-ecmascript: 2.2.0

  regjsgen@0.8.0: {}

  regjsparser@0.12.0:
    dependencies:
      jsesc: 3.0.2

  require-directory@2.1.1: {}

  require-from-string@2.0.2: {}

  require-main-filename@2.0.0: {}

  requireg@0.2.2:
    dependencies:
      nested-error-stacks: 2.0.1
      rc: 1.2.8
      resolve: 1.7.1

  requires-port@1.0.0: {}

  resolve-cwd@3.0.0:
    dependencies:
      resolve-from: 5.0.0

  resolve-from@3.0.0: {}

  resolve-from@5.0.0: {}

  resolve-workspace-root@2.0.0: {}

  resolve.exports@2.0.3: {}

  resolve@1.22.10:
    dependencies:
      is-core-module: 2.16.1
      path-parse: 1.0.7
      supports-preserve-symlinks-flag: 1.0.0

  resolve@1.7.1:
    dependencies:
      path-parse: 1.0.7

  restore-cursor@2.0.0:
    dependencies:
      onetime: 2.0.1
      signal-exit: 3.0.7

  rimraf@3.0.2:
    dependencies:
      glob: 7.2.3

  rtl-detect@1.1.2: {}

  safe-buffer@5.2.1: {}

  safer-buffer@2.1.2: {}

  sax@1.4.1: {}

  saxes@6.0.0:
    dependencies:
      xmlchars: 2.2.0

  scheduler@0.25.0: {}

  schema-utils@4.3.2:
    dependencies:
      '@types/json-schema': 7.0.15
      ajv: 8.17.1
      ajv-formats: 2.1.1(ajv@8.17.1)
      ajv-keywords: 5.1.0(ajv@8.17.1)

  semver@6.3.1: {}

  semver@7.6.3: {}

  semver@7.7.2: {}

  send@0.19.0:
    dependencies:
      debug: 2.6.9
      depd: 2.0.0
      destroy: 1.2.0
      encodeurl: 1.0.2
      escape-html: 1.0.3
      etag: 1.8.1
      fresh: 0.5.2
      http-errors: 2.0.0
      mime: 1.6.0
      ms: 2.1.3
      on-finished: 2.4.1
      range-parser: 1.2.1
      statuses: 2.0.1
    transitivePeerDependencies:
      - supports-color

  send@0.19.1:
    dependencies:
      debug: 2.6.9
      depd: 2.0.0
      destroy: 1.2.0
      encodeurl: 2.0.0
      escape-html: 1.0.3
      etag: 1.8.1
      fresh: 0.5.2
      http-errors: 2.0.0
      mime: 1.6.0
      ms: 2.1.3
      on-finished: 2.4.1
      range-parser: 1.2.1
      statuses: 2.0.1
    transitivePeerDependencies:
      - supports-color

  serialize-error@2.1.0: {}

  serialize-javascript@6.0.2:
    dependencies:
      randombytes: 2.1.0

  serve-static@1.16.2:
    dependencies:
      encodeurl: 2.0.0
      escape-html: 1.0.3
      parseurl: 1.3.3
      send: 0.19.0
    transitivePeerDependencies:
      - supports-color

  server-only@0.0.1: {}

  set-blocking@2.0.0: {}

  setimmediate@1.0.5: {}

  setprototypeof@1.2.0: {}

  sf-symbols-typescript@2.1.0: {}

  shallowequal@1.1.0: {}

  shebang-command@2.0.0:
    dependencies:
      shebang-regex: 3.0.0

  shebang-regex@3.0.0: {}

  shell-quote@1.8.2: {}

  signal-exit@3.0.7: {}

  signal-exit@4.1.0: {}

  simple-plist@1.3.1:
    dependencies:
      bplist-creator: 0.1.0
      bplist-parser: 0.3.1
      plist: 3.1.0

  simple-swizzle@0.2.2:
    dependencies:
      is-arrayish: 0.3.2

  sisteransi@1.0.5: {}

  slash@3.0.0: {}

  slash@5.1.0: {}

  slugify@1.6.6: {}

  source-map-js@1.2.1: {}

  source-map-support@0.5.13:
    dependencies:
      buffer-from: 1.1.2
      source-map: 0.6.1

  source-map-support@0.5.21:
    dependencies:
      buffer-from: 1.1.2
      source-map: 0.6.1

  source-map@0.5.6: {}

  source-map@0.5.7: {}

  source-map@0.6.1: {}

  split-on-first@1.1.0: {}

  sprintf-js@1.0.3: {}

  stack-generator@2.0.10:
    dependencies:
      stackframe: 1.3.4

  stack-utils@2.0.6:
    dependencies:
      escape-string-regexp: 2.0.0

  stackframe@1.3.4: {}

  stacktrace-gps@3.1.2:
    dependencies:
      source-map: 0.5.6
      stackframe: 1.3.4

  stacktrace-js@2.0.2:
    dependencies:
      error-stack-parser: 2.1.4
      stack-generator: 2.0.10
      stacktrace-gps: 3.1.2

  stacktrace-parser@0.1.11:
    dependencies:
      type-fest: 0.7.1

  statuses@1.5.0: {}

  statuses@2.0.1: {}

  stream-buffers@2.2.0: {}

  strict-uri-encode@2.0.0: {}

  string-length@4.0.2:
    dependencies:
      char-regex: 1.0.2
      strip-ansi: 6.0.1

  string-length@5.0.1:
    dependencies:
      char-regex: 2.0.2
      strip-ansi: 7.1.0

  string-width@4.2.3:
    dependencies:
      emoji-regex: 8.0.0
      is-fullwidth-code-point: 3.0.0
      strip-ansi: 6.0.1

  string-width@5.1.2:
    dependencies:
      eastasianwidth: 0.2.0
      emoji-regex: 9.2.2
      strip-ansi: 7.1.0

  strip-ansi@5.2.0:
    dependencies:
      ansi-regex: 4.1.1

  strip-ansi@6.0.1:
    dependencies:
      ansi-regex: 5.0.1

  strip-ansi@7.1.0:
    dependencies:
      ansi-regex: 6.1.0

  strip-bom@4.0.0: {}

  strip-final-newline@2.0.0: {}

  strip-json-comments@2.0.1: {}

  strip-json-comments@3.1.1: {}

  structured-headers@0.4.1: {}

  student@file:(@babel/core@7.27.1)(@expo/metro-runtime@5.0.4(react-native@0.79.2(@babel/core@7.27.1)(@types/react@19.0.14)(react@19.0.0)))(@types/react@19.0.14)(react-native-svg@15.12.0(react-native@0.79.2(@babel/core@7.27.1)(@types/react@19.0.14)(react@19.0.0))(react@19.0.0))(typescript@5.8.3)(use-sync-external-store@1.5.0(react@19.0.0)):
    dependencies:
      '@expo-google-fonts/noto-sans': 0.3.0
      '@expo-google-fonts/noto-sans-thai': 0.3.0
      '@expo/vector-icons': 14.1.0(expo-font@13.3.1(expo@53.0.9(@babel/core@7.27.1)(@expo/metro-runtime@5.0.4(react-native@0.79.2(@babel/core@7.27.1)(@types/react@19.0.14)(react@19.0.0)))(react-native-webview@13.13.5(react-native@0.79.2(@babel/core@7.27.1)(@types/react@19.0.14)(react@19.0.0))(react@19.0.0))(react-native@0.79.2(@babel/core@7.27.1)(@types/react@19.0.14)(react@19.0.0))(react@19.0.0))(react@19.0.0))(react-native@0.79.2(@babel/core@7.27.1)(@types/react@19.0.14)(react@19.0.0))(react@19.0.0)
      '@react-native-async-storage/async-storage': 2.1.2(react-native@0.79.2(@babel/core@7.27.1)(@types/react@19.0.14)(react@19.0.0))
      '@react-navigation/bottom-tabs': 7.3.13(@react-navigation/native@7.1.9(react-native@0.79.2(@babel/core@7.27.1)(@types/react@19.0.14)(react@19.0.0))(react@19.0.0))(react-native-safe-area-context@5.4.0(react-native@0.79.2(@babel/core@7.27.1)(@types/react@19.0.14)(react@19.0.0))(react@19.0.0))(react-native-screens@4.10.0(react-native@0.79.2(@babel/core@7.27.1)(@types/react@19.0.14)(react@19.0.0))(react@19.0.0))(react-native@0.79.2(@babel/core@7.27.1)(@types/react@19.0.14)(react@19.0.0))(react@19.0.0)
      '@react-navigation/elements': 2.4.2(@react-navigation/native@7.1.9(react-native@0.79.2(@babel/core@7.27.1)(@types/react@19.0.14)(react@19.0.0))(react@19.0.0))(react-native-safe-area-context@5.4.0(react-native@0.79.2(@babel/core@7.27.1)(@types/react@19.0.14)(react@19.0.0))(react@19.0.0))(react-native@0.79.2(@babel/core@7.27.1)(@types/react@19.0.14)(react@19.0.0))(react@19.0.0)
      '@react-navigation/native': 7.1.9(react-native@0.79.2(@babel/core@7.27.1)(@types/react@19.0.14)(react@19.0.0))(react@19.0.0)
      '@types/tinycolor2': 1.4.6
      expo: 53.0.9(@babel/core@7.27.1)(@expo/metro-runtime@5.0.4(react-native@0.79.2(@babel/core@7.27.1)(@types/react@19.0.14)(react@19.0.0)))(react-native-webview@13.13.5(react-native@0.79.2(@babel/core@7.27.1)(@types/react@19.0.14)(react@19.0.0))(react@19.0.0))(react-native@0.79.2(@babel/core@7.27.1)(@types/react@19.0.14)(react@19.0.0))(react@19.0.0)
      expo-blur: 14.1.4(expo@53.0.9(@babel/core@7.27.1)(@expo/metro-runtime@5.0.4(react-native@0.79.2(@babel/core@7.27.1)(@types/react@19.0.14)(react@19.0.0)))(react-native-webview@13.13.5(react-native@0.79.2(@babel/core@7.27.1)(@types/react@19.0.14)(react@19.0.0))(react@19.0.0))(react-native@0.79.2(@babel/core@7.27.1)(@types/react@19.0.14)(react@19.0.0))(react@19.0.0))(react-native@0.79.2(@babel/core@7.27.1)(@types/react@19.0.14)(react@19.0.0))(react@19.0.0)
      expo-constants: 17.1.6(expo@53.0.9(@babel/core@7.27.1)(@expo/metro-runtime@5.0.4(react-native@0.79.2(@babel/core@7.27.1)(@types/react@19.0.14)(react@19.0.0)))(react-native-webview@13.13.5(react-native@0.79.2(@babel/core@7.27.1)(@types/react@19.0.14)(react@19.0.0))(react@19.0.0))(react-native@0.79.2(@babel/core@7.27.1)(@types/react@19.0.14)(react@19.0.0))(react@19.0.0))(react-native@0.79.2(@babel/core@7.27.1)(@types/react@19.0.14)(react@19.0.0))
      expo-font: 13.3.1(expo@53.0.9(@babel/core@7.27.1)(@expo/metro-runtime@5.0.4(react-native@0.79.2(@babel/core@7.27.1)(@types/react@19.0.14)(react@19.0.0)))(react-native-webview@13.13.5(react-native@0.79.2(@babel/core@7.27.1)(@types/react@19.0.14)(react@19.0.0))(react@19.0.0))(react-native@0.79.2(@babel/core@7.27.1)(@types/react@19.0.14)(react@19.0.0))(react@19.0.0))(react@19.0.0)
      expo-haptics: 14.1.4(expo@53.0.9(@babel/core@7.27.1)(@expo/metro-runtime@5.0.4(react-native@0.79.2(@babel/core@7.27.1)(@types/react@19.0.14)(react@19.0.0)))(react-native-webview@13.13.5(react-native@0.79.2(@babel/core@7.27.1)(@types/react@19.0.14)(react@19.0.0))(react@19.0.0))(react-native@0.79.2(@babel/core@7.27.1)(@types/react@19.0.14)(react@19.0.0))(react@19.0.0))
      expo-image: 2.1.7(expo@53.0.9(@babel/core@7.27.1)(@expo/metro-runtime@5.0.4(react-native@0.79.2(@babel/core@7.27.1)(@types/react@19.0.14)(react@19.0.0)))(react-native-webview@13.13.5(react-native@0.79.2(@babel/core@7.27.1)(@types/react@19.0.14)(react@19.0.0))(react@19.0.0))(react-native@0.79.2(@babel/core@7.27.1)(@types/react@19.0.14)(react@19.0.0))(react@19.0.0))(react-native-web@0.20.0(react-dom@19.0.0(react@19.0.0))(react@19.0.0))(react-native@0.79.2(@babel/core@7.27.1)(@types/react@19.0.14)(react@19.0.0))(react@19.0.0)
      expo-linear-gradient: 14.1.4(expo@53.0.9(@babel/core@7.27.1)(@expo/metro-runtime@5.0.4(react-native@0.79.2(@babel/core@7.27.1)(@types/react@19.0.14)(react@19.0.0)))(react-native-webview@13.13.5(react-native@0.79.2(@babel/core@7.27.1)(@types/react@19.0.14)(react@19.0.0))(react@19.0.0))(react-native@0.79.2(@babel/core@7.27.1)(@types/react@19.0.14)(react@19.0.0))(react@19.0.0))(react-native@0.79.2(@babel/core@7.27.1)(@types/react@19.0.14)(react@19.0.0))(react@19.0.0)
      expo-linking: 7.1.5(expo@53.0.9(@babel/core@7.27.1)(@expo/metro-runtime@5.0.4(react-native@0.79.2(@babel/core@7.27.1)(@types/react@19.0.14)(react@19.0.0)))(react-native-webview@13.13.5(react-native@0.79.2(@babel/core@7.27.1)(@types/react@19.0.14)(react@19.0.0))(react@19.0.0))(react-native@0.79.2(@babel/core@7.27.1)(@types/react@19.0.14)(react@19.0.0))(react@19.0.0))(react-native@0.79.2(@babel/core@7.27.1)(@types/react@19.0.14)(react@19.0.0))(react@19.0.0)
      expo-localization: 16.1.5(expo@53.0.9(@babel/core@7.27.1)(@expo/metro-runtime@5.0.4(react-native@0.79.2(@babel/core@7.27.1)(@types/react@19.0.14)(react@19.0.0)))(react-native-webview@13.13.5(react-native@0.79.2(@babel/core@7.27.1)(@types/react@19.0.14)(react@19.0.0))(react@19.0.0))(react-native@0.79.2(@babel/core@7.27.1)(@types/react@19.0.14)(react@19.0.0))(react@19.0.0))(react@19.0.0)
      expo-router: 5.0.7(eabd0b2097415cc0ae080a4e4579f3d8)
      expo-secure-store: 14.2.3(expo@53.0.9(@babel/core@7.27.1)(@expo/metro-runtime@5.0.4(react-native@0.79.2(@babel/core@7.27.1)(@types/react@19.0.14)(react@19.0.0)))(react-native-webview@13.13.5(react-native@0.79.2(@babel/core@7.27.1)(@types/react@19.0.14)(react@19.0.0))(react@19.0.0))(react-native@0.79.2(@babel/core@7.27.1)(@types/react@19.0.14)(react@19.0.0))(react@19.0.0))
      expo-splash-screen: 0.30.8(expo@53.0.9(@babel/core@7.27.1)(@expo/metro-runtime@5.0.4(react-native@0.79.2(@babel/core@7.27.1)(@types/react@19.0.14)(react@19.0.0)))(react-native-webview@13.13.5(react-native@0.79.2(@babel/core@7.27.1)(@types/react@19.0.14)(react@19.0.0))(react@19.0.0))(react-native@0.79.2(@babel/core@7.27.1)(@types/react@19.0.14)(react@19.0.0))(react@19.0.0))
      expo-status-bar: 2.2.3(react-native@0.79.2(@babel/core@7.27.1)(@types/react@19.0.14)(react@19.0.0))(react@19.0.0)
      expo-symbols: 0.4.4(expo@53.0.9(@babel/core@7.27.1)(@expo/metro-runtime@5.0.4(react-native@0.79.2(@babel/core@7.27.1)(@types/react@19.0.14)(react@19.0.0)))(react-native-webview@13.13.5(react-native@0.79.2(@babel/core@7.27.1)(@types/react@19.0.14)(react@19.0.0))(react@19.0.0))(react-native@0.79.2(@babel/core@7.27.1)(@types/react@19.0.14)(react@19.0.0))(react@19.0.0))
      expo-system-ui: 5.0.7(expo@53.0.9(@babel/core@7.27.1)(@expo/metro-runtime@5.0.4(react-native@0.79.2(@babel/core@7.27.1)(@types/react@19.0.14)(react@19.0.0)))(react-native-webview@13.13.5(react-native@0.79.2(@babel/core@7.27.1)(@types/react@19.0.14)(react@19.0.0))(react@19.0.0))(react-native@0.79.2(@babel/core@7.27.1)(@types/react@19.0.14)(react@19.0.0))(react@19.0.0))(react-native-web@0.20.0(react-dom@19.0.0(react@19.0.0))(react@19.0.0))(react-native@0.79.2(@babel/core@7.27.1)(@types/react@19.0.14)(react@19.0.0))
      expo-web-browser: 14.1.6(expo@53.0.9(@babel/core@7.27.1)(@expo/metro-runtime@5.0.4(react-native@0.79.2(@babel/core@7.27.1)(@types/react@19.0.14)(react@19.0.0)))(react-native-webview@13.13.5(react-native@0.79.2(@babel/core@7.27.1)(@types/react@19.0.14)(react@19.0.0))(react@19.0.0))(react-native@0.79.2(@babel/core@7.27.1)(@types/react@19.0.14)(react@19.0.0))(react@19.0.0))(react-native@0.79.2(@babel/core@7.27.1)(@types/react@19.0.14)(react@19.0.0))
      i18next: 25.2.0(typescript@5.8.3)
      i18next-browser-languagedetector: 8.1.0
      i18next-http-backend: 3.0.2
      lucide-react-native: 0.511.0(react-native-svg@15.12.0(react-native@0.79.2(@babel/core@7.27.1)(@types/react@19.0.14)(react@19.0.0))(react@19.0.0))(react-native@0.79.2(@babel/core@7.27.1)(@types/react@19.0.14)(react@19.0.0))(react@19.0.0)
      moti: 0.30.0(react-dom@19.0.0(react@19.0.0))(react-native-reanimated@3.17.5(@babel/core@7.27.1)(react-native@0.79.2(@babel/core@7.27.1)(@types/react@19.0.14)(react@19.0.0))(react@19.0.0))(react@19.0.0)
      react: 19.0.0
      react-dom: 19.0.0(react@19.0.0)
      react-i18next: 15.5.1(i18next@25.2.0(typescript@5.8.3))(react-dom@19.0.0(react@19.0.0))(react-native@0.79.2(@babel/core@7.27.1)(@types/react@19.0.14)(react@19.0.0))(react@19.0.0)(typescript@5.8.3)
      react-native: 0.79.2(@babel/core@7.27.1)(@types/react@19.0.14)(react@19.0.0)
      react-native-gesture-handler: 2.24.0(react-native@0.79.2(@babel/core@7.27.1)(@types/react@19.0.14)(react@19.0.0))(react@19.0.0)
      react-native-qrcode-svg: 6.3.15(react-native-svg@15.12.0(react-native@0.79.2(@babel/core@7.27.1)(@types/react@19.0.14)(react@19.0.0))(react@19.0.0))(react-native@0.79.2(@babel/core@7.27.1)(@types/react@19.0.14)(react@19.0.0))(react@19.0.0)
      react-native-reanimated: 3.17.5(@babel/core@7.27.1)(react-native@0.79.2(@babel/core@7.27.1)(@types/react@19.0.14)(react@19.0.0))(react@19.0.0)
      react-native-safe-area-context: 5.4.0(react-native@0.79.2(@babel/core@7.27.1)(@types/react@19.0.14)(react@19.0.0))(react@19.0.0)
      react-native-screens: 4.10.0(react-native@0.79.2(@babel/core@7.27.1)(@types/react@19.0.14)(react@19.0.0))(react@19.0.0)
      react-native-web: 0.20.0(react-dom@19.0.0(react@19.0.0))(react@19.0.0)
      react-native-webview: 13.13.5(react-native@0.79.2(@babel/core@7.27.1)(@types/react@19.0.14)(react@19.0.0))(react@19.0.0)
      tinycolor2: 1.6.0
      zustand: 5.0.5(@types/react@19.0.14)(react@19.0.0)(use-sync-external-store@1.5.0(react@19.0.0))
    transitivePeerDependencies:
      - '@babel/core'
      - '@expo/dom-webview'
      - '@expo/metro-runtime'
      - '@react-native-community/cli'
      - '@react-native-masked-view/masked-view'
      - '@react-navigation/drawer'
      - '@testing-library/jest-native'
      - '@types/react'
      - babel-plugin-react-compiler
      - bufferutil
      - encoding
      - graphql
      - immer
      - react-native-svg
      - supports-color
      - typescript
      - use-sync-external-store
      - utf-8-validate

  style-value-types@5.0.0:
    dependencies:
      hey-listen: 1.0.8
      tslib: 2.8.1

  styleq@0.1.3: {}

  sucrase@3.35.0:
    dependencies:
      '@jridgewell/gen-mapping': 0.3.8
      commander: 4.1.1
      glob: 10.4.5
      lines-and-columns: 1.2.4
      mz: 2.7.0
      pirates: 4.0.7
      ts-interface-checker: 0.1.13

  supports-color@5.5.0:
    dependencies:
      has-flag: 3.0.0

  supports-color@7.2.0:
    dependencies:
      has-flag: 4.0.0

  supports-color@8.1.1:
    dependencies:
      has-flag: 4.0.0

  supports-hyperlinks@2.3.0:
    dependencies:
      has-flag: 4.0.0
      supports-color: 7.2.0

  supports-preserve-symlinks-flag@1.0.0: {}

  symbol-tree@3.2.4: {}

  tapable@2.2.1: {}

  tar@7.4.3:
    dependencies:
      '@isaacs/fs-minipass': 4.0.1
      chownr: 3.0.0
      minipass: 7.1.2
      minizlib: 3.0.2
      mkdirp: 3.0.1
      yallist: 5.0.0

  temp-dir@2.0.0: {}

  terminal-link@2.1.1:
    dependencies:
      ansi-escapes: 4.3.2
      supports-hyperlinks: 2.3.0

  terser-webpack-plugin@5.3.14(webpack@5.99.9):
    dependencies:
      '@jridgewell/trace-mapping': 0.3.25
      jest-worker: 27.5.1
      schema-utils: 4.3.2
      serialize-javascript: 6.0.2
      terser: 5.39.1
      webpack: 5.99.9

  terser@5.39.1:
    dependencies:
      '@jridgewell/source-map': 0.3.6
      acorn: 8.14.1
      commander: 2.20.3
      source-map-support: 0.5.21

  terser@5.39.2:
    dependencies:
      '@jridgewell/source-map': 0.3.6
      acorn: 8.14.1
      commander: 2.20.3
      source-map-support: 0.5.21

  test-exclude@6.0.0:
    dependencies:
      '@istanbuljs/schema': 0.1.3
      glob: 7.2.3
      minimatch: 3.1.2

  text-encoding@0.7.0: {}

  thenify-all@1.6.0:
    dependencies:
      thenify: 3.3.1

  thenify@3.3.1:
    dependencies:
      any-promise: 1.3.0

  throat@5.0.0: {}

  tinycolor2@1.6.0: {}

  tmpl@1.0.5: {}

  to-regex-range@5.0.1:
    dependencies:
      is-number: 7.0.0

  toidentifier@1.0.1: {}

  tough-cookie@4.1.4:
    dependencies:
      psl: 1.15.0
      punycode: 2.3.1
      universalify: 0.2.0
      url-parse: 1.5.10

  tr46@0.0.3: {}

  tr46@3.0.0:
    dependencies:
      punycode: 2.3.1

  ts-interface-checker@0.1.13: {}

  tslib@2.8.1: {}

  type-detect@4.0.8: {}

  type-fest@0.21.3: {}

  type-fest@0.7.1: {}

  typescript@5.8.3: {}

  ua-parser-js@1.0.40: {}

  undici-types@6.21.0: {}

  undici@6.21.3: {}

  unicode-canonical-property-names-ecmascript@2.0.1: {}

  unicode-match-property-ecmascript@2.0.0:
    dependencies:
      unicode-canonical-property-names-ecmascript: 2.0.1
      unicode-property-aliases-ecmascript: 2.1.0

  unicode-match-property-value-ecmascript@2.2.0: {}

  unicode-property-aliases-ecmascript@2.1.0: {}

  unique-string@2.0.0:
    dependencies:
      crypto-random-string: 2.0.0

  universalify@0.2.0: {}

  unpipe@1.0.0: {}

  update-browserslist-db@1.1.3(browserslist@4.24.5):
    dependencies:
      browserslist: 4.24.5
      escalade: 3.2.0
      picocolors: 1.1.1

  url-parse@1.5.10:
    dependencies:
      querystringify: 2.2.0
      requires-port: 1.0.0

  use-latest-callback@0.2.3(react@19.0.0):
    dependencies:
      react: 19.0.0

  use-sync-external-store@1.5.0(react@19.0.0):
    dependencies:
      react: 19.0.0

  utils-merge@1.0.1: {}

  uuid@7.0.3: {}

  v8-to-istanbul@9.3.0:
    dependencies:
      '@jridgewell/trace-mapping': 0.3.25
      '@types/istanbul-lib-coverage': 2.0.6
      convert-source-map: 2.0.0

  validate-npm-package-name@5.0.1: {}

  vary@1.1.2: {}

  vlq@1.0.1: {}

  void-elements@3.1.0: {}

  w3c-xmlserializer@4.0.0:
    dependencies:
      xml-name-validator: 4.0.0

  walker@1.0.8:
    dependencies:
      makeerror: 1.0.12

  warn-once@0.1.1: {}

  watchpack@2.4.2:
    dependencies:
      glob-to-regexp: 0.4.1
      graceful-fs: 4.2.11

  wcwidth@1.0.1:
    dependencies:
      defaults: 1.0.4

  webidl-conversions@3.0.1: {}

  webidl-conversions@5.0.0: {}

  webidl-conversions@7.0.0: {}

  webpack-sources@3.2.3: {}

  webpack@5.99.9:
    dependencies:
      '@types/eslint-scope': 3.7.7
      '@types/estree': 1.0.7
      '@types/json-schema': 7.0.15
      '@webassemblyjs/ast': 1.14.1
      '@webassemblyjs/wasm-edit': 1.14.1
      '@webassemblyjs/wasm-parser': 1.14.1
      acorn: 8.14.1
      browserslist: 4.24.5
      chrome-trace-event: 1.0.4
      enhanced-resolve: 5.18.1
      es-module-lexer: 1.7.0
      eslint-scope: 5.1.1
      events: 3.3.0
      glob-to-regexp: 0.4.1
      graceful-fs: 4.2.11
      json-parse-even-better-errors: 2.3.1
      loader-runner: 4.3.0
      mime-types: 2.1.35
      neo-async: 2.6.2
      schema-utils: 4.3.2
      tapable: 2.2.1
      terser-webpack-plugin: 5.3.14(webpack@5.99.9)
      watchpack: 2.4.2
      webpack-sources: 3.2.3
    transitivePeerDependencies:
      - '@swc/core'
      - esbuild
      - uglify-js

  whatwg-encoding@2.0.0:
    dependencies:
      iconv-lite: 0.6.3

  whatwg-fetch@3.6.20: {}

  whatwg-mimetype@3.0.0: {}

  whatwg-url-without-unicode@8.0.0-3:
    dependencies:
      buffer: 5.7.1
      punycode: 2.3.1
      webidl-conversions: 5.0.0

  whatwg-url@11.0.0:
    dependencies:
      tr46: 3.0.0
      webidl-conversions: 7.0.0

  whatwg-url@5.0.0:
    dependencies:
      tr46: 0.0.3
      webidl-conversions: 3.0.1

  which-module@2.0.1: {}

  which@2.0.2:
    dependencies:
      isexe: 2.0.0

  wonka@6.3.5: {}

  wrap-ansi@6.2.0:
    dependencies:
      ansi-styles: 4.3.0
      string-width: 4.2.3
      strip-ansi: 6.0.1

  wrap-ansi@7.0.0:
    dependencies:
      ansi-styles: 4.3.0
      string-width: 4.2.3
      strip-ansi: 6.0.1

  wrap-ansi@8.1.0:
    dependencies:
      ansi-styles: 6.2.1
      string-width: 5.1.2
      strip-ansi: 7.1.0

  wrappy@1.0.2: {}

  write-file-atomic@4.0.2:
    dependencies:
      imurmurhash: 0.1.4
      signal-exit: 3.0.7

  ws@6.2.3:
    dependencies:
      async-limiter: 1.0.1

  ws@7.5.10: {}

  ws@8.18.2: {}

  xcode@3.0.1:
    dependencies:
      simple-plist: 1.3.1
      uuid: 7.0.3

  xml-name-validator@4.0.0: {}

  xml2js@0.6.0:
    dependencies:
      sax: 1.4.1
      xmlbuilder: 11.0.1

  xmlbuilder@11.0.1: {}

  xmlbuilder@15.1.1: {}

  xmlchars@2.2.0: {}

  y18n@4.0.3: {}

  y18n@5.0.8: {}

  yallist@3.1.1: {}

  yallist@5.0.0: {}

  yargs-parser@18.1.3:
    dependencies:
      camelcase: 5.3.1
      decamelize: 1.2.0

  yargs-parser@21.1.1: {}

  yargs@15.4.1:
    dependencies:
      cliui: 6.0.0
      decamelize: 1.2.0
      find-up: 4.1.0
      get-caller-file: 2.0.5
      require-directory: 2.1.1
      require-main-filename: 2.0.0
      set-blocking: 2.0.0
      string-width: 4.2.3
      which-module: 2.0.1
      y18n: 4.0.3
      yargs-parser: 18.1.3

  yargs@17.7.2:
    dependencies:
      cliui: 8.0.1
      escalade: 3.2.0
      get-caller-file: 2.0.5
      require-directory: 2.1.1
      string-width: 4.2.3
      y18n: 5.0.8
      yargs-parser: 21.1.1

  yocto-queue@0.1.0: {}

  zustand@5.0.5(@types/react@19.0.14)(react@19.0.0)(use-sync-external-store@1.5.0(react@19.0.0)):
    optionalDependencies:
      '@types/react': 19.0.14
      react: 19.0.0
      use-sync-external-store: 1.5.0(react@19.0.0)<|MERGE_RESOLUTION|>--- conflicted
+++ resolved
@@ -157,13 +157,8 @@
         specifier: ~53.0.5
         version: 53.0.5(@babel/core@7.27.1)(expo@53.0.9(@babel/core@7.27.1)(@expo/metro-runtime@5.0.4(react-native@0.79.2(@babel/core@7.27.1)(@types/react@19.0.14)(react@19.0.0)))(react-native-webview@13.13.5(react-native@0.79.2(@babel/core@7.27.1)(@types/react@19.0.14)(react@19.0.0))(react@19.0.0))(react-native@0.79.2(@babel/core@7.27.1)(@types/react@19.0.14)(react@19.0.0))(react@19.0.0))(jest@29.7.0(@types/node@22.15.21))(react-dom@19.0.0(react@19.0.0))(react-native@0.79.2(@babel/core@7.27.1)(@types/react@19.0.14)(react@19.0.0))(react@19.0.0)(webpack@5.99.9)
       react-test-renderer:
-<<<<<<< HEAD
-        specifier: 19.1.0
-        version: 19.1.0(react@19.0.0)
-=======
         specifier: 19.0.0
         version: 19.0.0(react@19.0.0)
->>>>>>> f926f98d
       typescript:
         specifier: ^5.8.3
         version: 5.8.3
@@ -3282,16 +3277,13 @@
     peerDependencies:
       react: ^19.0.0
 
-<<<<<<< HEAD
   react-test-renderer@19.1.0:
     resolution: {integrity: sha512-jXkSl3CpvPYEF+p/eGDLB4sPoDX8pKkYvRl9+rR8HxLY0X04vW7hCm1/0zHoUSjPZ3bDa+wXWNTDVIw/R8aDVw==}
     peerDependencies:
       react: ^19.1.0
 
-=======
->>>>>>> f926f98d
-  react@19.0.0:
-    resolution: {integrity: sha512-V8AVnmPIICiWpGfm6GLzCR/W5FXLchHop40W4nXBmdlEceh16rCN8O8LNWm5bh5XUX91fh7KpA+W0TgMKmgTpQ==}
+  react@19.1.0:
+    resolution: {integrity: sha512-FS+XFBNvn3GTAWq26joslQgWNoFu08F4kl0J4CgdNKADkdSGXQyTCnKteIAJy96Br6YbpEU1LSzV5dYtjMkMDg==}
     engines: {node: '>=0.10.0'}
 
   regenerate-unicode-properties@10.2.0:
@@ -8047,16 +8039,13 @@
       react-is: 19.1.0
       scheduler: 0.25.0
 
-<<<<<<< HEAD
-  react-test-renderer@19.1.0(react@19.0.0):
-    dependencies:
-      react: 19.0.0
+  react-test-renderer@19.1.0(react@19.1.0):
+    dependencies:
+      react: 19.1.0
       react-is: 19.1.0
       scheduler: 0.26.0
 
-=======
->>>>>>> f926f98d
-  react@19.0.0: {}
+  react@19.1.0: {}
 
   regenerate-unicode-properties@10.2.0:
     dependencies:
