--- conflicted
+++ resolved
@@ -4184,10 +4184,8 @@
   symbol-tree@3.2.4:
     resolution: {integrity: sha512-9QNk5KwDF+Bvz+PyObkmSYjI5ksVUYtjW7AU22r2NKcfLJcXp96hkDWU3+XndOsUb+AQ9QhfzfCT2O+CNWT5Tw==}
 
-<<<<<<< HEAD
   tapable@2.2.1:
     resolution: {integrity: sha512-GNzQvQTOIP6RyTfE2Qxb8ZVlNmw0n88vp1szwWRimP02mnTsx3Wtn5qRdqY9w2XduFNUgvOwhNnQsjwCp+kqaQ==}
-=======
   tabbable@6.2.0:
     resolution: {integrity: sha512-Cat63mxsVJlzYvN51JmVXIgNoUokrIaT2zLclCXjRd8boZ0004U4KCs/sToJ75C6sdlByWxpYnb5Boif1VSFew==}
 
@@ -4198,7 +4196,6 @@
 
   tapable@2.2.2:
     resolution: {integrity: sha512-Re10+NauLTMCudc7T5WLFLAwDhQ0JWdrMK+9B2M8zR5hRExKmsRDCBA7/aV/pNJFltmBFO5BAMlQFi/vq3nKOg==}
->>>>>>> 9c854b86
     engines: {node: '>=6'}
 
   tar@7.4.3:
@@ -10119,9 +10116,7 @@
 
   symbol-tree@3.2.4: {}
 
-<<<<<<< HEAD
   tapable@2.2.1: {}
-=======
   tabbable@6.2.0: {}
 
   tamagui@1.126.13(@types/react@19.0.14)(react-dom@19.0.0(react@19.0.0))(react-native@0.79.2(@babel/core@7.27.1)(@types/react@19.0.14)(react@19.0.0))(react@19.0.0):
@@ -10186,7 +10181,6 @@
       - react-native
 
   tapable@2.2.2: {}
->>>>>>> 9c854b86
 
   tar@7.4.3:
     dependencies:
