--- conflicted
+++ resolved
@@ -11,9 +11,6 @@
     accessToken: string;
     refreshToken: string;
   };
-<<<<<<< HEAD
-  user: any;
-=======
   user: {
     id: string;
     username: string;
@@ -22,7 +19,6 @@
     createdAt: string;
     updatedAt: string;
   };
->>>>>>> 9e3dcd28
 }
 
 interface AuthStore {
