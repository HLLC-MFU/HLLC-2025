--- conflicted
+++ resolved
@@ -43,23 +43,10 @@
             await saveToken('refreshToken', res.data.tokens.refreshToken);
             const { getProfile } = useProfile.getState();
             const user = await getProfile();
-<<<<<<< HEAD
-            console.log('Profile fetched:', user);
-            if (user) {
-              console.log('Navigating to home...');
-              router.replace('/');
-            } else {
-              console.log('No user profile, navigation cancelled');
-            }
-          } else {
-            set({ error: res.message });
-            alert('Login failed!');
-=======
             if (user) {
               router.replace("/");
               return true; // ✅ Login successful
             }
->>>>>>> 9c854b86
           }
 
           set({ error: res.message });
