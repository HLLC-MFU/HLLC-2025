--- conflicted
+++ resolved
@@ -1,24 +1,11 @@
 import { Lang } from './lang';
-<<<<<<< HEAD
 import { Photo } from './photo';
-=======
 import { SponsorType } from './sponsors-type';
->>>>>>> 3f7bb172
 
 export type Sponsors = {
     _id: string;
     name: Lang;
-<<<<<<< HEAD
     photo: Photo;
-    type: string;
-=======
-    photo: string;
     type: SponsorType;
->>>>>>> 3f7bb172
     isShow: boolean;
-}
-
-export type SponsorType = {
-    _id: string;
-    name: string;
 }