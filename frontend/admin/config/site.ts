--- conflicted
+++ resolved
@@ -37,15 +37,9 @@
       ],
     },
     {
-<<<<<<< HEAD
       section: "Sponsor",
       items: [
         { label: "Sponsor", href: "/sponsor", icon: DollarSign },
-=======
-      section: "Evoucher Management",
-      items: [
-        { label: "Campaign", href: "/campaigns", icon: Megaphone },
->>>>>>> 85b83d4c
       ],
     },
     {
