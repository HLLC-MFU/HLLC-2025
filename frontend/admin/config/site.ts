--- conflicted
+++ resolved
@@ -12,12 +12,9 @@
   Ticket,
   ShieldAlert,
   LogOutIcon,
-<<<<<<< HEAD
   MonitorSmartphone,
   HandCoins,
-=======
   Flower,
->>>>>>> 32227394
 } from "lucide-react";
 
 import type { NavSection } from "@/types/nav";
