import {
  HomeIcon,
  SchoolIcon,
  UserIcon,
  LayoutDashboardIcon,
  FolderIcon,
  UsersIcon,
  CalendarIcon,
  CircleCheckBig ,
  SettingsIcon,
  HelpCircleIcon,
  LogOutIcon,
  ShieldAlert,
<<<<<<< HEAD
  Megaphone,
  Ticket,
=======
  Palette,
  BellRing
  
>>>>>>> 11f85f50
} from "lucide-react";

export const siteConfig = {
  name: "HLLC Admin",
  description: "",
  navMenuItems: [
    {
      section: "Dashboard",
      items: [
        { label: "Dashboard", href: "/dashboard", icon: HomeIcon },
      ],
    },
    {
      section: "User Management",
      items: [
        { label: "Notification Management", href: '/NotifyHub', icon: BellRing },
        { label: "Checkin" , href: "/checkin", icon: CircleCheckBig},
        { label: "Schools & Majors", href: "/schools", icon: SchoolIcon },
        { label: "Users Management", href: "/users", icon: UserIcon },
        { label: "Reports", href: "/reports", icon: ShieldAlert },
      ],
    },
    {
<<<<<<< HEAD
      section: "Evoucher Management",
      items: [
        { label: "Evoucher", href: "/evoucher", icon: Ticket },
        { label: "Campaign", href: "/campaigns", icon: Megaphone },
      ],
    },
    {
=======
>>>>>>> 11f85f50
      section: "Settings",
      items: [
        { label: "Settings", href: "/settings", icon: SettingsIcon },
        { label: "Help & Feedback", href: "/help-feedback", icon: HelpCircleIcon },
        { label: "Appearance", href: "/appearance", icon: Palette }
      ],
    },
    {
      section: "Account",
      items: [
        { label: "Logout", href: "/logout", icon: LogOutIcon },
      ],
    },
  ],
  links: {
    github: "https://github.com/heroui-inc/heroui",
    twitter: "https://twitter.com/hero_ui",
    docs: "https://heroui.com",
    discord: "https://discord.gg/9b6yyZKmH4",
    sponsor: "https://patreon.com/jrgarciadev",
  },
};<|MERGE_RESOLUTION|>--- conflicted
+++ resolved
@@ -11,14 +11,11 @@
   HelpCircleIcon,
   LogOutIcon,
   ShieldAlert,
-<<<<<<< HEAD
   Megaphone,
   Ticket,
-=======
   Palette,
   BellRing
   
->>>>>>> 11f85f50
 } from "lucide-react";
 
 export const siteConfig = {
@@ -42,7 +39,6 @@
       ],
     },
     {
-<<<<<<< HEAD
       section: "Evoucher Management",
       items: [
         { label: "Evoucher", href: "/evoucher", icon: Ticket },
@@ -50,8 +46,6 @@
       ],
     },
     {
-=======
->>>>>>> 11f85f50
       section: "Settings",
       items: [
         { label: "Settings", href: "/settings", icon: SettingsIcon },
