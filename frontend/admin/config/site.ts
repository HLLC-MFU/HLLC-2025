--- conflicted
+++ resolved
@@ -12,13 +12,8 @@
   LogOutIcon,
   ShieldAlert,
   Palette,
-<<<<<<< HEAD
   Megaphone,
   Trophy,
-=======
-  BellRing
-  
->>>>>>> 11f85f50
 } from "lucide-react";
 
 export const siteConfig = {
