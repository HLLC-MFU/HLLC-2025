--- conflicted
+++ resolved
@@ -11,12 +11,8 @@
   ShieldAlert,
   LogOutIcon,
   Flower,
-<<<<<<< HEAD
   CircleDollarSign,
-=======
-  BadgeCent,
   Footprints
->>>>>>> 27b234c0
 } from "lucide-react";
 
 import type { NavSection } from "@/types/nav";
