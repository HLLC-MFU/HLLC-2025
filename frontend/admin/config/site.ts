--- conflicted
+++ resolved
@@ -12,12 +12,9 @@
   Ticket,
   ShieldAlert,
   LogOutIcon,
-<<<<<<< HEAD
   MonitorSmartphone,
   HandCoins,
-=======
   Flower,
->>>>>>> 80b2319e
 } from "lucide-react";
 
 import type { NavSection } from "@/types/nav";
