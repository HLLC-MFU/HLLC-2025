--- conflicted
+++ resolved
@@ -11,13 +11,8 @@
   HelpCircleIcon,
   LogOutIcon,
   ShieldAlert,
-<<<<<<< HEAD
-  DollarSign,
-  
-=======
   Megaphone,
   Ticket,
->>>>>>> 640a9ee0
   Palette,
   BellRing
   
@@ -44,16 +39,10 @@
       ],
     },
     {
-<<<<<<< HEAD
-      section: "Sponsor",
-      items: [
-        { label: "Sponsor", href: "/sponsor", icon: DollarSign },
-=======
       section: "Evoucher Management",
       items: [
         { label: "Evoucher", href: "/evoucher", icon: Ticket },
         { label: "Campaign", href: "/campaigns", icon: Megaphone },
->>>>>>> 640a9ee0
       ],
     },
     {
