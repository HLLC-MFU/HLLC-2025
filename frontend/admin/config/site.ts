--- conflicted
+++ resolved
@@ -29,11 +29,7 @@
       items: [
         { label: "Checkin" , href: "/checkin", icon: CircleCheckBig},
         { label: "Schools & Majors", href: "/schools", icon: SchoolIcon },
-<<<<<<< HEAD
-        { label: "Users Management", href: "/users-management", icon: UserIcon },
-=======
         { label: "Users Management", href: "/users", icon: UserIcon },
->>>>>>> efe29f8e
         { label: "Reports", href: "/reports", icon: ShieldAlert },
       ],
     },
