--- conflicted
+++ resolved
@@ -2,15 +2,7 @@
   HomeIcon,
   SchoolIcon,
   UserIcon,
-<<<<<<< HEAD
-  LayoutDashboardIcon,
-  FolderIcon,
-  UsersIcon,
-  CalendarIcon,
-  CircleCheckBig,
-=======
   CircleCheckBig ,
->>>>>>> 9e3dcd28
   SettingsIcon,
   HelpCircleIcon,
   LogOutIcon,
@@ -18,11 +10,6 @@
   Megaphone,
   Ticket,
   Palette,
-<<<<<<< HEAD
-  Megaphone,
-  Trophy,
-=======
->>>>>>> 9e3dcd28
   BellRing,
 } from "lucide-react";
 
@@ -42,7 +29,6 @@
         { label: "Notification Management", href: '/notifications', icon: BellRing },
         { label: "Checkin" , href: "/checkin", icon: CircleCheckBig},
         { label: "Schools & Majors", href: "/schools", icon: SchoolIcon },
-        { label: "Activities", href: "/activities", icon: Trophy },
         { label: "Users Management", href: "/users", icon: UserIcon },
         { label: "Reports", href: "/reports", icon: ShieldAlert },
       ],
@@ -50,12 +36,8 @@
     {
       section: "Evoucher Management",
       items: [
-<<<<<<< HEAD
-        // { label: "Campaign", href: "/campaigns", icon: Megaphone },
-=======
         { label: "Evoucher", href: "/evoucher", icon: Ticket },
         { label: "Campaign", href: "/campaigns", icon: Megaphone },
->>>>>>> 9e3dcd28
       ],
     },
     {
