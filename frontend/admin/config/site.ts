--- conflicted
+++ resolved
@@ -11,12 +11,8 @@
   Ticket,
   Palette,
   BellRing,
-<<<<<<< HEAD
-  DollarSignIcon
-  
-=======
+  DollarSignIcon,
   University,
->>>>>>> 5e35d26a
 } from "lucide-react";
 
 export const siteConfig = {
