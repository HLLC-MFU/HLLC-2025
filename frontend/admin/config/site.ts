--- conflicted
+++ resolved
@@ -10,11 +10,8 @@
   HelpCircleIcon,
   LogOutIcon,
   ShieldAlert,
-<<<<<<< HEAD
+  Palette,
   Megaphone,
-=======
-  Palette,
->>>>>>> 2174b92a
 } from "lucide-react";
 
 export const siteConfig = {
