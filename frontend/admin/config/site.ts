--- conflicted
+++ resolved
@@ -12,14 +12,8 @@
   LogOutIcon,
   ShieldAlert,
   Palette,
-<<<<<<< HEAD
-  BellRing,
-  Megaphone,
-  Trophy,
-=======
   BellRing
   
->>>>>>> 11f85f50
 } from "lucide-react";
 
 export const siteConfig = {
@@ -38,7 +32,6 @@
         { label: "Notification Management", href: '/NotifyHub', icon: BellRing },
         { label: "Checkin" , href: "/checkin", icon: CircleCheckBig},
         { label: "Schools & Majors", href: "/schools", icon: SchoolIcon },
-        { label: "Activities", href: "/activities", icon: Trophy },
         { label: "Users Management", href: "/users", icon: UserIcon },
         { label: "Reports", href: "/reports", icon: ShieldAlert },
       ],
