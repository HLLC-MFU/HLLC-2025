--- conflicted
+++ resolved
@@ -12,14 +12,11 @@
   Ticket,
   ShieldAlert,
   LogOutIcon,
-<<<<<<< HEAD
   BookOpenCheck,
-=======
   MonitorSmartphone,
   HandCoins,
   Flower,
   BadgeCent,
->>>>>>> 0a4fb65f
 } from "lucide-react";
 
 import type { NavSection } from "@/types/nav";
@@ -44,13 +41,10 @@
       items: [
         { label: "Schools & Majors", href: "/schools", icon: SchoolIcon, permission: "schools:read" },
         { label: "Users Management", href: "/users", icon: UserIcon, permission: "users:read" },
-<<<<<<< HEAD
         { label: "Notification Management", href: '/notifications', icon: BellRing, permission: "notifications:read" },
-=======
         { label: "Notifications", href: "/notifications", icon: BellRing , permission: "notification:read"},
         { label: "Activities", href: "/activities", icon: University, permission: "activities:read" },
         { label: "Checkin", href: "/checkin", icon: CircleCheckBig, permission: "checkin:read" },
->>>>>>> 0a4fb65f
         { label: "Reports", href: "/reports", icon: ShieldAlert, permission: "reports:read" },
       ],
     },
