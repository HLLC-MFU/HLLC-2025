import {
  HomeIcon,
  SchoolIcon,
  UserIcon,
  LayoutDashboardIcon,
  FolderIcon,
  UsersIcon,
  CalendarIcon,
  CircleCheckBig ,
  SettingsIcon,
  HelpCircleIcon,
  LogOutIcon,
  ShieldAlert,
<<<<<<< HEAD
  DollarSign,
=======
  
>>>>>>> efe29f8e
} from "lucide-react";

export const siteConfig = {
  name: "HLLC Admin",
  description: "",
  navMenuItems: [
    {
      section: "Dashboard",
      items: [
        { label: "Dashboard", href: "/dashboard", icon: HomeIcon },
      ],
    },
    {
      section: "User Management",
      items: [
        { label: "Checkin" , href: "/checkin", icon: CircleCheckBig},
        { label: "Schools & Majors", href: "/schools", icon: SchoolIcon },
        { label: "Users Management", href: "/users", icon: UserIcon },
        { label: "Reports", href: "/reports", icon: ShieldAlert },
      ],
    },
    {
      section: "Sponsor",
      items: [
        { label: "Sponsor", href: "/sponsor", icon: DollarSign },
      ],
    },
    {
      section: "Settings",
      items: [
        { label: "Settings", href: "/settings", icon: SettingsIcon },
        { label: "Help & Feedback", href: "/help-feedback", icon: HelpCircleIcon },
      ],
    },
    {
      section: "Account",
      items: [
        { label: "Logout", href: "/logout", icon: LogOutIcon },
      ],
    },
  ],
  links: {
    github: "https://github.com/heroui-inc/heroui",
    twitter: "https://twitter.com/hero_ui",
    docs: "https://heroui.com",
    discord: "https://discord.gg/9b6yyZKmH4",
    sponsor: "https://patreon.com/jrgarciadev",
  },
};<|MERGE_RESOLUTION|>--- conflicted
+++ resolved
@@ -11,11 +11,8 @@
   HelpCircleIcon,
   LogOutIcon,
   ShieldAlert,
-<<<<<<< HEAD
   DollarSign,
-=======
   
->>>>>>> efe29f8e
 } from "lucide-react";
 
 export const siteConfig = {
