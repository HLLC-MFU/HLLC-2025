import { useState, useEffect } from 'react';
import { addToast } from '@heroui/react';

import { Activities, ActivityType } from '@/types/activities';
import { apiRequest } from '@/utils/api';

export function useActivities() {
    const [activities, setActivities] = useState<Activities[]>([]);
    const [activityTypes, setActivityTypes] = useState<ActivityType[]>([]);
    const [loading, setLoading] = useState(false);
    const [error, setError] = useState<string | null>(null);

    /**
     * Fetch all activities and activity types from the API.
     * This function retrieves the list of activities and activity types and updates the state.
     * limit=0 is used to fetch all items without pagination.
     * @return {Promise<void>} A promise that resolves when the data is fetched.
     * @throws {Error} If the API request fails, an error is thrown and the error state is updated.
     * */
    const fetchActivities = async (): Promise<void> => {
        setLoading(true);
        setError(null);
        try {
            const [activitiesRes, typesRes] = await Promise.all([
                apiRequest<{ data: Activities[] }>(
                    '/activities',
                    'GET',
                    undefined,
                    {
                        credentials: 'include',
                    }
                ),
                apiRequest<{ data: ActivityType[] }>(
                    '/activities-type',
                    'GET',
                    undefined,
                    {
                        credentials: 'include',
                    }
                ),
            ]);
            if (activitiesRes.data?.data) {
                setActivities(activitiesRes.data.data);
            }

            if (typesRes.data?.data) {
                setActivityTypes(typesRes.data.data);
            }
        } catch (err) {
            const errorMessage = err && typeof err === 'object' && 'message' in err
                ? (err as { message?: string }).message || 'Failed to fetch data.'
                : 'Failed to fetch data.';
            
            if (err && typeof err === 'object' && 'statusCode' in err && (err as any).statusCode === 401) {
                localStorage.removeItem('token');
                window.location.href = '/login';
                return;
            }

            setError(errorMessage);
            addToast({
                title: 'Failed to fetch activities and types',
                description: errorMessage,
                color: 'danger',
            });
        } finally {
            setLoading(false);
        }
    };

    /**
     * Creates a new activity with the provided data.
     * This function sends a POST request to the API to create a new activity.
     * @param {FormData} formData - The form data for the new activity.
     * @return {Promise<void>} A promise that resolves when the activity is created.
     * @throws {Error} If the API request fails, an error is thrown and the error state is updated.
     * */
    const createActivity = async (formData: FormData): Promise<void> => {
        try {
            setLoading(true);
<<<<<<< HEAD

            // Log FormData content
            formData.forEach((value, key) => {
            });
=======
>>>>>>> f02b1fed

            const res = await apiRequest<Activities>(
                '/activities',
                'POST',
                formData,
                {
                    credentials: 'include',
                }
            );

<<<<<<< HEAD

=======
>>>>>>> f02b1fed
            if (res.data) {
                setActivities((prev) => [...prev, res.data as Activities]);
                addToast({
                    title: 'Activity created successfully!',
                    color: 'success',
                });
            }
        } catch (err: any) {
            const errorMessage = err.message || 'Failed to create activity.';

            if (err.statusCode === 401) {
                window.location.href = '/login';
                return;
            }

            setError(errorMessage);
            addToast({
                title: 'Failed to create activity',
                description: errorMessage,
                color: 'danger',
            });
        } finally {
            setLoading(false);
        }
    };

    /**
     * Updates an existing activity with the provided data.
     * This function sends a PATCH request to the API to update the activity.
     * @param {string} id - The ID of the activity to update.
     * @param {FormData} formData - The form data to update the activity with.
     * @return {Promise<void>} A promise that resolves when the activity is updated.
     * @throws {Error} If the API request fails, an error is thrown and the error state is updated.
     * */
    const updateActivity = async (
        id: string,
        formData: FormData,
    ): Promise<void> => {
        try {
            setLoading(true);

            // Process scope data before sending
            const majorIds = formData.getAll('metadata[scope][major][0]');
            const schoolIds = formData.getAll('metadata[scope][school][0]');

            // Remove existing scope entries
            formData.delete('metadata[scope][major][0]');
            formData.delete('metadata[scope][school][0]');

            // Add processed scope data as array
            if (majorIds.length > 0) {
                majorIds.forEach(id => {
                    formData.append('metadata[scope][major][]', id);
                });
            }
            if (schoolIds.length > 0) {
                schoolIds.forEach(id => {
                    formData.append('metadata[scope][school][]', id);
                });
            }

            // Process photo data
            const bannerPhoto = formData.get('photo[bannerPhoto]');
            const logoPhoto = formData.get('photo[logoPhoto]');

            // Remove existing photo entries
            formData.delete('photo[bannerPhoto]');
            formData.delete('photo[logoPhoto]');

            // Add processed photo data
            if (bannerPhoto instanceof File) {
                formData.append('photo[bannerPhoto]', bannerPhoto);
            }
            if (logoPhoto instanceof File) {
                formData.append('photo[logoPhoto]', logoPhoto);
            }

<<<<<<< HEAD
            // Log FormData content
            formData.forEach((value, key) => {
            });

=======
>>>>>>> f02b1fed
            const res = await apiRequest<Activities>(
                `/activities/${id}`,
                'PATCH',
                    formData,
                {
                    credentials: 'include',
                }
            );

            if (res.data) {
                setActivities((prev) => prev.map((a) => (a._id === id ? res.data! : a)));
                addToast({
                    title: 'Activity updated successfully!',
                    color: 'success',
                });
            }
        } catch (err: any) {
            const errorMessage = err.message || 'Failed to update activity.';
            setError(errorMessage);
            addToast({
                title: 'Failed to update activity',
                description: errorMessage,
                color: 'danger',
            });
        } finally {
            setLoading(false);
        }
    };

    /**
     * Deletes an activity by its ID.
     * This function sends a DELETE request to the API to remove the activity.
     * @param {string} id - The ID of the activity to delete.
     * @return {Promise<void>} A promise that resolves when the activity is deleted.
     * @throws {Error} If the API request fails, an error is thrown and the error state is updated.
     * */
    const deleteActivity = async (id: string): Promise<void> => {
        try {
            setLoading(true);

            const res = await apiRequest(
                `/activities/${id}`,
                'DELETE',
                undefined,
                {
                    credentials: 'include',
                }
            );

<<<<<<< HEAD

=======
>>>>>>> f02b1fed
            if (res.statusCode === 200 || res.statusCode === 204) {
                setActivities((prev) => prev.filter((a) => a._id !== id));
                addToast({
                    title: 'Activity deleted successfully!',
                    color: 'success',
                });
            } else {
                throw new Error(res.message || 'Failed to delete activity.');
            }
        } catch (err: any) {
            const errorMessage = err.message || 'Failed to delete activity.';
            setError(errorMessage);
            addToast({
                title: 'Failed to delete activity',
                description: errorMessage,
                color: 'danger',
            });
        } finally {
            setLoading(false);
        }
    };

    /**
     * Creates a new activity type with the provided data.
     * This function sends a POST request to the API to create a new activity type.
     * @param {Partial<ActivityType>} typeData - The data for the new activity type.
     * @return {Promise<void>} A promise that resolves when the activity type is created.
     * @throws {Error} If the API request fails, an error is thrown and the error state is updated.
     * */
    const createActivityType = async (typeData: Partial<ActivityType>): Promise<void> => {
        try {
            setLoading(true);
            const res = await apiRequest<ActivityType>(
                '/activities-type',
                'POST',
                typeData,
                {
                    credentials: 'include',
                }
            );

            if (res.data) {
                setActivityTypes((prev) => [...prev, res.data as ActivityType]);
                addToast({
                    title: 'Activity type created successfully!',
                    color: 'success',
                });
            }
        } catch (err: any) {
            const errorMessage = err.message || 'Failed to create activity type.';
            setError(errorMessage);
            addToast({
                title: 'Failed to create activity type',
                description: errorMessage,
                color: 'danger',
            });
        } finally {
            setLoading(false);
        }
    };

    /**
     * Updates an existing activity type with the provided data.
     * This function sends a PATCH request to the API to update the activity type.
     * @param {string} id - The ID of the activity type to update.
     * @param {Partial<ActivityType>} typeData - The data to update the activity type with.
     * @return {Promise<void>} A promise that resolves when the activity type is updated.
     * @throws {Error} If the API request fails, an error is thrown and the error state is updated.
     * */
    const updateActivityType = async (
        id: string,
        typeData: Partial<ActivityType>,
    ): Promise<void> => {
        try {
            setLoading(true);
            const res = await apiRequest<ActivityType>(
                `/activities-type/${id}`,
                'PATCH',
                typeData,
                {
                    credentials: 'include',
                }
            );

            if (res.data) {
                setActivityTypes((prev) => prev.map((t) => (t._id === id ? res.data! : t)));
                addToast({
                    title: 'Activity type updated successfully!',
                    color: 'success',
                });
            }
        } catch (err: any) {
            const errorMessage = err.message || 'Failed to update activity type.';
            setError(errorMessage);
            addToast({
                title: 'Failed to update activity type',
                description: errorMessage,
                color: 'danger',
            });
        } finally {
            setLoading(false);
        }
    };

    /**
     * Deletes an activity type by its ID.
     * This function sends a DELETE request to the API to remove the activity type.
     * @param {string} id - The ID of the activity type to delete.
     * @return {Promise<void>} A promise that resolves when the activity type is deleted.
     * @throws {Error} If the API request fails, an error is thrown and the error state is updated.
     * */
    const deleteActivityType = async (id: string): Promise<void> => {
        try {
            setLoading(true);
            const res = await apiRequest(`/activities-type/${id}`, 'DELETE', undefined, {
                credentials: 'include',
            });

            if (res.statusCode === 200) {
                setActivityTypes((prev) => prev.filter((t) => t._id !== id));
                addToast({
                    title: 'Activity type deleted successfully!',
                    color: 'success',
                });
            } else {
                throw new Error(res.message || 'Failed to delete activity type.');
            }
        } catch (err: any) {
            const errorMessage = err.message || 'Failed to delete activity type.';
            setError(errorMessage);
            addToast({
                title: 'Failed to delete activity type',
                description: errorMessage,
                color: 'danger',
            });
        } finally {
            setLoading(false);
        }
    };

    useEffect(() => {
        fetchActivities();
    }, []);

    return {
        activities,
        activityTypes,
        loading,
        error,
        fetchActivities,
        createActivity,
        updateActivity,
        deleteActivity,
        createActivityType,
        updateActivityType,
        deleteActivityType,
    };
} <|MERGE_RESOLUTION|>--- conflicted
+++ resolved
@@ -78,13 +78,6 @@
     const createActivity = async (formData: FormData): Promise<void> => {
         try {
             setLoading(true);
-<<<<<<< HEAD
-
-            // Log FormData content
-            formData.forEach((value, key) => {
-            });
-=======
->>>>>>> f02b1fed
 
             const res = await apiRequest<Activities>(
                 '/activities',
@@ -95,10 +88,6 @@
                 }
             );
 
-<<<<<<< HEAD
-
-=======
->>>>>>> f02b1fed
             if (res.data) {
                 setActivities((prev) => [...prev, res.data as Activities]);
                 addToast({
@@ -176,13 +165,6 @@
                 formData.append('photo[logoPhoto]', logoPhoto);
             }
 
-<<<<<<< HEAD
-            // Log FormData content
-            formData.forEach((value, key) => {
-            });
-
-=======
->>>>>>> f02b1fed
             const res = await apiRequest<Activities>(
                 `/activities/${id}`,
                 'PATCH',
@@ -232,10 +214,6 @@
                 }
             );
 
-<<<<<<< HEAD
-
-=======
->>>>>>> f02b1fed
             if (res.statusCode === 200 || res.statusCode === 204) {
                 setActivities((prev) => prev.filter((a) => a._id !== id));
                 addToast({
