--- conflicted
+++ resolved
@@ -50,8 +50,6 @@
                 localStorage.removeItem('token');
                 window.location.href = '/login';
 
-<<<<<<< HEAD
-=======
                 return;
             }
 
@@ -89,7 +87,6 @@
                 localStorage.removeItem('token');
                 window.location.href = '/login';
 
->>>>>>> c4216d63
                 return;
             }
 
