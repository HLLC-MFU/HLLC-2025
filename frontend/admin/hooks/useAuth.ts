--- conflicted
+++ resolved
@@ -27,11 +27,7 @@
         try {
           set({ loading: true, error: null });
 
-<<<<<<< HEAD
-          const res = await fetch(`${process.env.NEXT_PUBLIC_API_URL}/auth/login?useCookie=true`, {
-=======
           const res = await fetch(`${process.env.NEXT_PUBLIC_API_URL}/auth/login?useCookies=true`, {
->>>>>>> 11f85f50
             method: 'POST',
             body: JSON.stringify({ username, password }),
             headers: { 'Content-Type': 'application/json' },
