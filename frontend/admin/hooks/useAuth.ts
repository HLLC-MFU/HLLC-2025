"use client"

import { create } from "zustand";
import { createJSONStorage, persist } from "zustand/middleware";
import { addToast } from "@heroui/react";
import { redirect } from "next/navigation";

import { apiRequest } from "@/utils/api";
import { getToken, saveToken, removeToken } from "@/utils/storage";
import { useProfile } from "./useProfile";

interface AuthStore {
  loading: boolean;
  error: string | null;
  signIn: (username: string, password: string) => Promise<boolean>;
  signOut: () => void;
  removePassword: (username: string) => Promise<boolean>;
  refreshSession: () => Promise<boolean>;
  isLoggedIn: () => boolean;
  ensureValidSession: () => Promise<boolean>;
}

const useAuth = create<AuthStore>()(
  persist(
    (set, get) => ({
      loading: false,
      error: null,

      signIn: async (username, password) => {
        try {
          set({ loading: true, error: null });

          const res = await fetch(`${process.env.NEXT_PUBLIC_API_URL}/auth/login?useCookies=true`, {
            method: 'POST',
            body: JSON.stringify({ username, password }),
            headers: { 'Content-Type': 'application/json' },
            credentials: 'include',
          });

          if (res.status === 201) {
            const data = await res.json();

            if (data?.user) {
              useProfile.getState().setUser(data.user);
            }

            addToast({
              title: "Login successful",
              color: "success",
              description: "You have successfully logged in.",
              variant: "solid",
            });

            redirect("/");
<<<<<<< HEAD
            return true;
=======

>>>>>>> 2e990933
          } else {
            set({ error: res.statusText });
            addToast({
              title: "Login failed",
              color: "danger",
              description: "Invalid credentials.",
              variant: "solid",
            });

            return false;
          }
        } catch (err) {
          set({ error: (err as Error).message });

          return false;
        } finally {
          set({ loading: false });
        }
      },

      signOut: async () => {
        const res = await fetch(`${process.env.NEXT_PUBLIC_API_URL}/auth/logout`, {
          method: 'POST',
          credentials: 'include',
        });

        if (res.status !== 201) {
          addToast({
            title: "Logout failed",
            color: "danger",
            description: "Failed to log out. Please try again.",
            variant: "solid",
          });

          return;
        }

        addToast({
          title: "Logged out",
          color: "success",
          description: "You have successfully logged out.",
          variant: "solid",
        });

        useProfile.getState().clearUser();

        removeToken("accessToken");
        removeToken("refreshToken");
      },

      removePassword: async (username) => {
        try {
          set({ loading: true, error: null });

          const res = await fetch(`${process.env.NEXT_PUBLIC_API_URL}/auth/remove-password`, {
            method: 'POST',
            body: JSON.stringify({ username }),
            headers: { 'Content-Type': 'application/json' },
            credentials: 'include',
          });

          if (res.status === 200 || res.status === 201) {
            addToast({
              title: `Reset password successfully`,
              description: `Reset password successfully`,
              color: "success",
            });

            return true;
          } else {
            addToast({
                title: `Remove password failed`,
                description: `Failed to reset password`,
                color: "danger",
                variant: "solid",
              });

            return false;
          }

        } catch (err) {
          set({ error: (err as Error).message });

          return false;
        } finally {
          set({ loading: false });
        }
      },

      refreshSession: async () => {
        try {
          const refreshToken = getToken("refreshToken");

          if (!refreshToken) return false;

          const res = await apiRequest<TokenResponse>("/auth/admin/refresh", "POST", {
            refreshToken,
          });

          if (res.statusCode === 200 && res.data) {
            saveToken("accessToken", res.data.accessToken);
            saveToken("refreshToken", res.data.refreshToken);

            return true;
          }

          return false;
        } catch (err) {
          addToast({
            title: err instanceof Error ? err.message : "An error occurred",
            color: "danger",
            description: "Failed to refresh session. Please log in again.",
            variant: "solid",
          })

          return false;
        }
      },

      isLoggedIn: () => {
        const accessToken = getToken("accessToken");

        return !!accessToken;
      },
      ensureValidSession: async () => {
        const accessToken = getToken("accessToken");

        if (!accessToken) return false;

        const isExpired = isTokenExpired(accessToken);

        if (isExpired) {
          const success = await get().refreshSession();

          return success;
        }

        return true;
      },
    }),
    {
      name: "auth-store",
      storage: createJSONStorage(() => localStorage),
    }
  )
);

export default useAuth;

/**
 * 🛠️ Helper to check if JWT is expired
 */
function isTokenExpired(token: string): boolean {
  try {
    const [, payloadBase64] = token.split(".");
    const payload = JSON.parse(atob(payloadBase64));
    const exp = payload.exp;
    const currentTime = Math.floor(Date.now() / 1000);

    return exp < currentTime;
  } catch (err) {
    addToast({
      title: "Error",
      color: "danger",
      description: err instanceof Error ? err.message : "Invalid token format",
      variant: "solid",
    })

    return true;
  }
}<|MERGE_RESOLUTION|>--- conflicted
+++ resolved
@@ -52,11 +52,7 @@
             });
 
             redirect("/");
-<<<<<<< HEAD
-            return true;
-=======
-
->>>>>>> 2e990933
+
           } else {
             set({ error: res.statusText });
             addToast({
