<<<<<<< HEAD
import { Role } from "@/types/user";
import { apiRequest } from "@/utils/api";
import { useState, useEffect } from "react";
=======
import { useState, useEffect } from "react";

import { apiRequest } from "@/utils/api";
import { Role } from "@/types/role";
>>>>>>> 35f2ab54

export function useRoles() {
    const [roles, setRoles] = useState<Role[]>([]);
    const [loading, setLoading] = useState(false);
    const [error, setError] = useState<string | null>(null);

    // Fetch all roles
    const fetchRoles = async () => {
        setLoading(true);
        try {
            setError(null);
            const res = await apiRequest<{ data: Role[] }>("/roles?limit=0", "GET");
            setRoles(Array.isArray(res.data) ? res.data : []);
        } catch (err: any) {
            setError(err.message || "Failed to fetch users.");
        } finally {
            setLoading(false);
        }
    };

    // Create new role
    const createRole = async (roleData: Partial<Role>) => {
        try {
            setLoading(true);
            const res = await apiRequest<Role>("/roles", "POST", roleData);
            console.log("Create response: ", res);

            if (res.data) {
                await new Promise((resolve) => {
                    setRoles((prev) => {
                        const updated = [...prev, res.data as Role];
                        resolve(updated);
                        return updated;
                    });
                });
            }
        } catch (err: any) {
            setError(err.message || "Failed to create user.");
        } finally {
            setLoading(false);
        }
    };

    useEffect(() => {
        fetchRoles();
    }, [])

    return {
        roles,
        loading,
        error,
        fetchRoles,
        createRole,
    }
};<|MERGE_RESOLUTION|>--- conflicted
+++ resolved
@@ -1,13 +1,7 @@
-<<<<<<< HEAD
-import { Role } from "@/types/user";
-import { apiRequest } from "@/utils/api";
-import { useState, useEffect } from "react";
-=======
 import { useState, useEffect } from "react";
 
 import { apiRequest } from "@/utils/api";
 import { Role } from "@/types/role";
->>>>>>> 35f2ab54
 
 export function useRoles() {
     const [roles, setRoles] = useState<Role[]>([]);
