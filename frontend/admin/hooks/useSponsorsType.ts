--- conflicted
+++ resolved
@@ -1,7 +1,3 @@
-<<<<<<< HEAD
-import { SponsorType } from "@/types/sponsors";
-=======
->>>>>>> 35f2ab54
 import { useEffect, useState } from "react";
 import { apiRequest } from '@/utils/api';
 import { addToast } from "@heroui/react";
