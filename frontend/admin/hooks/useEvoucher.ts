--- conflicted
+++ resolved
@@ -2,10 +2,6 @@
 import { apiRequest, ApiResponse } from "@/utils/api";
 import { Evoucher } from "@/types/evoucher";
 
-<<<<<<< HEAD
-
-=======
->>>>>>> f02b1fed
 export function useEvoucher() {
     const [evouchers, setEvouchers] = useState<Evoucher[]>([]);
     const [loading, setLoading] = useState(false);
@@ -34,25 +30,10 @@
     const createEvoucher = async (evoucherData: FormData) => {
         try {
             setLoading(true);
-<<<<<<< HEAD
             const res = await apiRequest<{ data: Evoucher }>("/evoucher", "POST", evoucherData);
             const newEvoucher = res.data?.data;
             if (newEvoucher) {
                 setEvouchers(prev => [...prev, newEvoucher]);
-=======
-            const res = await apiRequest<Evoucher>(`/evoucher`, "POST", evoucherData);
-
-            if (res.data) {
-                await new Promise((resolve) => {
-                    setEvouchers((prev) => {
-                        const updated =[...prev, res.data as Evoucher];
-
-                        resolve(updated);
-
-                        return updated;
-                    });
-                })
->>>>>>> f02b1fed
             }
             return res;
         } catch (err) {
@@ -87,7 +68,6 @@
         }
     };
 
-<<<<<<< HEAD
     // Delete evoucher code
     const deleteEvoucher = async (evoucherId: string): Promise<ApiResponse<{ data: Evoucher }>> => {
         setLoading(true);
@@ -102,51 +82,6 @@
             const errorMessage = err instanceof Error ? err.message : 'Failed to delete evoucher.';
             setError(errorMessage);
             throw new Error(errorMessage);
-=======
-    // Update Evoucher
-    const updateEvoucher = async (id: string, evoucherData: FormData) => {
-        try {
-            setLoading(true);
-            const res = await apiRequest<Evoucher>(`/evoucher/${id}`, "PATCH", evoucherData)
-
-            if (res.data) {
-                setEvouchers((prev) => prev.map((e) => (e._id === id ? res.data! : e)));
-            }
-
-            return res;
-        } catch (err) {
-            const message =
-                err && typeof err === 'object' && 'message' in err
-                    ? (err as { message?: string }).message || 'Failed to update evouchers.'
-                    : 'Failed to update evouchers.';
-            setError(message);
-            throw new Error(message);
-        } finally {
-            setLoading(false);
-        }
-    };
-
-    // Delete Evoucher
-    const deleteEvoucher = async (id: string) => {
-        try {
-            setLoading(true);
-            const res = await apiRequest<Evoucher>(`/evoucher/${id}`, "DELETE")
-
-            if (res.statusCode !== 200) {
-                throw new Error(res.message || "Failed to delete user.");
-            } else {
-                setEvouchers((prev) => prev.filter((e) => e._id !== id))
-            }
-
-            return res;
-        } catch (err) {
-            const message =
-                err && typeof err === 'object' && 'message' in err
-                    ? (err as { message?: string }).message || 'Failed to delete evouchers.'
-                    : 'Failed to delete evouchers.';
-            setError(message);
-            throw new Error(message);
->>>>>>> f02b1fed
         } finally {
             setLoading(false);
         }
