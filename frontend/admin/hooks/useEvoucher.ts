import { useState, useEffect, useRef } from "react";

import { apiRequest, ApiResponse } from "@/utils/api";
import { Evoucher } from "@/types/evoucher";
import { addToast } from "@heroui/react";

export function useEvoucher() {
    const [evouchers, setEvouchers] = useState<Evoucher[]>([]);
    const [loading, setLoading] = useState(false);
    const [error, setError] = useState<string | null>(null);
    const hasFetched = useRef(false);

    // Fetch all evouchers
    const fetchEvouchers = async (force = false) => {
        // Prevent multiple fetches unless forced
        if (hasFetched.current && !force) {
            return;
        }

        setLoading(true);
        setError(null);
        try {
            const res = await apiRequest<{ data: Evoucher[] }>("/evouchers?limit=0", "GET");
<<<<<<< HEAD
            
            console.log("API Response:", res);
            console.log("Response data:", res.data);
            
            // Handle the actual API response structure
            if (res.data && Array.isArray(res.data)) {
                console.log("Setting evouchers from res.data (array)");
                setEvouchers(res.data);
            } else if (res.data && Array.isArray(res.data.data)) {
                console.log("Setting evouchers from res.data.data (array)");
                setEvouchers(res.data.data);
            } else {
                console.log("Setting empty evouchers array");
                setEvouchers([]);
            }
            
            hasFetched.current = true;

=======

            setEvouchers(Array.isArray(res.data) ? res.data : []);
>>>>>>> c4216d63
            return res;
        } catch (err) {
            setError(
                err && typeof err === 'object' && 'message' in err
                    ? (err as { message?: string }).message || 'Failed to fetch evouchers.'
                    : 'Failed to fetch evouchers.',
            );
        } finally {
            setLoading(false);
        }
    };

    // Create evoucher code
    const createEvoucher = async (evoucherData: FormData) => {
        setLoading(true);
        try {
<<<<<<< HEAD
            setLoading(true);
            const res = await apiRequest<{ data: Evoucher }>("/evoucher", "POST", evoucherData);
            const newEvoucher = res.data?.data || res.data;

            if (newEvoucher && typeof newEvoucher === 'object' && '_id' in newEvoucher) {
                setEvouchers(prev => [...prev, newEvoucher as Evoucher]);
            }
=======
            const res = await apiRequest<{ data: Evoucher }>("/evouchers", "POST", evoucherData);

            console.log(res);
            if (!(res.statusCode === 201)) {
                addToast({
                    title: 'Evoucher created failed.',
                    description: res.message,
                    color: 'danger',
                })
                return;
            }
            if (res.data) {
                setEvouchers(prev => [...prev, res.data?.data!]);
                addToast({
                    title: 'Success',
                    description: 'Evoucher created successfully.',
                    color: 'success',
                })
            }
>>>>>>> c4216d63

            return res;
        } catch (err) {
            const errorMessage = err instanceof Error ? err.message : 'Failed to create evoucher.';

            setError(errorMessage);
            throw new Error(errorMessage);
        } finally {
            setLoading(false);
        }
    };

    // Update evoucher code
    const updateEvoucher = async (evoucherId: string, evoucherData: FormData) => {
        setLoading(true);
        try {
<<<<<<< HEAD
            setLoading(true);
            const res = await apiRequest<{ data: Evoucher }>(`/evoucher/${evoucherId}`, "PATCH", evoucherData);
            const updatedEvoucher = res.data?.data || res.data;

            if (updatedEvoucher && typeof updatedEvoucher === 'object' && '_id' in updatedEvoucher) {
=======
            const res = await apiRequest<Evoucher>(`/evouchers/${evoucherId}`, "PATCH", evoucherData);
            const updatedEvoucher = res.data;
            if (updatedEvoucher) {
>>>>>>> c4216d63
                setEvouchers(prev =>
                    prev.map(evoucher =>
                        evoucher._id === evoucherId ? updatedEvoucher as Evoucher : evoucher
                    )
                );
                addToast({
                    title: 'Success',
                    description: 'Evoucher updated successfully',
                    color: 'success',
                })
            }

            return res;
        } catch (err) {
            const errorMessage = err instanceof Error ? err.message : 'Failed to update evoucher.';

            setError(errorMessage);
            throw new Error(errorMessage);
        } finally {
            setLoading(false);
        }
    };

    // Delete evoucher code
    const deleteEvoucher = async (evoucherId: string): Promise<ApiResponse<{ data: Evoucher }>> => {
        setLoading(true);
        try {
<<<<<<< HEAD
            const res = await apiRequest<{ data: Evoucher }>(`/evoucher/${evoucherId}`, "DELETE");
            const deletedEvoucher = res.data?.data || res.data;

            if (deletedEvoucher && typeof deletedEvoucher === 'object' && '_id' in deletedEvoucher) {
=======
            const res = await apiRequest<{ data: Evoucher }>(`/evouchers/${evoucherId}`, "DELETE");
            const deletedEvoucher = res.data?.data;
            if (deletedEvoucher) {
>>>>>>> c4216d63
                setEvouchers(prev => prev.filter(evoucher => evoucher._id !== evoucherId));
            }

            return res;
        } catch (err) {
            const errorMessage = err instanceof Error ? err.message : 'Failed to delete evoucher.';

            setError(errorMessage);
            throw new Error(errorMessage);
        } finally {
            setLoading(false);
        }
    };

    // Refresh evouchers (force fetch)
    const refreshEvouchers = async () => {
        return await fetchEvouchers(true);
    };

    useEffect(() => {
        fetchEvouchers();
    }, []);

    return {
        evouchers,
        loading,
        error,
        refreshEvouchers,
        createEvoucher,
        updateEvoucher,
        deleteEvoucher,
    }
}<|MERGE_RESOLUTION|>--- conflicted
+++ resolved
@@ -21,29 +21,8 @@
         setError(null);
         try {
             const res = await apiRequest<{ data: Evoucher[] }>("/evouchers?limit=0", "GET");
-<<<<<<< HEAD
-            
-            console.log("API Response:", res);
-            console.log("Response data:", res.data);
-            
-            // Handle the actual API response structure
-            if (res.data && Array.isArray(res.data)) {
-                console.log("Setting evouchers from res.data (array)");
-                setEvouchers(res.data);
-            } else if (res.data && Array.isArray(res.data.data)) {
-                console.log("Setting evouchers from res.data.data (array)");
-                setEvouchers(res.data.data);
-            } else {
-                console.log("Setting empty evouchers array");
-                setEvouchers([]);
-            }
-            
-            hasFetched.current = true;
-
-=======
 
             setEvouchers(Array.isArray(res.data) ? res.data : []);
->>>>>>> c4216d63
             return res;
         } catch (err) {
             setError(
@@ -60,15 +39,6 @@
     const createEvoucher = async (evoucherData: FormData) => {
         setLoading(true);
         try {
-<<<<<<< HEAD
-            setLoading(true);
-            const res = await apiRequest<{ data: Evoucher }>("/evoucher", "POST", evoucherData);
-            const newEvoucher = res.data?.data || res.data;
-
-            if (newEvoucher && typeof newEvoucher === 'object' && '_id' in newEvoucher) {
-                setEvouchers(prev => [...prev, newEvoucher as Evoucher]);
-            }
-=======
             const res = await apiRequest<{ data: Evoucher }>("/evouchers", "POST", evoucherData);
 
             console.log(res);
@@ -88,7 +58,6 @@
                     color: 'success',
                 })
             }
->>>>>>> c4216d63
 
             return res;
         } catch (err) {
@@ -105,17 +74,9 @@
     const updateEvoucher = async (evoucherId: string, evoucherData: FormData) => {
         setLoading(true);
         try {
-<<<<<<< HEAD
-            setLoading(true);
-            const res = await apiRequest<{ data: Evoucher }>(`/evoucher/${evoucherId}`, "PATCH", evoucherData);
-            const updatedEvoucher = res.data?.data || res.data;
-
-            if (updatedEvoucher && typeof updatedEvoucher === 'object' && '_id' in updatedEvoucher) {
-=======
             const res = await apiRequest<Evoucher>(`/evouchers/${evoucherId}`, "PATCH", evoucherData);
             const updatedEvoucher = res.data;
             if (updatedEvoucher) {
->>>>>>> c4216d63
                 setEvouchers(prev =>
                     prev.map(evoucher =>
                         evoucher._id === evoucherId ? updatedEvoucher as Evoucher : evoucher
@@ -143,16 +104,9 @@
     const deleteEvoucher = async (evoucherId: string): Promise<ApiResponse<{ data: Evoucher }>> => {
         setLoading(true);
         try {
-<<<<<<< HEAD
-            const res = await apiRequest<{ data: Evoucher }>(`/evoucher/${evoucherId}`, "DELETE");
-            const deletedEvoucher = res.data?.data || res.data;
-
-            if (deletedEvoucher && typeof deletedEvoucher === 'object' && '_id' in deletedEvoucher) {
-=======
             const res = await apiRequest<{ data: Evoucher }>(`/evouchers/${evoucherId}`, "DELETE");
             const deletedEvoucher = res.data?.data;
             if (deletedEvoucher) {
->>>>>>> c4216d63
                 setEvouchers(prev => prev.filter(evoucher => evoucher._id !== evoucherId));
             }
 
