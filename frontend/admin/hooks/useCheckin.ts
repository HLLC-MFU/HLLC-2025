<<<<<<< HEAD
import { useState, useEffect } from "react";
import { addToast } from "@heroui/react";
=======
import { useState, useEffect } from 'react';
import { Checkin, CheckinCreate } from '@/types/checkin';
import { addToast } from '@heroui/react';
import { apiRequest } from '@/utils/api';
>>>>>>> c4216d63

import { Checkin, CheckinCreate } from "@/types/checkin";

export function useCheckin() {
<<<<<<< HEAD
    const [checkin, setCheckin] = useState<Checkin[]>([]);
    const [loading, setLoading] = useState(false);
    const [error, setError] = useState<string | null>(null);

    const fetchcheckin = async () => {
        setLoading(true);
        setError(null);
        try {
            const response = await fetch(`${process.env.NEXT_PUBLIC_API_URL}/checkins`, {
                method: 'GET',
                credentials: 'include',
                headers: {
                    'Accept': 'application/json'
                }
            });
            const res = await response.json();

            setCheckin(Array.isArray(res.data) ? res.data : []);
        } catch (err: any) {
            console.error("Error fetching checkins:", err);
            setError(err.message || "Failed to fetch checkin data.");
        } finally {
            setLoading(false);
        }
    };

    const createcheckin = async (checkinData: Partial<CheckinCreate>) => {
        setLoading(true);
        setError(null);
        try {            
            const payload = {
                user: checkinData.user,
                activities: checkinData.activities
            };

            const response = await fetch(`${process.env.NEXT_PUBLIC_API_URL}/checkins`, {
                method: 'POST',
                credentials: 'include',
                headers: {
                    'Accept': 'application/json',
                    'Content-Type': 'application/json'
                },
                body: JSON.stringify(payload)
            });

            const res = await response.json();

            if (response.ok && res.data) {
                setCheckin((prev) => [...prev, res.data]);
                addToast({
                    title: "Check-in successful",
                    description: "User has been checked in successfully",
                    color: "success"
                });

                return res.data;
            } else {
                throw new Error(res.message || "Failed to create check-in");
            }
        } catch (err: any) {
            console.error("Checkin error:", err);
            addToast({
                title: "Check-in failed",
                description: err.message || "Failed to create check-in",
                color: "danger"
            });
            setError(err.message || "Failed to create checkin.");
            throw err;
        } finally {
            setLoading(false);
=======
  const [checkin, setCheckin] = useState<Checkin[]>([]);
  const [loading, setLoading] = useState(false);
  const [error, setError] = useState<string | null>(null);

  const createcheckin = async (checkinData: Partial<CheckinCreate>) => {
    setLoading(true);
    setError(null);
    try {
      const payload = {
        staff: checkinData.staff,
        user: checkinData.user,
        activities: checkinData.activities,
      };

      const res = await apiRequest<Checkin>(`/checkins`, 'POST', payload);

      if (res.data) {
        if (res.data) {
          if (res.data) {
            setCheckin((prev) => (res.data ? [...prev, res.data] : prev));
          }
>>>>>>> c4216d63
        }
        addToast({
          title: 'School created successfully!',
          color: 'success',
        });
      }
    } catch (err: unknown) {
      if (err instanceof Error) {
        setError(err.message);
      } else {
        setError('Failed to create school.');
      }
    } finally {
      setLoading(false);
    }
  };

  return {
    checkin,
    loading,
    error,
    createcheckin,
  };
}<|MERGE_RESOLUTION|>--- conflicted
+++ resolved
@@ -1,88 +1,9 @@
-<<<<<<< HEAD
-import { useState, useEffect } from "react";
-import { addToast } from "@heroui/react";
-=======
 import { useState, useEffect } from 'react';
 import { Checkin, CheckinCreate } from '@/types/checkin';
 import { addToast } from '@heroui/react';
 import { apiRequest } from '@/utils/api';
->>>>>>> c4216d63
-
-import { Checkin, CheckinCreate } from "@/types/checkin";
 
 export function useCheckin() {
-<<<<<<< HEAD
-    const [checkin, setCheckin] = useState<Checkin[]>([]);
-    const [loading, setLoading] = useState(false);
-    const [error, setError] = useState<string | null>(null);
-
-    const fetchcheckin = async () => {
-        setLoading(true);
-        setError(null);
-        try {
-            const response = await fetch(`${process.env.NEXT_PUBLIC_API_URL}/checkins`, {
-                method: 'GET',
-                credentials: 'include',
-                headers: {
-                    'Accept': 'application/json'
-                }
-            });
-            const res = await response.json();
-
-            setCheckin(Array.isArray(res.data) ? res.data : []);
-        } catch (err: any) {
-            console.error("Error fetching checkins:", err);
-            setError(err.message || "Failed to fetch checkin data.");
-        } finally {
-            setLoading(false);
-        }
-    };
-
-    const createcheckin = async (checkinData: Partial<CheckinCreate>) => {
-        setLoading(true);
-        setError(null);
-        try {            
-            const payload = {
-                user: checkinData.user,
-                activities: checkinData.activities
-            };
-
-            const response = await fetch(`${process.env.NEXT_PUBLIC_API_URL}/checkins`, {
-                method: 'POST',
-                credentials: 'include',
-                headers: {
-                    'Accept': 'application/json',
-                    'Content-Type': 'application/json'
-                },
-                body: JSON.stringify(payload)
-            });
-
-            const res = await response.json();
-
-            if (response.ok && res.data) {
-                setCheckin((prev) => [...prev, res.data]);
-                addToast({
-                    title: "Check-in successful",
-                    description: "User has been checked in successfully",
-                    color: "success"
-                });
-
-                return res.data;
-            } else {
-                throw new Error(res.message || "Failed to create check-in");
-            }
-        } catch (err: any) {
-            console.error("Checkin error:", err);
-            addToast({
-                title: "Check-in failed",
-                description: err.message || "Failed to create check-in",
-                color: "danger"
-            });
-            setError(err.message || "Failed to create checkin.");
-            throw err;
-        } finally {
-            setLoading(false);
-=======
   const [checkin, setCheckin] = useState<Checkin[]>([]);
   const [loading, setLoading] = useState(false);
   const [error, setError] = useState<string | null>(null);
@@ -104,7 +25,6 @@
           if (res.data) {
             setCheckin((prev) => (res.data ? [...prev, res.data] : prev));
           }
->>>>>>> c4216d63
         }
         addToast({
           title: 'School created successfully!',
