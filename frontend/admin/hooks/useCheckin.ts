import { useState, useEffect } from "react";
import { Checkin, CheckinCreate } from "@/types/checkin";
import { addToast } from "@heroui/react";

export function useCheckin() {
    const [checkin, setCheckin] = useState<Checkin[]>([]);
    const [checkinCreate, setCheckinCreate] = useState<CheckinCreate | null>(null);
    const [loading, setLoading] = useState(false);
    const [error, setError] = useState<string | null>(null);

    const fetchcheckin = async () => {
        setLoading(true);
        setError(null);
        try {
            console.log("Fetching checkins...");
<<<<<<< HEAD
            const response = await fetch(`${process.env.NEXT_PUBLIC_API_URL}/checkin?limit=0`, {
=======
            const response = await fetch(`${process.env.NEXT_PUBLIC_API_URL}/checkins`, {
>>>>>>> f63e056c
                method: 'GET',
                credentials: 'include',
                headers: {
                    'Accept': 'application/json'
                }
            });
            const res = await response.json();
            console.log("Checkin fetch response:", res);
            setCheckin(Array.isArray(res.data) ? res.data : []);
        } catch (err: any) {
            console.error("Error fetching checkins:", err);
            setError(err.message || "Failed to fetch checkin data.");
        } finally {
            setLoading(false);
        }
    };

    const createcheckin = async (checkinData: Partial<CheckinCreate>) => {
        setLoading(true);
        setError(null);
        try {
            console.log("Creating checkin with data:", checkinData);
            
            const payload = {
<<<<<<< HEAD
                username: checkinData.user,
=======
                user: checkinData.user,
>>>>>>> f63e056c
                activities: checkinData.activities
            };

            console.log("Sending payload:", payload);

<<<<<<< HEAD
            const response = await fetch(`${process.env.NEXT_PUBLIC_API_URL}/checkin`, {
=======
            const response = await fetch(`${process.env.NEXT_PUBLIC_API_URL}/checkins`, {
>>>>>>> f63e056c
                method: 'POST',
                credentials: 'include',
                headers: {
                    'Accept': 'application/json',
                    'Content-Type': 'application/json'
                },
                body: JSON.stringify(payload)
            });

            const res = await response.json();
            console.log("Checkin create response:", res);

            if (response.ok && res.data) {
                setCheckin((prev) => [...prev, res.data]);
                addToast({
                    title: "Check-in successful",
                    description: "User has been checked in successfully",
                    color: "success"
                });
                return res.data;
            } else {
                throw new Error(res.message || "Failed to create check-in");
            }
        } catch (err: any) {
            console.error("Checkin error:", err);
            addToast({
                title: "Check-in failed",
                description: err.message || "Failed to create check-in",
                color: "danger"
            });
            setError(err.message || "Failed to create checkin.");
            throw err;
        } finally {
            setLoading(false);
        }
    };

    useEffect(() => {
        fetchcheckin();
    }, []);

    return {
        checkin,
        checkinCreate,
        loading,
        error,
        fetchcheckin,
        createcheckin,
    };
}<|MERGE_RESOLUTION|>--- conflicted
+++ resolved
@@ -13,11 +13,7 @@
         setError(null);
         try {
             console.log("Fetching checkins...");
-<<<<<<< HEAD
-            const response = await fetch(`${process.env.NEXT_PUBLIC_API_URL}/checkin?limit=0`, {
-=======
             const response = await fetch(`${process.env.NEXT_PUBLIC_API_URL}/checkins`, {
->>>>>>> f63e056c
                 method: 'GET',
                 credentials: 'include',
                 headers: {
@@ -42,21 +38,13 @@
             console.log("Creating checkin with data:", checkinData);
             
             const payload = {
-<<<<<<< HEAD
-                username: checkinData.user,
-=======
                 user: checkinData.user,
->>>>>>> f63e056c
                 activities: checkinData.activities
             };
 
             console.log("Sending payload:", payload);
 
-<<<<<<< HEAD
-            const response = await fetch(`${process.env.NEXT_PUBLIC_API_URL}/checkin`, {
-=======
             const response = await fetch(`${process.env.NEXT_PUBLIC_API_URL}/checkins`, {
->>>>>>> f63e056c
                 method: 'POST',
                 credentials: 'include',
                 headers: {
