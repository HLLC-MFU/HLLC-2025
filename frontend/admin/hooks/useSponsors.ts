import { Sponsors } from "@/types/sponsors";
import { apiRequest } from "@/utils/api";
import { addToast } from "@heroui/react";
import { useEffect, useState } from "react";

const API_BASE_URL = process.env.NEXT_PUBLIC_API_URL;

export function useSponsors() {
  const [sponsors, setSponsors] = useState<Sponsors[]>([]);
  const [loading, setLoading] = useState(false);
  const [error, setError] = useState<string | null>(null)

  // Fetch all sponsors
  const fetchSponsors = async () => {
    setLoading(true);
    setError(null);
    try {
      const res = await apiRequest<{ data: Sponsors[] }>("/sponsors?limit=0", "GET");

      setSponsors(Array.isArray(res.data?.data) ? res.data.data : []);
      return res;
    } catch (err) {
      setError(
        err && typeof err === 'object' && 'message' in err
          ? (err as { message?: string }).message || 'Failed to fetch sponsors.'
          : 'Failed to fetch sponsors.',
      );
    } finally {
      setLoading(false);
    }
  };

  // Create sponsor
  const createSponsors = async (sponsorData: FormData) => {
    try {
      setLoading(true);

      const res = await apiRequest<Sponsors>('/sponsors', 'POST', sponsorData);

      if (res.data) {
        setSponsors((prev) => [...prev, res.data as Sponsors]);
        addToast({
          title: 'Sponsors add successfully!',
          color: 'success',
        });
      }

      return res;
    } catch (err: any) {
      setError(err.message || 'Failed to create sponsors type.');
    } finally {
      setLoading(false);
    }
  };

  const updateSponsors = async (
    id: string,
    sponsorsData: FormData,
  ): Promise<void> => {
    if (!id) {
      console.error("Invalid sponsor ID");
      return;
    }

<<<<<<< HEAD
    sponsorsData.forEach((value, key) => {
      console.log("key", key);
      console.log("value", value);
    });

    // Optionally remove _id from FormData
    sponsorsData.delete('_id'); // Prevent conflict if _id is present but empty
=======
    sponsorsData.delete('_id');
>>>>>>> bcfc61ce

    try {
      setLoading(true);
      const res = await apiRequest<Sponsors>(
        `/sponsors/${id}`,
        'PATCH',
        sponsorsData,
      );

      if (res.data) {
        setSponsors((prev) => prev.map((s) => (s._id === id ? res.data! : s)));
        addToast({
          title: 'Sponsors type updated successfully!',
          color: 'success',
        });
      }
    } catch (err: any) {
      setError(err.message || 'Failed to update sponsors.');
    } finally {
      setLoading(false);
    }
  };


  const deleteSponsors = async (id: string): Promise<void> => {
    try {
      setLoading(true);
      const res = await apiRequest(`/sponsors/${id}`, 'DELETE');

      if (res.statusCode === 200) {
        setSponsors((prev) => prev.filter((s) => s._id !== id));
        addToast({
          title: 'Sponsors deleted successfully!',
          color: 'success',
        });
      } else {
        throw new Error(res.message || 'Failed to delete sponsors.');
      }
    } catch (err: any) {
      setError(err.message || 'Failed to delete sponsors.');
    } finally {
      setLoading(false);
    }
  };

  useEffect(() => {
    fetchSponsors();
  }, []);

  return {
    sponsors,
    loading,
    error,
    fetchSponsors,
    createSponsors,
    updateSponsors,
    deleteSponsors,
  };
}<|MERGE_RESOLUTION|>--- conflicted
+++ resolved
@@ -62,17 +62,7 @@
       return;
     }
 
-<<<<<<< HEAD
-    sponsorsData.forEach((value, key) => {
-      console.log("key", key);
-      console.log("value", value);
-    });
-
-    // Optionally remove _id from FormData
-    sponsorsData.delete('_id'); // Prevent conflict if _id is present but empty
-=======
     sponsorsData.delete('_id');
->>>>>>> bcfc61ce
 
     try {
       setLoading(true);
