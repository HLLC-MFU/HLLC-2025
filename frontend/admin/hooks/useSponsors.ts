--- conflicted
+++ resolved
@@ -1,19 +1,8 @@
-<<<<<<< HEAD
-import { addToast } from "@heroui/react";
-import { useEffect, useState } from "react";
-
-import { Sponsors } from "@/types/sponsors";
-import { apiRequest } from "@/utils/api";
-
-
-const API_BASE_URL = process.env.NEXT_PUBLIC_API_URL;
-=======
 import { EvoucherCode } from '@/types/evoucher-code';
 import { Sponsors } from '@/types/sponsors';
 import { apiRequest } from '@/utils/api';
 import { addToast } from '@heroui/react';
 import { useEffect, useState } from 'react';
->>>>>>> c4216d63
 
 export function useSponsors() {
   const [sponsors, setSponsors] = useState<Sponsors[]>([]);
@@ -30,12 +19,7 @@
         'GET',
       );
 
-<<<<<<< HEAD
-      setSponsors(Array.isArray(res.data?.data) ? res.data.data : []);
-
-=======
       setSponsors(Array.isArray(res.data) ? res.data : []);
->>>>>>> c4216d63
       return res;
     } catch (err) {
       setError(
@@ -48,37 +32,6 @@
     }
   };
 
-<<<<<<< HEAD
-  // FetchEvoucherCodeBySponsorId - เปลี่ยนเป็นดึง sponsor info โดยตรง
-  const fetchEvoucherCodeBySponsorId = async (sponsorId: string): Promise<any[]> => {
-    if (!sponsorId) {
-      console.error("Invalid sponsor ID");
-
-      return [];
-    }
-
-    setLoading(true);
-    setError(null);
-    try {
-      // ดึง sponsor info โดยตรงจาก sponsors API
-      const res = await apiRequest<{ data: Sponsors }>(`/sponsors/${sponsorId}`, "GET");
-
-      if (res.data) {
-        return [res.data];
-      }
-
-      return [];
-    } catch (err: any) {
-      setError(err.message || 'Failed to fetch sponsor info.');
-
-      return [];
-    } finally {
-      setLoading(false);
-    }
-  };
-
-=======
->>>>>>> c4216d63
   // Create sponsor
   const createSponsors = async (sponsorData: FormData) => {
     setLoading(true);
@@ -103,12 +56,7 @@
 
   const updateSponsors = async (id: string, sponsorsData: FormData) => {
     if (!id) {
-<<<<<<< HEAD
-      console.error("Invalid sponsor ID");
-
-=======
       console.error('Invalid sponsor ID');
->>>>>>> c4216d63
       return;
     }
 
