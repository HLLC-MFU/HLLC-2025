import { EvoucherCode } from '@/types/evoucher-code';
import { Sponsors } from '@/types/sponsors';
import { apiRequest } from '@/utils/api';
import { addToast } from '@heroui/react';
import { useEffect, useState } from 'react';

export function useSponsors() {
  const [sponsors, setSponsors] = useState<Sponsors[]>([]);
  const [loading, setLoading] = useState(false);
  const [error, setError] = useState<string | null>(null);

  // Fetch all sponsors
  const fetchSponsors = async () => {
    setLoading(true);
    setError(null);
    try {
      const res = await apiRequest<{ data: Sponsors[] }>(
        '/sponsors?limit=0',
        'GET',
      );

      setSponsors(Array.isArray(res.data) ? res.data : []);
      return res;
    } catch (err) {
      setError(
        err && typeof err === 'object' && 'message' in err
          ? (err as { message?: string }).message || 'Failed to fetch sponsors.'
          : 'Failed to fetch sponsors.',
      );
    } finally {
      setLoading(false);
    }
  };

<<<<<<< HEAD
  // FetchEvoucherCodeBySponsorId - เปลี่ยนเป็นดึง sponsor info โดยตรง
  const fetchEvoucherCodeBySponsorId = async (sponsorId: string): Promise<any[]> => {
    if (!sponsorId) {
      console.error("Invalid sponsor ID");
      return [];
    }

    setLoading(true);
    setError(null);
    try {
      // ดึง sponsor info โดยตรงจาก sponsors API
      const res = await apiRequest<{ data: Sponsors }>(`/sponsors/${sponsorId}`, "GET");
      if (res.data) {
        return [res.data];
      }
      return [];
    } catch (err: any) {
      setError(err.message || 'Failed to fetch sponsor info.');
      return [];
    } finally {
      setLoading(false);
    }
  };

=======
>>>>>>> 8d2504e2
  // Create sponsor
  const createSponsors = async (sponsorData: FormData) => {
    setLoading(true);
    try {
      const res = await apiRequest<Sponsors>('/sponsors', 'POST', sponsorData);

      if (res.data) {
        setSponsors((prev) => [...prev, res.data as Sponsors]);
        addToast({
          title: 'Sponsors add successfully!',
          color: 'success',
        });
      }

      return res;
    } catch (err: any) {
      setError(err.message || 'Failed to create sponsors type.');
    } finally {
      setLoading(false);
    }
  };

  const updateSponsors = async (id: string, sponsorsData: FormData) => {
    if (!id) {
      console.error('Invalid sponsor ID');
      return;
    }

    sponsorsData.delete('_id');

    setLoading(true);
    try {
      const res = await apiRequest<Sponsors>(`/sponsors/${id}`, 'PATCH', sponsorsData);

      if (res.data) {
        setSponsors((prev) => prev.map((s) => (s._id === id ? res.data! : s)));
        addToast({
          title: 'Sponsors type updated successfully!',
          color: 'success',
        });
      }

      return res;
    } catch (err: any) {
      setError(err.message || 'Failed to update sponsors.');
    } finally {
      setLoading(false);
    }
  };

  const deleteSponsors = async (id: string): Promise<void> => {
    setLoading(true);
    try {
      const res = await apiRequest(`/sponsors/${id}`, 'DELETE');

      if (res.statusCode === 200) {
        setSponsors((prev) => prev.filter((s) => s._id !== id));
        addToast({
          title: 'Sponsors deleted successfully!',
          color: 'success',
        });
      } else {
        throw new Error(res.message || 'Failed to delete sponsors.');
      }
    } catch (err: any) {
      setError(err.message || 'Failed to delete sponsors.');
    } finally {
      setLoading(false);
    }
  };

  useEffect(() => {
    fetchSponsors();
  }, []);

  return {
    sponsors,
    loading,
    error,
    fetchSponsors,
    createSponsors,
    updateSponsors,
    deleteSponsors,
  };
}<|MERGE_RESOLUTION|>--- conflicted
+++ resolved
@@ -32,33 +32,6 @@
     }
   };
 
-<<<<<<< HEAD
-  // FetchEvoucherCodeBySponsorId - เปลี่ยนเป็นดึง sponsor info โดยตรง
-  const fetchEvoucherCodeBySponsorId = async (sponsorId: string): Promise<any[]> => {
-    if (!sponsorId) {
-      console.error("Invalid sponsor ID");
-      return [];
-    }
-
-    setLoading(true);
-    setError(null);
-    try {
-      // ดึง sponsor info โดยตรงจาก sponsors API
-      const res = await apiRequest<{ data: Sponsors }>(`/sponsors/${sponsorId}`, "GET");
-      if (res.data) {
-        return [res.data];
-      }
-      return [];
-    } catch (err: any) {
-      setError(err.message || 'Failed to fetch sponsor info.');
-      return [];
-    } finally {
-      setLoading(false);
-    }
-  };
-
-=======
->>>>>>> 8d2504e2
   // Create sponsor
   const createSponsors = async (sponsorData: FormData) => {
     setLoading(true);
