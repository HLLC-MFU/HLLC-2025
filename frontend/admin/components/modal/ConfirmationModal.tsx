--- conflicted
+++ resolved
@@ -13,13 +13,9 @@
 	onClose: () => void;
 	onConfirm: () => void;
 	title: string;
-<<<<<<< HEAD
 	body?: string;
 	userAction: User;
 	selectedKeys: Set<string | number> | "all";
-=======
-	body: string;
->>>>>>> 8d2504e2
 	confirmText?: string;
 	confirmColor?: 'primary' | 'danger' | 'success' | 'warning' | 'secondary';
 	cancelText?: string;
