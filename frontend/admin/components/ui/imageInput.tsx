--- conflicted
+++ resolved
@@ -85,15 +85,11 @@
               src={imageSrc}
             />
           ) : (
-<<<<<<< HEAD
-            <img className="w-full h-full object-contain" src={imageSrc} />
-=======
             <img
               src={imageSrc}
               onError={() => setError(true)}
               className="w-full h-full object-contain"
             />
->>>>>>> c4216d63
           )
         ) : (
           <div className="flex flex-col justify-center items-center w-full h-full">
