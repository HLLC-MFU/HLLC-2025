'use client';

import { useEffect, useState } from "react";
import { Tooltip } from "@heroui/tooltip";
<<<<<<< HEAD
import { siteConfig } from "@/config/site";
import { ChevronLeftIcon, ChevronRightIcon } from "lucide-react";
import { Button, Divider, Avatar, Dropdown, DropdownItem, DropdownMenu, DropdownTrigger } from "@heroui/react";
=======
import { ChevronLeftIcon, ChevronRightIcon } from "lucide-react";
import { Button, Avatar, Dropdown, DropdownItem, DropdownMenu, DropdownTrigger } from "@heroui/react";
>>>>>>> 11f85f50
import clsx from "clsx";
import { usePathname, useRouter } from "next/navigation";
import { Href } from "@react-types/shared";

import { siteConfig } from "@/config/site";

export const Sidebar = () => {
  const [collapsed, setCollapsed] = useState(false);
  const [isMobileOpen, setIsMobileOpen] = useState(false);
  const router = useRouter()
  const pathname = usePathname();
    const handleClick = (href: Href) => {
    router.push(href)
  }

  useEffect(() => {
    const saved = localStorage.getItem("sidebar-collapsed");

    if (saved !== null) {
      setCollapsed(saved === "true");
    }
  }, []);

  useEffect(() => {
    localStorage.setItem("sidebar-collapsed", collapsed.toString());
  }, [collapsed]);

  return (
    <>
      {/* Mobile Toggle Button */}
      {/* <Button
        isIconOnly
        variant="flat"
        className="fixed top-4 left-4 z-50 lg:hidden"
        onPress={() => setIsMobileOpen(!isMobileOpen)}
      >
        {isMobileOpen ? <XIcon className="w-5 h-5" /> : <MenuIcon className="w-5 h-5" />}
      </Button> */}

      {/* Sidebar */}
      <aside
        className={clsx(
          "fixed lg:static h-screen border-r border-[#00000010] dark:border-[#ffffff25] flex flex-col overflow-hidden transition-all duration-200 ease-in-out z-40",
          collapsed ? "w-16" : "w-64",
          isMobileOpen ? "left-0" : "-left-full lg:left-0"
        )}
      >
        {/* Header */}
        <div className="flex items-center justify-between p-4 border-b border-[#00000010] dark:border-[#ffffff25]">
          {!collapsed && (
            <div className="flex items-center gap-2">
              <Avatar
                className="w-8 h-8"
                size="sm"
                src="/logo.png"
              />
              <span className="font-semibold text-default-900">HLLC Admin</span>
            </div>
          )}
          <Button
            isIconOnly
            className="ml-auto hidden lg:flex"
            size="sm"
            variant="light"
            onPress={() => setCollapsed((prev) => !prev)}
          >
            {collapsed ? <ChevronRightIcon className="w-4 h-4" /> : <ChevronLeftIcon className="w-4 h-4" />}
          </Button>
        </div>

        {/* Navigation */}
        <div className="flex-1 overflow-y-auto py-4">
          {siteConfig.navMenuItems.map((section) => (
            <div key={section.section} className="space-y-1">
              {!collapsed && (
                <div className="px-4 py-2">
                  <p className="text-xs font-semibold text-default-500 uppercase tracking-wider">
                    {section.section}
                  </p>
                </div>
              )}
              <div className="space-y-1 px-2">
                {section.items.map((item) => {
                  const Icon = item.icon;
                  const isActive = pathname.startsWith(item.href);

                  return (
                    <Tooltip
                      key={item.href}
                      className={clsx(collapsed ? "block" : "invisible")}
                      content={collapsed ? item.label : ""}
                      placement="right"
                    >
                      <Button
                        className={clsx(
                          "relative flex items-center gap-3 p-2 rounded-md transition-all duration-200 ease-in-out w-full font-semibold",
                          collapsed ? "justify-center" : "justify-start",

                          isActive
                            ? "bg-primary-50 text-primary font-bold shadow-primary-50 shadow-lg"
                            : "hover:bg-default-100 text-default-700"
                        )}
                        variant={isActive ? "shadow" : "light"}
                        onPress={() => handleClick(item.href)}
                      >
                        <span
                          className={clsx(
                            "absolute left-0 top-0 h-full w-1 rounded-r-md transition-all duration-200 ease-in-out",
                            isActive ? "bg-primary" : "bg-transparent"
                          )}
                        />
                        <Icon className={clsx(
                          "w-5 h-5 z-10",
                          isActive ? "text-primary" : "text-default-500"
                        )} />
                        {!collapsed && (
                          <span className="text-sm z-10">{item.label}</span>
                        )}
                      </Button>
                    </Tooltip>
                  );
                })}
              </div>
            </div>
          ))}
        </div>

        {/* Footer */}
        {!collapsed && (
          <div className="border-t border-[#00000010] dark:border-[#ffffff25] p-4">
            <Dropdown placement="top-start">
              <DropdownTrigger>
                <div className="flex items-center gap-2 cursor-pointer hover:bg-default-100 p-2 rounded-md transition-colors">
                  <Avatar
                    className="w-8 h-8"
                    size="sm"
                    src="https://i.pravatar.cc/150?u=a042581f4e29026024d"
                  />
                  <div className="flex flex-col">
                    <span className="text-sm font-medium">John Doe</span>
                    <span className="text-xs text-default-500">Administrator</span>
                  </div>
                </div>
              </DropdownTrigger>
              <DropdownMenu aria-label="User menu">
                <DropdownItem key="profile">Profile</DropdownItem>
                <DropdownItem key="settings">Settings</DropdownItem>
                <DropdownItem key="logout" className="text-danger" color="danger">
                  Log Out
                </DropdownItem>
              </DropdownMenu>
            </Dropdown>
          </div>
        )}
      </aside>
    </>
  );
};<|MERGE_RESOLUTION|>--- conflicted
+++ resolved
@@ -2,14 +2,8 @@
 
 import { useEffect, useState } from "react";
 import { Tooltip } from "@heroui/tooltip";
-<<<<<<< HEAD
-import { siteConfig } from "@/config/site";
-import { ChevronLeftIcon, ChevronRightIcon } from "lucide-react";
-import { Button, Divider, Avatar, Dropdown, DropdownItem, DropdownMenu, DropdownTrigger } from "@heroui/react";
-=======
 import { ChevronLeftIcon, ChevronRightIcon } from "lucide-react";
 import { Button, Avatar, Dropdown, DropdownItem, DropdownMenu, DropdownTrigger } from "@heroui/react";
->>>>>>> 11f85f50
 import clsx from "clsx";
 import { usePathname, useRouter } from "next/navigation";
 import { Href } from "@react-types/shared";
