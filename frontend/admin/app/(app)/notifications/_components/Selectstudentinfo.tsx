import { Switch } from '@heroui/react';
import React, { useState } from 'react';
import { TableInfo } from './TableStudent';

export function SelectStudent({
  onScopeChange,
}: {
  onScopeChange?: (scope: 'global' | { type: 'individual'; id: string[] }[]) => void;
}) {
  const [showSelect, setShowSelect] = useState(true);

  const handleToggle = (val: boolean) => {
    setShowSelect(val);
    if (val) {
      onScopeChange?.('global');
    } else {
      onScopeChange?.([]); // ยังไม่มี user ถูกเลือก
    }
  };

  return (
    <div className="flex flex-col gap-5">
<<<<<<< HEAD
      <Switch size="lg" isSelected={showSelect} onValueChange={handleToggle}>
=======
      <Switch size="md" isSelected={showSelect} onValueChange={setShowSelect}>
>>>>>>> 384bc2e3
        All Student
      </Switch>

      {!showSelect && (
        <TableInfo
          onSelectionChange={(ids) => {
            onScopeChange?.([
              {
                type: 'individual',
                id: ids,
              },
            ]);
          }}
        />
      )}
    </div>
  );
}<|MERGE_RESOLUTION|>--- conflicted
+++ resolved
@@ -20,11 +20,7 @@
 
   return (
     <div className="flex flex-col gap-5">
-<<<<<<< HEAD
-      <Switch size="lg" isSelected={showSelect} onValueChange={handleToggle}>
-=======
       <Switch size="md" isSelected={showSelect} onValueChange={setShowSelect}>
->>>>>>> 384bc2e3
         All Student
       </Switch>
 
