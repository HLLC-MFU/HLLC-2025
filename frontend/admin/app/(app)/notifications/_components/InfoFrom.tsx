import { Input, Textarea } from '@heroui/input';
import { Select, SelectItem } from '@heroui/react';
import { Star, School, BookMarked, CircleCheckBig } from 'lucide-react';
import { useEffect, useState } from 'react';
import { ImageUploader } from './imageupload';

export const icons = [
  {
    id: 1,
    name: 'Star',
    icon: Star,
  },
  {
    id: 2,
    name: 'Book',
    icon: BookMarked,
  },
  {
    id: 3,
    name: 'School',
    icon: School,
  },
  {
    id: 4,
    name: 'Correct',
    icon: CircleCheckBig,
  },
];

export type InformationInfoData = {
  icon?: React.ElementType;
  title: { en: string; th: string };
  subtitle: { en: string; th: string };
  body: { en: string; th: string };
  redirect: { en: string; th: string; link: string };
  imageUrl?: string;
};

type InformationinfoProps = {
  onChange?: (data: InformationInfoData) => void;
};

export function Informationinfo({ onChange }: InformationinfoProps) {
  const [selected, setSelected] = useState<(typeof icons)[0] | undefined>( undefined,);
  const [imageUrl, setImageUrl] = useState<string | undefined>(undefined);
  const [title, setTitle] = useState({ en: '', th: '' });
  const [subtitle, setSubtitle] = useState({ en: '', th: '' });
  const [body, setBody] = useState({ en: '', th: '' });
  const [redirect, setRedirect] = useState({ en: '', th: '', link: '' });

  useEffect(() => {
    const data = {
      icon: selected?.icon,
      title,
      subtitle,
      body,
      redirect,
      imageUrl
    };
    if (onChange) {
      onChange(data); // 🔁 ส่งข้อมูลออกทุกครั้งที่เปลี่ยน
    }
  }, [selected, title, subtitle, body, redirect, imageUrl, onChange]);

  return (
    <div className="flex flex-col gap-5">
      <div className="flex flex-row justify-between">
<<<<<<< HEAD
        <h1 className="text-2xl font-bold  justify-center ">
=======
        <h1 className="text-xl font-bold  justify-center ">
>>>>>>> 384bc2e3
          Information Info
        </h1>
        <div className=" w-full max-w-[9rem] h-full">
          <Select
            className=" border border-gray-300 rounded-lg"
            label="Select Icons"
<<<<<<< HEAD
            size="sm"
=======
>>>>>>> 384bc2e3
            selectedKeys={selected ? [selected.name] : []}
            onSelectionChange={keys => {
              const name = Array.from(keys)[0];
              const item = icons.find(i => i.name === name);
              setSelected(item);
            }}
            renderValue={() =>
              selected ? (
                <div className="flex items-center gap-2">
                  <selected.icon className="w-5 h-5" />
                  <span>{selected.name}</span>
                </div>
              ) : null
            }
          >
            {icons.map(item => {
              const Icon = item.icon;
              return (
                <SelectItem
                  key={item.name}
                  startContent={<Icon className="w-5 h-5" />}
                >
                  {item.name}
                </SelectItem>
              );
            })}
          </Select>
        </div>
      </div>

      {/* Title */}
      <h1 className="text-lg font-bold"> Title </h1>
      <div className="flex flex-row justify-between gap-5">
        <Input
          label="English"
          size="md"
          type="Text"
          className="bg-white border border-gray-300 rounded-xl"
          value={title.en}
          onChange={e => setTitle({ ...title, en: e.target.value })}
        />

        <Input
          label="Thai"
          size="md"
          type="Text"
          className="bg-white border border-gray-300 rounded-xl"
          value={title.th}
          onChange={e => setTitle({ ...title, th: e.target.value })}
        />
      </div>

      {/* Subtitle */}
      <h1 className="text-lg font-bold"> Subtitle</h1>
      <div className="flex flex-row justify-between gap-5">
        <Input
          label="English"
          size="md"
          type="Text"
          className="bg-white border border-gray-300 rounded-xl "
          value={subtitle.en}
          onChange={e => setSubtitle({ ...subtitle, en: e.target.value })}
        />

        <Input
          label="Thai"
          size="md"
          type="Text"
          className="bg-white border border-gray-300 rounded-xl "
          value={subtitle.th}
          onChange={e => setSubtitle({ ...subtitle, th: e.target.value })}
        />
      </div>

      <h1 className="text-lg font-bold"> Description </h1>
      <div className="flex flex-row justify-between gap-5 items-stretch">
        <div className="w-full h-full">
          <Textarea
            label="English"
            className="bg-white border border-gray-300 rounded-xl "
            value={body.en}
            onChange={e =>
              setBody({ ...body, en: e.target.value })
            }
          />
        </div>
        <div className="w-full h-full">
          <Textarea
            label="Thai"
            className="bg-white border border-gray-300 rounded-xl "
            value={body.th}
            onChange={e =>
              setBody({ ...body, th: e.target.value })
            }
          />
        </div>
      </div>

      <h1 className="text-lg font-bold"> Redirect (Optional) </h1>
      <div className="grid grid-cols-2 justify-between gap-5">
        <Input
          label="English"
          size="md"
          type="Text"
          className="bg-white border border-gray-300 rounded-xl "
          value={redirect.en}
          onChange={e => setRedirect({ ...redirect, en: e.target.value })}
        />

        <Input
          label="Thai"
          size="md"
          type="Text"
          className="bg-white border border-gray-300 rounded-xl "
          value={redirect.th}
          onChange={e => setRedirect({ ...redirect, th: e.target.value })}
        />
        <Input
          label="Link"
          size="md"
          type="Url"
          className="bg-white border border-gray-300 rounded-xl "
          value={redirect.link}
          onChange={e => setRedirect({ ...redirect, link: e.target.value })}
        />
      </div>

      <h1 className="text-lg font-bold"> Imange (Optional) </h1>
      <ImageUploader onChange={(file, url) => setImageUrl(url)} />
    </div>
  );
}<|MERGE_RESOLUTION|>--- conflicted
+++ resolved
@@ -65,21 +65,14 @@
   return (
     <div className="flex flex-col gap-5">
       <div className="flex flex-row justify-between">
-<<<<<<< HEAD
-        <h1 className="text-2xl font-bold  justify-center ">
-=======
         <h1 className="text-xl font-bold  justify-center ">
->>>>>>> 384bc2e3
           Information Info
         </h1>
         <div className=" w-full max-w-[9rem] h-full">
           <Select
             className=" border border-gray-300 rounded-lg"
             label="Select Icons"
-<<<<<<< HEAD
             size="sm"
-=======
->>>>>>> 384bc2e3
             selectedKeys={selected ? [selected.name] : []}
             onSelectionChange={keys => {
               const name = Array.from(keys)[0];
