--- conflicted
+++ resolved
@@ -30,15 +30,9 @@
       <CardBody className="p-6">
         <div className="grid grid-cols-1 md:grid-cols-2 gap-6">
           {(['primary', 'secondary'] as const).map((key) => (
-<<<<<<< HEAD
-            <div key={key} className="space-y-4">
-              <h3 className="font-semibold">
-                {key[0].toUpperCase() + key.slice(1)} Color Usage
-=======
             <div className="space-y-4" key={key}>
               <h3 className="font-semibold capitalize">
                 {key} Color Usage
->>>>>>> c4216d63
               </h3>
               <div className="space-y-3">
                 <Card
