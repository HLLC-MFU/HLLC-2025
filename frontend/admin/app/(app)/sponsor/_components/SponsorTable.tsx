import type { Sponsors } from "@/types/sponsors";
import type { SponsorType } from "@/types/sponsors-type";

import {
  Table,
  TableHeader,
  TableColumn,
  TableBody,
  TableRow,
  TableCell,
  Button,
  Chip,
  Dropdown,
  DropdownTrigger,
  DropdownMenu,
  DropdownItem,
} from "@heroui/react";
import { EllipsisVertical, Pen, Trash } from "lucide-react";
import Image from "next/image";

import { SponsorModal } from "./SponsorModal";

interface SponsorTableProps {
  type: string;
  sponsorTypes: SponsorType[];
  isModalOpen: boolean;
  onClose: () => void;
  modalMode: "edit" | "add";
  selectedSponsor?: Sponsors | Partial<Sponsors>;
  handleSubmitSponsor: (sponsorData: FormData) => void;
  sponsors: Sponsors[];
  onEdit: (s: Sponsors) => void;
  onDelete: (s: Sponsors) => void;
  onToggleShow: (s: Sponsors) => void;
}

export default function SponsorTable({
  type,
  sponsorTypes,
  isModalOpen,
  onClose,
  modalMode,
  selectedSponsor,
  handleSubmitSponsor,
  sponsors,
  onEdit,
  onDelete,
}: SponsorTableProps) {
  return (
    <>
      <Table aria-label="Sponsor Table" className="min-w-full">
        <TableHeader>
          <TableColumn className="text-center">Logo</TableColumn>
          <TableColumn className="text-center">ชื่อ Sponsor (EN)</TableColumn>
          <TableColumn className="text-center">ชื่อ Sponsor (TH)</TableColumn>
          <TableColumn className="text-center">Type</TableColumn>
          <TableColumn className="text-center">Show</TableColumn>
          <TableColumn className="text-center">Actions</TableColumn>
        </TableHeader>

        <TableBody>
          {sponsors.map((sponsor) => (
            <TableRow key={sponsor._id}>
              <TableCell className="text-center">
<<<<<<< HEAD
                {sponsor.photo ? (
                  <Image
=======
                {sponsor.photo && typeof sponsor.photo === "string" ? (
                  <img
                    src={`${process.env.NEXT_PUBLIC_API_URL}/uploads/${sponsor.photo}`}
>>>>>>> 14a4ba89
                    alt={sponsor.name.en}
                    className="h-16 w-16 object-contain rounded border border-default-300 bg-white mx-auto"
                    height={64}
                    src={`${process.env.NEXT_PUBLIC_API_URL}/uploads/${sponsor.photo}`}
                    width={64}
                    onError={(e) => {
                      (e.target as HTMLImageElement).src = "/placeholder.png";
                    }}
                  />
                ) : (
                  <span className="text-default-500 italic">No Logo</span>
                )}
              </TableCell>

              <TableCell className="text-center">{sponsor.name.en}</TableCell>
              <TableCell className="text-center">{sponsor.name.th}</TableCell>
              <TableCell className="text-center">
                {typeof sponsor.type === "object" && sponsor.type !== null
                  ? (sponsor.type as { name: string }).name
                  : sponsor.type}
              </TableCell>
              <TableCell className="text-center">
                <Chip
                  className="cursor-pointer select-none"
                  color={sponsor.isShow ? "primary" : "danger"}
                  variant="solid"
                >
                  {sponsor.isShow ? "Show" : "Hide"}
                </Chip>
              </TableCell>
              <TableCell className="text-center">
                <div className="relative flex justify-center items-center gap-2">
                  <Dropdown>
                    <DropdownTrigger>
                      <Button isIconOnly size="sm" variant="light">
                        <EllipsisVertical className="text-default-300" />
                      </Button>
                    </DropdownTrigger>
                    <DropdownMenu>
                      <DropdownItem
                        key="edit"
                        startContent={<Pen size={16} />}
                        onPress={() => onEdit(sponsor)}
                      >
                        Edit
                      </DropdownItem>
                      <DropdownItem
                        key="delete"
                        className="text-danger"
                        color="danger"
                        startContent={<Trash size={16} />}
                        onPress={() => onDelete(sponsor)}
                      >
                        Delete
                      </DropdownItem>
                    </DropdownMenu>
                  </Dropdown>
                </div>
              </TableCell>
            </TableRow>
          ))}
        </TableBody>
      </Table>

      <SponsorModal
        isOpen={isModalOpen}
        mode={modalMode}
        sponsor={
          selectedSponsor && "_id" in selectedSponsor
            ? (selectedSponsor as Sponsors)
            : undefined
        }
        sponsorTypes={sponsorTypes}
        type={type}
        onClose={onClose}
        onSuccess={handleSubmitSponsor}
      />
    </>
  );
}<|MERGE_RESOLUTION|>--- conflicted
+++ resolved
@@ -62,18 +62,12 @@
           {sponsors.map((sponsor) => (
             <TableRow key={sponsor._id}>
               <TableCell className="text-center">
-<<<<<<< HEAD
-                {sponsor.photo ? (
-                  <Image
-=======
                 {sponsor.photo && typeof sponsor.photo === "string" ? (
                   <img
                     src={`${process.env.NEXT_PUBLIC_API_URL}/uploads/${sponsor.photo}`}
->>>>>>> 14a4ba89
                     alt={sponsor.name.en}
                     className="h-16 w-16 object-contain rounded border border-default-300 bg-white mx-auto"
                     height={64}
-                    src={`${process.env.NEXT_PUBLIC_API_URL}/uploads/${sponsor.photo}`}
                     width={64}
                     onError={(e) => {
                       (e.target as HTMLImageElement).src = "/placeholder.png";
