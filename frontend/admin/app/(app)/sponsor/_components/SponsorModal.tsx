"use client";

import { useState, useEffect, useRef, RefObject } from "react";
import {
  Button,
  Input,
  Modal,
  ModalBody,
  ModalContent,
  ModalFooter,
  ModalHeader,
  Select,
  SelectItem,
} from "@heroui/react";

<<<<<<< HEAD
import { LogoPreview } from "./LogoPreview";

import { useSponsors } from "@/hooks/useSponsors";
=======
>>>>>>> 14a4ba89
import { Sponsors } from "@/types/sponsors";
import { SponsorType } from "@/types/sponsors-type";

interface SponsorModalProps {
  type: string;
  sponsorTypes: SponsorType[];
  isOpen: boolean;
  onClose: () => void;
  onSuccess: (sponsor: FormData, mode: "add" | "edit") => void;
  sponsor?: Sponsors;
  mode: "add" | "edit";
}

const showOptions = [
  { key: "show", label: "Show on list" },
  { key: "hide", label: "Hide on list" },
];

export function SponsorModal({
  type,
  sponsorTypes,
  isOpen,
  onClose,
  onSuccess,
  sponsor,
  mode,
}: SponsorModalProps) {
  const [nameEn, setNameEn] = useState("");
  const [nameTh, setNameTh] = useState("");
  const [logoFile, setLogoFile] = useState<File | null>(null);
  const [logoPreview, setLogoPreview] = useState("");
  const logoInputRef = useRef<HTMLInputElement>(null) as RefObject<HTMLInputElement>;
  const [isShow, setIsShow] = useState(true);
  const [errors, setErrors] = useState({ nameEn: false, nameTh: false, logo: false });

  useEffect(() => {
    if (sponsor && mode === "edit") {
      setNameEn(sponsor.name?.en || "");
      setNameTh(sponsor.name?.th || "");
      setIsShow(sponsor.isShow ?? true);
      setLogoFile(null);
      setLogoPreview(`${process.env.NEXT_PUBLIC_API_URL}/uploads/${sponsor.photo}`);
    } else {
      setNameEn("");
      setNameTh("");
      setIsShow(true);
      setLogoFile(null);
      setLogoPreview("");
    }
    setErrors({ nameEn: false, nameTh: false, logo: false });
  }, [sponsor, mode, isOpen]);

  const handleFileChange = (file: File | null) => {
    setLogoFile(file);
    setErrors(prev => ({ ...prev, logo: false }));

    if (!file) {
      setLogoPreview("");

      return;
    }

    const reader = new FileReader();

    reader.onload = () => setLogoPreview(reader.result as string);
    reader.readAsDataURL(file);
  };

  const handleSubmit = async () => {
    const nameEnEmpty = !nameEn.trim();
    const nameThEmpty = !nameTh.trim();
    const logoEmpty = !logoFile && !logoPreview;

    setErrors({ nameEn: nameEnEmpty, nameTh: nameThEmpty, logo: logoEmpty });

    if (nameEnEmpty || nameThEmpty || logoEmpty) return;

    const typeId = sponsorTypes.find((s) => s.name === type)?._id;

    if (!typeId) return;

    const formData = new FormData();

    formData.append("name[en]", nameEn.trim());
    formData.append("name[th]", nameTh.trim());
    formData.append("type", typeId);
    formData.append("isShow", String(isShow));
    if (logoFile) formData.append("photo", logoFile);

    onSuccess(formData || {}, mode);
    onClose();
  };

  return (
    <Modal isOpen={isOpen} size="2xl" onClose={onClose}>
      <ModalContent className="max-w-[500px] mx-auto">
        <ModalHeader>{mode === "add" ? "Add New Sponsor" : "Edit Sponsor"}</ModalHeader>
        <ModalBody>
          <div className="flex flex-col gap-6">
            <div className="flex flex-col gap-4">
              <Input
                isRequired
                errorMessage="Please fill out this field."
                isInvalid={errors.nameEn}
                label="Sponsor Name (English)"
                placeholder="Enter sponsor name in English"
                value={nameEn}
                onValueChange={(val) => {
                  setNameEn(val);
                  setErrors(prev => ({ ...prev, nameEn: false }));
                }}
              />
              <Input
                isRequired
                errorMessage="Please fill out this field."
                isInvalid={errors.nameTh}
                label="Sponsor Name (Thai)"
                placeholder="Enter sponsor name in Thai"
                value={nameTh}
                onValueChange={(val) => {
                  setNameTh(val);
                  setErrors(prev => ({ ...prev, nameTh: false }));
                }}
              />
              <Select
                isRequired
                className="w-full"
                items={showOptions}
                label="Show"
                placeholder="Select show"
                selectedKeys={[isShow ? "show" : "hide"]}
                onSelectionChange={(keys) => {
                  const key = Array.from(keys)[0];

                  if (key === "show") {
                    setIsShow(true);
                  } else if (key === "hide") {
                    setIsShow(false);
                  }
                }}
              >
                {showOptions.map((item) => (
                  <SelectItem key={item.key}>{item.label}</SelectItem>
                ))}
              </Select>
            </div>

            <div className="flex flex-col items-center w-full px-6">
              <div className="w-full">
                <LogoPreview
                  aspectRatio="aspect-[6/3]"
                  containerClassName="w-full"
                  file={logoFile}
                  inputRef={logoInputRef}
                  maxSize="max-h-[100px]"
                  preview={logoPreview}
                  onFileChange={handleFileChange}
                  onRemove={() => handleFileChange(null)}
                />
              </div>
              {errors.logo && (
                <p className="mt-2 text-center text-danger text-sm">
                  Please upload a logo image.
                </p>
              )}
            </div>
          </div>
        </ModalBody>
        <ModalFooter>
          <Button color="danger" variant="light" onPress={onClose}>Cancel</Button>
          <Button color="primary" onPress={handleSubmit}>
            {mode === "add" ? "Add" : "Save"}
          </Button>
        </ModalFooter>
      </ModalContent>
    </Modal>
  );
}<|MERGE_RESOLUTION|>--- conflicted
+++ resolved
@@ -13,12 +13,6 @@
   SelectItem,
 } from "@heroui/react";
 
-<<<<<<< HEAD
-import { LogoPreview } from "./LogoPreview";
-
-import { useSponsors } from "@/hooks/useSponsors";
-=======
->>>>>>> 14a4ba89
 import { Sponsors } from "@/types/sponsors";
 import { SponsorType } from "@/types/sponsors-type";
 
