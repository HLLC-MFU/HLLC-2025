"use client";

import { useState, useEffect, useRef, RefObject } from "react";
import {
  Button,
  Input,
  Modal,
  ModalBody,
  ModalContent,
  ModalFooter,
  ModalHeader,
  Select,
  SelectItem,
} from "@heroui/react";

import { LogoPreview } from "./LogoPreview";

import { Sponsors } from "@/types/sponsors";
<<<<<<< HEAD
import { SponsorType } from "@/types/sponsors-type";
=======
import { SponsorType } from "@/types/sponsors";
import { LogoPreview } from "./LogoPreview";
>>>>>>> 86d49e17

interface SponsorModalProps {
  type: string;
  sponsorTypes: SponsorType[];
  isOpen: boolean;
  onClose: () => void;
  onSuccess: (sponsor: FormData, mode: "add" | "edit") => void;
  sponsor?: Sponsors;
  mode: "add" | "edit";
}

const showOptions = [
  { key: "show", label: "Show on list" },
  { key: "hide", label: "Hide on list" },
];

export function SponsorModal({
  type,
  sponsorTypes,
  isOpen,
  onClose,
  onSuccess,
  sponsor,
  mode,
}: SponsorModalProps) {
  const [nameEn, setNameEn] = useState("");
  const [nameTh, setNameTh] = useState("");
  const [logoFile, setLogoFile] = useState<File | null>(null);
  const [logoPreview, setLogoPreview] = useState("");
  const logoInputRef = useRef<HTMLInputElement>(null) as RefObject<HTMLInputElement>;
  const [isShow, setIsShow] = useState(true);
  const [errors, setErrors] = useState({ nameEn: false, nameTh: false, logo: false });

  useEffect(() => {
    if (sponsor && mode === "edit") {
      setNameEn(sponsor.name?.en || "");
      setNameTh(sponsor.name?.th || "");
      setIsShow(sponsor.isShow ?? true);
      setLogoFile(null);
      setLogoPreview(`${process.env.NEXT_PUBLIC_API_URL}/uploads/${sponsor.photo}`);
    } else {
      setNameEn("");
      setNameTh("");
      setIsShow(true);
      setLogoFile(null);
      setLogoPreview("");
    }
    setErrors({ nameEn: false, nameTh: false, logo: false });
  }, [sponsor, mode, isOpen]);

  const handleFileChange = (file: File | null) => {
    setLogoFile(file);
    setErrors(prev => ({ ...prev, logo: false }));

    if (!file) {
      setLogoPreview("");

      return;
    }

    const reader = new FileReader();

    reader.onload = () => setLogoPreview(reader.result as string);
    reader.readAsDataURL(file);
  };

  const handleSubmit = async () => {
    const nameEnEmpty = !nameEn.trim();
    const nameThEmpty = !nameTh.trim();
    const logoEmpty = !logoFile && !logoPreview;

    setErrors({ nameEn: nameEnEmpty, nameTh: nameThEmpty, logo: logoEmpty });

    if (nameEnEmpty || nameThEmpty || logoEmpty) return;

    const typeId = sponsorTypes.find((s) => s.name === type)?._id;

    if (!typeId) return;

    const formData = new FormData();

    formData.append("name[en]", nameEn.trim());
    formData.append("name[th]", nameTh.trim());
    formData.append("type", typeId);
    formData.append("isShow", String(isShow));
    if (logoFile) formData.append("photo", logoFile);

    onSuccess(formData || {}, mode);
    onClose();
  };

  return (
    <Modal isOpen={isOpen} size="2xl" onClose={onClose}>
      <ModalContent className="max-w-[500px] mx-auto">
        <ModalHeader>{mode === "add" ? "Add New Sponsor" : "Edit Sponsor"}</ModalHeader>
        <ModalBody>
          <div className="flex flex-col gap-6">
            <div className="flex flex-col gap-4">
              <Input
                isRequired
                errorMessage="Please fill out this field."
                isInvalid={errors.nameEn}
                label="Sponsor Name (English)"
                placeholder="Enter sponsor name in English"
                value={nameEn}
                onValueChange={(val) => {
                  setNameEn(val);
                  setErrors(prev => ({ ...prev, nameEn: false }));
                }}
              />
              <Input
                isRequired
                errorMessage="Please fill out this field."
                isInvalid={errors.nameTh}
                label="Sponsor Name (Thai)"
                placeholder="Enter sponsor name in Thai"
                value={nameTh}
                onValueChange={(val) => {
                  setNameTh(val);
                  setErrors(prev => ({ ...prev, nameTh: false }));
                }}
              />
              <Select
                isRequired
                className="w-full"
                items={showOptions}
                label="Show"
                placeholder="Select show"
                selectedKeys={[isShow ? "show" : "hide"]}
                onSelectionChange={(keys) => {
                  const key = Array.from(keys)[0];

                  if (key === "show") {
                    setIsShow(true);
                  } else if (key === "hide") {
                    setIsShow(false);
                  }
                }}
              >
                {showOptions.map((item) => (
                  <SelectItem key={item.key}>{item.label}</SelectItem>
                ))}
              </Select>
            </div>

            <div className="flex flex-col items-center w-full px-6">
              <div className="w-full">
                <LogoPreview
                  aspectRatio="aspect-[6/3]"
                  containerClassName="w-full"
                  file={logoFile}
                  inputRef={logoInputRef}
                  maxSize="max-h-[100px]"
                  preview={logoPreview}
                  onFileChange={handleFileChange}
                  onRemove={() => handleFileChange(null)}
                />
              </div>
              {errors.logo && (
                <p className="mt-2 text-center text-danger text-sm">
                  Please upload a logo image.
                </p>
              )}
            </div>
          </div>
        </ModalBody>
        <ModalFooter>
          <Button color="danger" variant="light" onPress={onClose}>Cancel</Button>
          <Button color="primary" onPress={handleSubmit}>
            {mode === "add" ? "Add" : "Save"}
          </Button>
        </ModalFooter>
      </ModalContent>
    </Modal>
  );
}<|MERGE_RESOLUTION|>--- conflicted
+++ resolved
@@ -13,15 +13,9 @@
   SelectItem,
 } from "@heroui/react";
 
-import { LogoPreview } from "./LogoPreview";
-
 import { Sponsors } from "@/types/sponsors";
-<<<<<<< HEAD
-import { SponsorType } from "@/types/sponsors-type";
-=======
 import { SponsorType } from "@/types/sponsors";
 import { LogoPreview } from "./LogoPreview";
->>>>>>> 86d49e17
 
 interface SponsorModalProps {
   type: string;
