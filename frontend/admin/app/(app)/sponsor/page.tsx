--- conflicted
+++ resolved
@@ -115,29 +115,6 @@
 
   const handleSubmitSponsor = async (sponsorsData: FormData) => {
     let response;
-<<<<<<< HEAD
-    const formData = new FormData();
-
-    if (sponsorsData.name) {
-      if (sponsorsData.name.th) formData.append("name[th]", sponsorsData.name.th);
-      if (sponsorsData.name.en) formData.append("name[en]", sponsorsData.name.en);
-    }
-
-    const input = document.querySelector<HTMLInputElement>("#photo-input");
-    const file = input?.files?.[0];
-
-    if (file) {
-      formData.append("photo", file);
-    }
-
-    if (sponsorsData.type && sponsorsData.type !== "") {
-      formData.append("type", sponsorsData.type);
-    }
-    if (typeof sponsorsData.isShow === "boolean") {
-      formData.append("isShow", String(sponsorsData.isShow));
-    }
-=======
->>>>>>> 14a4ba89
 
     if (modalMode === "add") {
       response = await createSponsors(sponsorsData);
