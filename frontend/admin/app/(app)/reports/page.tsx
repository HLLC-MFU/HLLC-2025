'use client';

import type { ReportTypes, Problem } from '@/types/report';

import { useState } from 'react';
import {
  Button,
  Card,
  CardBody,
  CardHeader,
  Divider,
} from '@heroui/react';
import Link from 'next/link';
import { useRouter } from 'next/navigation';

import { CategoryModal } from './_components/CategoryModal';
import { ProblemCharts } from './_components/ProblemCharts';
import StatusDropdown from './_components/Statusdropdown';
import SendNotiButton from './_components/SendNotiButton';
import { ProblemModal } from './_components/ProblemModal';

import { useReportTypes } from '@/hooks/useReportTypes';
import { useReports } from '@/hooks/useReports';
<<<<<<< HEAD
=======
import { ProblemModal } from './_components/ProblemModal';
import { PageHeader } from '@/components/ui/page-header';
import { Plus, ShieldAlert } from 'lucide-react';
>>>>>>> c4216d63

export default function ReportsPage() {
  const [isCategoryModalOpen, setIsCategoryModalOpen] = useState(false);
  const [isProblemModalOpen, setIsProblemModalOpen] = useState(false);
  const [selectedCategory, setSelectedCategory] = useState<ReportTypes | undefined>();
  const [selectedProblem, setSelectedProblem] = useState<Problem | undefined>();

  const router = useRouter();

  const {
    reporttypes,
    addReportTypes,
    updateReportTypes,
    deleteReportTypes,
    fetchReportTypes,
  } = useReportTypes();

  const {
    problems,
    updateStatus,
    fetchReports,
    addOrEditProblem,
    removeByCategory,
  } = useReports();

  const handleProblemSubmit = (problem: Problem) => {
    addOrEditProblem(problem);
    setSelectedProblem(undefined);
  };

  const handleStatusChange = async (id: string, newStatus: Problem['status']) => {
    await updateStatus(id, newStatus);
  };

  return (
    <>
      <div className="flex flex-col min-h-screen">
        <div className="container mx-auto px-4 py-6">
          <PageHeader
            title="Reports Management"
            description="This is Reports Page"
            icon={<ShieldAlert />}
            right={
              <div className="w-full sm:w-auto">
                <Button
                  color="primary"
                  endContent={<Plus size={20} />}
                  size="lg"
                  onPress={() => {
                    setSelectedCategory(undefined);
                    setIsCategoryModalOpen(true);
                  }}
                >
                  Add Category
                </Button>
              </div>
            }
          />

          <ProblemCharts problems={problems} reporttypes={reporttypes} />

<<<<<<< HEAD
      <div className="grid grid-cols-1 gap-4 md:grid-cols-2 lg:grid-cols-3">
        {reporttypes.map(category => {
          const filteredProblems = problems.filter(p => p.categoryId === category.id);

          return (
            <Card
              key={category.id}
              isHoverable
              className="border-2"
              style={{ borderColor: category.color }}
            >
              <CardHeader className="flex items-center justify-between">
                <div className="text-start">
                  <Link className="hover:underline" href={`/reports/${category.id}`}>
                    <h3 className="text-lg font-semibold">{category.name.en}</h3>
                    <p className="text-sm text-gray-500">{category.name.th}</p>
                  </Link>
                </div>
                <div className="flex gap-2">
                  <Button
                    size="sm"
                    variant="flat"
                    onClick={e => {
                      e.stopPropagation();
                      setSelectedCategory(category);
                      setIsCategoryModalOpen(true);
                    }}
                  >
                    Edit
                  </Button>
                  <Button
                    color="danger"
                    size="sm"
                    variant="light"
                    onClick={async e => {
                      e.stopPropagation();
                      try {
                        await deleteReportTypes(category.id);
                        await removeByCategory(category.id);
                        await fetchReportTypes(); 
                        await fetchReports(); 
                        
                      } catch (error) {
                        console.error("Failed to delete category:", error);
                      }
                    }}
=======
          <div className="grid grid-cols-1 gap-4 md:grid-cols-2 lg:grid-cols-3">
            {reporttypes.map((category) => {
              const filteredProblems = problems.filter(
                (p) => p.categoryId === category.id,
              );
              return (
                <Card
                  key={category.id}
                  className="border-2"
                  style={{ borderColor: category.color }}
                  isHoverable
                >
                  <CardHeader className="flex items-center justify-between">
                    <div className="text-start">
                      <Link
                        href={`/reports/${category.id}`}
                        className="hover:underline"
                      >
                        <h3 className="text-lg font-semibold">
                          {category.name.en}
                        </h3>
                        <p className="text-sm text-gray-500">
                          {category.name.th}
                        </p>
                      </Link>
                    </div>
                    <div className="flex gap-2">
                      <Button
                        size="sm"
                        variant="flat"
                        onPress={() => {
                          setSelectedCategory(category);
                          setIsCategoryModalOpen(true);
                        }}
                      >
                        Edit
                      </Button>
                      <Button
                        size="sm"
                        color="danger"
                        variant="light"
                        onPress={async () => {
                          try {
                            await deleteReportTypes(category.id);
                            await removeByCategory(category.id);
                            await fetchReportTypes();
                            await fetchReports();
                          } catch (error) {
                            console.error('Failed to delete category:', error);
                          }
                        }}
                      >
                        Delete
                      </Button>
                    </div>
                  </CardHeader>
                  <Divider />
                  <CardBody
                    className="cursor-pointer"
                    onClick={() => router.push(`/reports/${category.id}`)}
>>>>>>> c4216d63
                  >
                    <div className="space-y-4">
                      {filteredProblems.slice(0, 4).map((problem) => (
                        <div
                          key={problem.id}
                          className="rounded-lg border border-gray-200 p-3 hover:border-gray-300"
                          onClick={(e) => {
                            e.stopPropagation();
                            setSelectedProblem(problem);
                            setIsProblemModalOpen(true);
                          }}
                        >
                          <div className="flex flex-col sm:flex-row sm:items-start sm:justify-between gap-3">
                            <div className="flex-1 min-w-0">
                              <h4 className="font-medium truncate">
                                {problem.title.en}
                              </h4>
                              <p className="text-sm text-gray-500 truncate">
                                {problem.title.th}
                              </p>
                            </div>
                            <div className="flex flex-wrap sm:flex-nowrap gap-2 sm:justify-end">
                              <StatusDropdown
                                status={problem.status}
                                onChange={(newStatus) =>
                                  handleStatusChange(problem.id, newStatus)
                                }
                              />
                              <SendNotiButton />
                            </div>
                          </div>
                          <p className="mt-2 text-sm text-gray-600 line-clamp-2 sm:line-clamp-3">
                            {problem.description.en}
                          </p>
                        </div>
                      ))}
                      <div className="flex justify-between items-center mt-4 px-1 text-sm text-gray-500">
                        <span>{filteredProblems.length} reports</span>
                        <button
                          onClick={(e) => {
                            e.stopPropagation();
                            router.push(`/reports/${category.id}`);
                          }}
                          className="text-blue-600 hover:underline font-medium"
                        >
                          View all
                        </button>
                      </div>
                    </div>
<<<<<<< HEAD
                  ))}
                  <div className="flex justify-between items-center mt-4 px-1 text-sm text-gray-500">
                    <span>{filteredProblems.length} reports</span>
                    <button
                      className="text-blue-600 hover:underline font-medium"
                      onClick={(e) => {
                        e.stopPropagation();
                        router.push(`/reports/${category.id}`);
                      }}
                    >
                      View all
                    </button>
                  </div>
                </div>
              </CardBody>
            </Card>
          );
        })}
      </div>

      <CategoryModal
        isOpen={isCategoryModalOpen}
        mode={selectedCategory ? 'edit' : 'add'}
        reporttypes={selectedCategory}
        onAdd={addReportTypes}
        onClose={() => setIsCategoryModalOpen(false)}
        onSubmit={() => setSelectedCategory(undefined)}
        onUpdate={updateReportTypes}
      />

      <ProblemModal
        categories={reporttypes}
        isOpen={isProblemModalOpen}
        mode={selectedProblem ? 'edit' : 'add'}
        problem={selectedProblem}
        onClose={() => setIsProblemModalOpen(false)} 
        onSubmit={handleProblemSubmit}
      />
    </div>
=======
                  </CardBody>
                </Card>
              );
            })}
          </div>

          <CategoryModal
            isOpen={isCategoryModalOpen}
            onClose={() => setIsCategoryModalOpen(false)}
            onSubmit={() => setSelectedCategory(undefined)}
            onAdd={addReportTypes}
            onUpdate={updateReportTypes}
            reporttypes={selectedCategory}
            mode={selectedCategory ? 'edit' : 'add'}
          />

          <ProblemModal
            isOpen={isProblemModalOpen}
            onClose={() => setIsProblemModalOpen(false)}
            onSubmit={handleProblemSubmit}
            problem={selectedProblem}
            categories={reporttypes}
            mode={selectedProblem ? 'edit' : 'add'}
          />
        </div>
      </div>
    </>
>>>>>>> c4216d63
  );
}<|MERGE_RESOLUTION|>--- conflicted
+++ resolved
@@ -21,12 +21,9 @@
 
 import { useReportTypes } from '@/hooks/useReportTypes';
 import { useReports } from '@/hooks/useReports';
-<<<<<<< HEAD
-=======
 import { ProblemModal } from './_components/ProblemModal';
 import { PageHeader } from '@/components/ui/page-header';
 import { Plus, ShieldAlert } from 'lucide-react';
->>>>>>> c4216d63
 
 export default function ReportsPage() {
   const [isCategoryModalOpen, setIsCategoryModalOpen] = useState(false);
@@ -88,54 +85,6 @@
 
           <ProblemCharts problems={problems} reporttypes={reporttypes} />
 
-<<<<<<< HEAD
-      <div className="grid grid-cols-1 gap-4 md:grid-cols-2 lg:grid-cols-3">
-        {reporttypes.map(category => {
-          const filteredProblems = problems.filter(p => p.categoryId === category.id);
-
-          return (
-            <Card
-              key={category.id}
-              isHoverable
-              className="border-2"
-              style={{ borderColor: category.color }}
-            >
-              <CardHeader className="flex items-center justify-between">
-                <div className="text-start">
-                  <Link className="hover:underline" href={`/reports/${category.id}`}>
-                    <h3 className="text-lg font-semibold">{category.name.en}</h3>
-                    <p className="text-sm text-gray-500">{category.name.th}</p>
-                  </Link>
-                </div>
-                <div className="flex gap-2">
-                  <Button
-                    size="sm"
-                    variant="flat"
-                    onClick={e => {
-                      e.stopPropagation();
-                      setSelectedCategory(category);
-                      setIsCategoryModalOpen(true);
-                    }}
-                  >
-                    Edit
-                  </Button>
-                  <Button
-                    color="danger"
-                    size="sm"
-                    variant="light"
-                    onClick={async e => {
-                      e.stopPropagation();
-                      try {
-                        await deleteReportTypes(category.id);
-                        await removeByCategory(category.id);
-                        await fetchReportTypes(); 
-                        await fetchReports(); 
-                        
-                      } catch (error) {
-                        console.error("Failed to delete category:", error);
-                      }
-                    }}
-=======
           <div className="grid grid-cols-1 gap-4 md:grid-cols-2 lg:grid-cols-3">
             {reporttypes.map((category) => {
               const filteredProblems = problems.filter(
@@ -196,7 +145,6 @@
                   <CardBody
                     className="cursor-pointer"
                     onClick={() => router.push(`/reports/${category.id}`)}
->>>>>>> c4216d63
                   >
                     <div className="space-y-4">
                       {filteredProblems.slice(0, 4).map((problem) => (
@@ -246,47 +194,6 @@
                         </button>
                       </div>
                     </div>
-<<<<<<< HEAD
-                  ))}
-                  <div className="flex justify-between items-center mt-4 px-1 text-sm text-gray-500">
-                    <span>{filteredProblems.length} reports</span>
-                    <button
-                      className="text-blue-600 hover:underline font-medium"
-                      onClick={(e) => {
-                        e.stopPropagation();
-                        router.push(`/reports/${category.id}`);
-                      }}
-                    >
-                      View all
-                    </button>
-                  </div>
-                </div>
-              </CardBody>
-            </Card>
-          );
-        })}
-      </div>
-
-      <CategoryModal
-        isOpen={isCategoryModalOpen}
-        mode={selectedCategory ? 'edit' : 'add'}
-        reporttypes={selectedCategory}
-        onAdd={addReportTypes}
-        onClose={() => setIsCategoryModalOpen(false)}
-        onSubmit={() => setSelectedCategory(undefined)}
-        onUpdate={updateReportTypes}
-      />
-
-      <ProblemModal
-        categories={reporttypes}
-        isOpen={isProblemModalOpen}
-        mode={selectedProblem ? 'edit' : 'add'}
-        problem={selectedProblem}
-        onClose={() => setIsProblemModalOpen(false)} 
-        onSubmit={handleProblemSubmit}
-      />
-    </div>
-=======
                   </CardBody>
                 </Card>
               );
@@ -314,6 +221,5 @@
         </div>
       </div>
     </>
->>>>>>> c4216d63
   );
 }