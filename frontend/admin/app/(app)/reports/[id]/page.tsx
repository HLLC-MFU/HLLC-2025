"use client";

import { useParams, useRouter } from "next/navigation";
import {
  Card,
  CardBody,
  CardHeader,
  Button,
  Chip,
  Pagination,
} from "@heroui/react";
import { ArrowLeft } from "lucide-react";

import StatusDropdown from "../_components/Statusdropdown";
import SendNotiButton from "../_components/SendNotiButton";
import { ProblemCharts } from "../_components/ProblemCharts";

import { useReportTypes } from "@/hooks/useReportTypes";
import { useReports } from "@/hooks/useReports";
<<<<<<< HEAD
import { useState } from "react";
=======
import { Pagination } from "@heroui/react";
import { useState } from "react";

>>>>>>> d5e13233

export default function CategoryReportsPage() {
  const { id } = useParams();
  const router = useRouter();

  const { reporttypes: categories } = useReportTypes();
<<<<<<< HEAD
  const { reports, updateReport } = useReports();
=======
  const {
    problems,
    updateStatus,
  } = useReports();
>>>>>>> d5e13233

  const selectedCategory = categories.find((category) => category._id === id);
  const filteredReports = reports.filter((r) => r.category._id === id);

  const [currentPage, setCurrentPage] = useState(1);
  const reportsPerPage = 10;
  const totalPages = Math.ceil(filteredReports.length / reportsPerPage);
  const paginatedReports = filteredReports.slice(
    (currentPage - 1) * reportsPerPage,
    currentPage * reportsPerPage
  );

  const [currentPage, setCurrentPage] = useState(1);
  const itemsPerPage = 20;

  const paginatedProblems = filteredProblems.slice(
    (currentPage - 1) * itemsPerPage,
    currentPage * itemsPerPage
  );


  if (!selectedCategory) {
    return (
      <div className="flex justify-center items-center h-screen">
        <h2 className="text-xl">Category not found</h2>
      </div>
    );
  }

  return (
    <div className="space-y-6">
<<<<<<< HEAD
      <Card className="bg">
=======
      <Card>
>>>>>>> d5e13233
        <CardHeader className="flex justify-between items-center">
          <div className="text-start flex gap-4 items-center">
            <Button
              startContent={<ArrowLeft />}
              variant="flat"
              onPress={() => router.back()}
            >
              Back
            </Button>
            <div className="flex flex-col">
              <h2 className="text-xl font-semibold">{selectedCategory.name.en}</h2>
              <p className="text-sm text-gray-500">{selectedCategory.name.th}</p>
            </div>
          </div>
          <Chip size="sm" style={{ backgroundColor: selectedCategory.color }}>
            {filteredReports.length} Reports
          </Chip>
        </CardHeader>
        <CardBody>
          <ProblemCharts problems={filteredReports} reporttypes={[selectedCategory]} />
        </CardBody>
      </Card>

<<<<<<< HEAD
      <Card className="bg">
=======
      <Card>
>>>>>>> d5e13233
        <CardHeader>
          <h3 className="text-lg font-semibold">Report List</h3>
        </CardHeader>
        <CardBody>
          <div className="space-y-4">
<<<<<<< HEAD
            {paginatedReports.map((report) => (
=======
            {paginatedProblems.map((problem) => (
>>>>>>> d5e13233
              <div
                key={report._id}
                className="p-4 rounded-lg border border-gray-200 hover:border-gray-300 transition-colors"
              >
                <div className="flex flex-col sm:flex-row sm:items-start sm:justify-between gap-3">
                  <div className="flex-1">
                    <h4 className="font-medium">{report.reporter?.name.first ?? "Unknown"}</h4>
                    <p className="text-sm text-gray-500">{report.reporter?.username}</p>
                  </div>
                  <div className="flex items-center gap-2 self-start sm:self-auto">
                    <StatusDropdown
                      status={report.status}
                      onChange={(newStatus) => updateReport(report._id, { status: newStatus })}
                    />
                    <SendNotiButton />
                  </div>
                </div>
                <p className="text-sm text-gray-600 mt-2">{report.message}</p>
              </div>
            ))}
            {totalPages > 1 && (
              <div className="flex justify-center pt-6">
                <Pagination
                  isCompact
                  showControls
                  total={totalPages}
                  page={currentPage}
                  onChange={setCurrentPage}
                />
              </div>
            )}
          </div>
        </CardBody>
      </Card>
      {/* Pagination */}
      {filteredProblems.length > itemsPerPage && (
        <div className="flex justify-center pt-4">
          <Pagination
            total={Math.ceil(filteredProblems.length / itemsPerPage)}
            initialPage={1}
            page={currentPage}
            onChange={setCurrentPage}
            isCompact
            showControls
          />
        </div>
      )}
    </div>
  );
}<|MERGE_RESOLUTION|>--- conflicted
+++ resolved
@@ -17,27 +17,14 @@
 
 import { useReportTypes } from "@/hooks/useReportTypes";
 import { useReports } from "@/hooks/useReports";
-<<<<<<< HEAD
 import { useState } from "react";
-=======
-import { Pagination } from "@heroui/react";
-import { useState } from "react";
-
->>>>>>> d5e13233
 
 export default function CategoryReportsPage() {
   const { id } = useParams();
   const router = useRouter();
 
   const { reporttypes: categories } = useReportTypes();
-<<<<<<< HEAD
   const { reports, updateReport } = useReports();
-=======
-  const {
-    problems,
-    updateStatus,
-  } = useReports();
->>>>>>> d5e13233
 
   const selectedCategory = categories.find((category) => category._id === id);
   const filteredReports = reports.filter((r) => r.category._id === id);
@@ -50,15 +37,6 @@
     currentPage * reportsPerPage
   );
 
-  const [currentPage, setCurrentPage] = useState(1);
-  const itemsPerPage = 20;
-
-  const paginatedProblems = filteredProblems.slice(
-    (currentPage - 1) * itemsPerPage,
-    currentPage * itemsPerPage
-  );
-
-
   if (!selectedCategory) {
     return (
       <div className="flex justify-center items-center h-screen">
@@ -69,11 +47,7 @@
 
   return (
     <div className="space-y-6">
-<<<<<<< HEAD
       <Card className="bg">
-=======
-      <Card>
->>>>>>> d5e13233
         <CardHeader className="flex justify-between items-center">
           <div className="text-start flex gap-4 items-center">
             <Button
@@ -97,21 +71,13 @@
         </CardBody>
       </Card>
 
-<<<<<<< HEAD
       <Card className="bg">
-=======
-      <Card>
->>>>>>> d5e13233
         <CardHeader>
           <h3 className="text-lg font-semibold">Report List</h3>
         </CardHeader>
         <CardBody>
           <div className="space-y-4">
-<<<<<<< HEAD
             {paginatedReports.map((report) => (
-=======
-            {paginatedProblems.map((problem) => (
->>>>>>> d5e13233
               <div
                 key={report._id}
                 className="p-4 rounded-lg border border-gray-200 hover:border-gray-300 transition-colors"
