'use client';

import {
  Modal,
  ModalContent,
  ModalHeader,
  ModalBody,
  ModalFooter,
  Button,
  Input,
} from '@heroui/react';
import { useState, useEffect } from 'react';
import type { ReportTypes } from '@/types/report';

interface ReportTypesModalProps {
  isOpen: boolean;
  onClose: () => void;
  onSubmit: (reporttypes: ReportTypes) => void;
  onAdd: (reporttypes: Partial<ReportTypes>) => Promise<any>;
  onUpdate: (id: string, reporttypes: Partial<ReportTypes>) => Promise<any>;
  reporttypes?: ReportTypes;
  mode: 'add' | 'edit';
}

export function CategoryModal({
  isOpen,
  onClose,
  onSubmit,
  reporttypes,
  onAdd,
  onUpdate,
  mode,
}: ReportTypesModalProps) {
  const [nameEn, setNameEn] = useState('');
  const [nameTh, setNameTh] = useState('');

  useEffect(() => {
    if (reporttypes) {
      setNameEn(reporttypes.name.en);
      setNameTh(reporttypes.name.th);
    } else {
      setNameEn('');
      setNameTh('');
    }
  }, [reporttypes]);

  const handleSubmit = async () => {
    if (!nameEn.trim() || !nameTh.trim()) return;

    const payload = {
      name: {
        en: nameEn.trim(),
        th: nameTh.trim(),
      },
    };

<<<<<<< HEAD
    return (
        <Modal isOpen={isOpen} onClose={onClose} size="2xl">
            <ModalContent>
                <ModalHeader className="flex flex-col gap-1">
                    {mode === "add" ? "Add New Category" : "Edit Category"}
                </ModalHeader>
                <ModalBody>
                    <div className="flex flex-col gap-4">
                        <div className="grid grid-cols-1 sm:grid-cols-2 gap-4">
                            <Input
                                label="Category Name (English)"
                                placeholder="Enter category name in English"
                                value={nameEn}
                                onValueChange={setNameEn}
                            />
                            <Input
                                label="Category Name (Thai)"
                                placeholder="Enter category name in Thai"
                                value={nameTh}
                                onValueChange={setNameTh}
                            />
                        </div>
                    </div>
                </ModalBody>
                <ModalFooter>
                    <Button color="danger" variant="light" onPress={onClose}>
                        Cancel
                    </Button>
                    <Button color="primary" onPress={handleSubmit}>
                        {mode === "add" ? "Add" : "Save"}
                    </Button>
                </ModalFooter>
            </ModalContent>
        </Modal>
    );
} 
=======
    try {
      let saved;

      if (mode === 'edit' && reporttypes?.id) {
        saved = await onUpdate(reporttypes.id, payload);
      } else {
        saved = await onAdd(payload);
      }

      if (!saved) {
        console.warn('No reporttypes data returned from save');
        return;
      }

      const updatedCategory: ReportTypes = {
        id: saved._id,
        name: saved.name,
        createdAt: new Date(saved.createdAt ?? Date.now()),
        updatedAt: new Date(saved.updatedAt ?? Date.now()),
        description: {
          en: '',
          th: '',
        },
        color: '',
      };

      onSubmit(updatedCategory);
      onClose();
    } catch (err) {
      console.error('Error saving reporttypes:', err);
    }
  };

  return (
    <Modal isOpen={isOpen} onClose={onClose} size="2xl">
      <ModalContent>
        <ModalHeader className="flex flex-col gap-1">
          {mode === 'add' ? 'Add New ReportTypes' : 'Edit ReportTypes'}
        </ModalHeader>
        <ModalBody>
          <div className="flex flex-col gap-4">
            <div className="grid grid-cols-1 sm:grid-cols-2 gap-4">
              <Input
                label="ReportTypes Name (English)"
                placeholder="Enter reporttypes name in English"
                value={nameEn}
                onValueChange={setNameEn}
              />
              <Input
                label="ReportTypes Name (Thai)"
                placeholder="Enter reporttypes name in Thai"
                value={nameTh}
                onValueChange={setNameTh}
              />
            </div>
          </div>
        </ModalBody>
        <ModalFooter>
          <Button color="danger" variant="light" onPress={onClose}>
            Cancel
          </Button>
          <Button color="primary" onPress={handleSubmit}>
            {mode === 'add' ? 'Add' : 'Save'}
          </Button>
        </ModalFooter>
      </ModalContent>
    </Modal>
  );
}
>>>>>>> 5e35d26a
<|MERGE_RESOLUTION|>--- conflicted
+++ resolved
@@ -54,44 +54,6 @@
       },
     };
 
-<<<<<<< HEAD
-    return (
-        <Modal isOpen={isOpen} onClose={onClose} size="2xl">
-            <ModalContent>
-                <ModalHeader className="flex flex-col gap-1">
-                    {mode === "add" ? "Add New Category" : "Edit Category"}
-                </ModalHeader>
-                <ModalBody>
-                    <div className="flex flex-col gap-4">
-                        <div className="grid grid-cols-1 sm:grid-cols-2 gap-4">
-                            <Input
-                                label="Category Name (English)"
-                                placeholder="Enter category name in English"
-                                value={nameEn}
-                                onValueChange={setNameEn}
-                            />
-                            <Input
-                                label="Category Name (Thai)"
-                                placeholder="Enter category name in Thai"
-                                value={nameTh}
-                                onValueChange={setNameTh}
-                            />
-                        </div>
-                    </div>
-                </ModalBody>
-                <ModalFooter>
-                    <Button color="danger" variant="light" onPress={onClose}>
-                        Cancel
-                    </Button>
-                    <Button color="primary" onPress={handleSubmit}>
-                        {mode === "add" ? "Add" : "Save"}
-                    </Button>
-                </ModalFooter>
-            </ModalContent>
-        </Modal>
-    );
-} 
-=======
     try {
       let saved;
 
@@ -160,5 +122,4 @@
       </ModalContent>
     </Modal>
   );
-}
->>>>>>> 5e35d26a
+}