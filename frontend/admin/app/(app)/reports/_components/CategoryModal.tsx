--- conflicted
+++ resolved
@@ -44,92 +44,25 @@
   const handleSubmit = async () => {
     if (!nameEn.trim() || !nameTh.trim()) return;
 
-    const payload = {
-      name: {
-        en: nameEn.trim(),
-        th: nameTh.trim(),
-      },
+        const newCategory: Category = {
+            id: category?.id || `category-${Date.now()}`,
+            name: {
+                en: nameEn.trim(),
+                th: nameTh.trim()
+            },
+            description: {
+                en: descriptionEn.trim(),
+                th: descriptionTh.trim()
+            },
+            color,
+            createdAt: category?.createdAt || new Date(),
+            updatedAt: new Date()
+        };
+
+        onSubmit(newCategory);
+        onClose();
     };
 
-<<<<<<< HEAD
-    try {
-      let saved;
-
-      if (mode === 'edit' && category?.id) {
-        // 🔁 UPDATE ไป backend
-        const res = await fetch(`http://localhost:8080/api/categories/${category.id}`, {
-          method: 'PATCH',
-          headers: { 'Content-Type': 'application/json' },
-          body: JSON.stringify(payload),
-        });
-        saved = await res.json();
-      } else {
-        // ➕ ADD ใหม่
-        const res = await fetch('http://localhost:8080/api/categories', {
-          method: 'POST',
-          headers: { 'Content-Type': 'application/json' },
-          body: JSON.stringify(payload),
-        });
-        saved = await res.json();
-      }
-
-      const updatedCategory: Category = {
-        id: saved._id,
-        name: saved.name,
-        createdAt: new Date(saved.createdAt ?? Date.now()),
-        updatedAt: new Date(saved.updatedAt ?? Date.now()),
-        description: {
-          en: '',
-          th: '',
-        },
-        color: '',
-      };
-
-      onSubmit(updatedCategory);
-    } catch (error) {
-      console.error('Error saving category:', error);
-    }
-
-    onClose();
-  };
-
-  return (
-    <Modal isOpen={isOpen} onClose={onClose} size="2xl">
-      <ModalContent>
-        <ModalHeader className="flex flex-col gap-1">
-          {mode === 'add' ? 'Add New Category' : 'Edit Category'}
-        </ModalHeader>
-        <ModalBody>
-          <div className="flex flex-col gap-4">
-            <div className="grid grid-cols-1 gap-4 sm:grid-cols-2">
-              <Input
-                label="Category Name (English)"
-                placeholder="Enter category name in English"
-                value={nameEn}
-                onValueChange={setNameEn}
-              />
-              <Input
-                label="Category Name (Thai)"
-                placeholder="Enter category name in Thai"
-                value={nameTh}
-                onValueChange={setNameTh}
-              />
-            </div>
-          </div>
-        </ModalBody>
-        <ModalFooter>
-          <Button color="danger" variant="light" onPress={onClose}>
-            Cancel
-          </Button>
-          <Button color="primary" onPress={handleSubmit}>
-            {mode === 'add' ? 'Add' : 'Save'}
-          </Button>
-        </ModalFooter>
-      </ModalContent>
-    </Modal>
-  );
-}
-=======
     return (
         <Modal isOpen={isOpen} onClose={onClose} size="2xl">
             <ModalContent>
@@ -165,5 +98,4 @@
             </ModalContent>
         </Modal>
     );
-} 
->>>>>>> dcba566a
+} 