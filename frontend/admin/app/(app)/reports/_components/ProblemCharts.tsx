--- conflicted
+++ resolved
@@ -146,11 +146,6 @@
                                                                 className="fill-muted-foreground text-sm"
                                                                 x={viewBox.cx}
                                                                 y={(viewBox.cy || 0) + 24}
-<<<<<<< HEAD
-                                                                fill="#A1A1AA" 
-                                                                fontSize="12"
-=======
->>>>>>> 1534706e
                                                             >
                                                                 Resolution Rate
                                                             </tspan>
