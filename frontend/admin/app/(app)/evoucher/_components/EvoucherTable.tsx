<<<<<<< HEAD
import { Button, Dropdown, DropdownItem, DropdownMenu, DropdownTrigger, SortDescriptor, Image, addToast } from "@heroui/react";
=======
import { Button, Dropdown, DropdownItem, DropdownMenu, DropdownTrigger, SortDescriptor, Image, addToast, } from "@heroui/react";
>>>>>>> 10dd984f
import React, { Key, useCallback, useMemo, useState } from "react";
import { EllipsisVertical } from "lucide-react";
import { Evoucher } from "@/types/evoucher";
import { Sponsors } from "@/types/sponsors";
import TableContent from "./TableContent";
import AddModal from "./AddEvoucherModal";
import { ConfirmationModal } from "@/components/modal/ConfirmationModal";
import { EvoucherType } from "@/types/evoucher-type";
import { useEvoucher } from "@/hooks/useEvoucher";
import type { Selection } from "@react-types/shared";

export const columns = [
    { name: "SPONSOR", uid: "sponsors", sortable: true },
    { name: "ACRONYM", uid: "acronym", sortable: true },
    { name: "DETAIL", uid: "detail", },
    { name: "DISCOUNT", uid: "discount", sortable: true },
    { name: "EXPIRATION", uid: "expiration", sortable: true },
    { name: "TYPE", uid: "type", sortable: true },
    { name: "COVER", uid: "cover", },
    { name: "BANNER", uid: "banner", },
    { name: "THUMPNAIL", uid: "thumpnail", },
    { name: "LOGO", uid: "logo", },
];

export function capitalize(s: string) {
    return s ? s.charAt(0).toUpperCase() + s.slice(1).toLowerCase() : "";
}

const INITIAL_VISIBLE_COLUMNS = [
    "sponsors",
    "acronym",
    "detail",
    "discount",
    "expiration",
    "type",
    "cover",
];

export default function EvoucherTable({
    sponsorName,
    evouchers,
    EvoucherType,
    sponsors,
}: {
    sponsorName: string,
    evouchers: Evoucher[];
    EvoucherType: EvoucherType[];
    sponsors: Sponsors[];
}) {
    const { createEvoucher } = useEvoucher();

    const [filterValue, setFilterValue] = useState("");
    const [selectedKeys, setSelectedKeys] = useState<Selection>(new Set<string>());
    const [visibleColumns, setVisibleColumns] = useState(
        new Set(INITIAL_VISIBLE_COLUMNS),
    );
    const [typeFilter, setTypeFilter] = useState<Selection>("all");
    const [rowsPerPage, setRowsPerPage] = useState(5);
    const [sortDescriptor, setSortDescriptor] = useState<SortDescriptor>({
        column: "acronym",
        direction: "ascending",
    });
    const [page, setPage] = useState(1);
    const [actionText, setActionText] = useState<"Add" | "Edit">("Add");
    const [isAddOpen, setIsAddOpen] = useState<boolean>(false);
    const [isDeleteOpen, setIsDeleteOpen] = useState<boolean>(false);

    const hasSearchFilter = Boolean(filterValue);

    const headerColumns = useMemo(() => {
        return columns.filter((column) => Array.from(visibleColumns).includes(column.uid));
    }, [visibleColumns]);

    const filteredItems = useMemo(() => {
        let filteredEvoucher = [...evouchers];

        if (hasSearchFilter) {
            filteredEvoucher = filteredEvoucher.filter((evoucher) =>
                evoucher.sponsors.name.en.toLowerCase().includes(filterValue.toLowerCase()) ||
                evoucher.type.name.toLowerCase().includes(filterValue.toLowerCase()) ||
                evoucher.discount.toString().includes(filterValue.toLowerCase()) ||
                evoucher.acronym.toLowerCase().includes(filterValue.toLowerCase()) ||
                evoucher.detail.en.toLowerCase().includes(filterValue.toLowerCase()) ||
                evoucher.expiration.toString().includes(filterValue.toLowerCase())
            );
        }
        if (typeFilter !== "all" && Array.from(typeFilter).length !== EvoucherType.length) {
            filteredEvoucher = filteredEvoucher.filter((evoucher) =>
                Array.from(typeFilter).includes(evoucher.type.name),
            );
        }

        return filteredEvoucher;
    }, [evouchers, filterValue, typeFilter]);


    const pages = Math.ceil(filteredItems.length / rowsPerPage) || 1;

    const items = useMemo(() => {
        const start = (page - 1) * rowsPerPage;
        const end = start + rowsPerPage;

        return filteredItems.slice(start, end);
    }, [page, filteredItems, rowsPerPage]);

    const sortedItems = useMemo(() => {
        return [...items].sort((a: Evoucher, b: Evoucher) => {
            const first = a[sortDescriptor.column as keyof Evoucher] as number;
            const second = b[sortDescriptor.column as keyof Evoucher] as number;
            const cmp = first < second ? -1 : first > second ? 1 : 0;

            return sortDescriptor.direction === "descending" ? -cmp : cmp;
        });
    }, [sortDescriptor, items]);

    const renderCell = useCallback((evoucher: Evoucher, columnKey: Key) => {
        const cellValue = evoucher[columnKey as keyof Evoucher];

        switch (columnKey) {
            case "sponsors":
                return (cellValue as Sponsors).name.en;
            case "discount":
                return cellValue
            case "acronym":
                return cellValue;
            case "detail":
                return (cellValue as { en: string }).en;
            case "type":
                return (cellValue as { name: string }).name
            case "expiration":
                if (typeof cellValue === "string" || cellValue instanceof Date) {
                    return new Date(cellValue).toLocaleString("en-US", {
                        dateStyle: 'long',
                        timeStyle: 'short',
                        timeZone: 'UTC'
                    });
                }
            case "cover":
                return (
                    <Image
                        src={`${process.env.NEXT_PUBLIC_API_URL}/uploads/${evoucher.photo?.coverPhoto}`}
                        alt="Cover"
                        width={100}
                    />
                );
            case "actions":
                return (
                    <div className="relative flex justify-end items-center gap-2">
                        <Dropdown>
                            <DropdownTrigger>
                                <Button isIconOnly size="sm" variant="light">
                                    <EllipsisVertical className="text-default-300" />
                                </Button>
                            </DropdownTrigger>
                            <DropdownMenu>
                                <DropdownItem key="edit" onPress={() => { setActionText("Edit"); setIsAddOpen(true); }}>Edit</DropdownItem>
                                <DropdownItem key="delete" onPress={() => setIsDeleteOpen(true)}>Delete</DropdownItem>
                            </DropdownMenu>
                        </Dropdown>
                    </div>
                );
            default:
                return cellValue || "";
        }
    }, []);

    const handleAdd = async (evoucher: FormData) => {
        try {
            const response = await createEvoucher(evoucher);
            setIsAddOpen(false);

            addToast({
                title: "Add Successfully",
                description: "Data has been added successfully",
            });

            if (response) window.location.reload();
        } catch (error) {
            addToast({
                title: "Failed to Add",
                description: (error as Error)?.message || "An error occurred while adding data.",
                color: "danger",
            });
        }
    };

    const handleDelete = () => {
        setIsDeleteOpen(true);
    };

    return (
        <div>
            <TableContent
                setIsAddOpen={setIsAddOpen}
                setActionText={setActionText}
                sortDescriptor={sortDescriptor}
                setSortDescriptor={setSortDescriptor}
                headerColumns={headerColumns}
                sortedItems={sortedItems}
                renderCell={renderCell}
                filterValue={filterValue}
                typeFilter={typeFilter}
                setTypeFilter={setTypeFilter}
                EvoucherType={EvoucherType}
                capitalize={capitalize}
                visibleColumns={visibleColumns}
                setVisibleColumns={(columns: Set<string>) => setVisibleColumns(new Set(columns))}
                columns={columns}
                selectedKeys={selectedKeys}
                setSelectedKeys={setSelectedKeys}
                filteredItems={filteredItems}
                page={page}
                pages={pages}
                setPage={setPage}
                onPreviousPage={() => setPage((page) => Math.max(1, page - 1))}
                onNextPage={() => setPage((page) => page + 1)}
                onClear={() => {
                    setFilterValue("");
                    setPage(1);
                }}
                onSearchChange={(val) => {
                    setFilterValue(val);
                    setPage(1);
                }}
            />

            {/* Add evoucher modal */}
            <AddModal
                isOpen={isAddOpen}
                onClose={() => setIsAddOpen(false)}
                onAdd={handleAdd}
                title={actionText}
                type={EvoucherType}
                sponsors={sponsors}
            />

            {/* Delete evoucher modal */}
            <ConfirmationModal
                isOpen={isDeleteOpen}
                onClose={() => setIsDeleteOpen(false)}
                onConfirm={handleDelete}
                title={"Delete evoucher"}
                body={"Are you sure you want to delete this item?"}
                confirmColor='danger'
            />
        </div>
    )
};<|MERGE_RESOLUTION|>--- conflicted
+++ resolved
@@ -1,8 +1,4 @@
-<<<<<<< HEAD
-import { Button, Dropdown, DropdownItem, DropdownMenu, DropdownTrigger, SortDescriptor, Image, addToast } from "@heroui/react";
-=======
 import { Button, Dropdown, DropdownItem, DropdownMenu, DropdownTrigger, SortDescriptor, Image, addToast, } from "@heroui/react";
->>>>>>> 10dd984f
 import React, { Key, useCallback, useMemo, useState } from "react";
 import { EllipsisVertical } from "lucide-react";
 import { Evoucher } from "@/types/evoucher";
