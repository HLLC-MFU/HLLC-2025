--- conflicted
+++ resolved
@@ -1,22 +1,10 @@
 'use client';
 import { useState } from 'react';
 import { UserRound } from 'lucide-react';
-<<<<<<< HEAD
-
-=======
->>>>>>> c4216d63
 import { QrCodeScanner } from './_components/QrCodeScanner';
 import Selectdropdown from './_components/Select';
 
 import { PageHeader } from '@/components/ui/page-header';
-<<<<<<< HEAD
-
-
-export default function CheckinPage() {
-  const [selectedActivityIds, setSelectedActivityIds] = useState<string[]>([]);
-  const [forceVisible] = useState(false);
-
-=======
 import { useActivities } from '@/hooks/useActivities';
 import Input from './_components/Input';
 import { addToast, Button } from '@heroui/react';
@@ -62,22 +50,15 @@
       });
     }
   };
->>>>>>> c4216d63
   return (
     <>
       <PageHeader description="This is Management Page" icon={<UserRound />} />
       <div className="flex flex-col gap-4">
         <div className="flex flex-col justify-center items-center gap-5">
           <Selectdropdown
-<<<<<<< HEAD
-            forceVisible={forceVisible}
-            selectedActivityIds={selectedActivityIds}
-            setSelectActivityIds={setSelectedActivityIds}
-=======
             selectedActivityId={selectedActivityId}
             setSelectActivityId={setSelectedActivityId}
             activities={activities}
->>>>>>> c4216d63
           />
           <div className="flex justify-between gap-5">
             <Button
