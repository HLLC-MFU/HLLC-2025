--- conflicted
+++ resolved
@@ -1,19 +1,14 @@
 'use client';
 import { useState } from 'react';
-<<<<<<< HEAD
 import { QrCodeScanner } from './_components/QrCodeScanner';
 import Selectdropdown from './_components/SelectDropdown';
-=======
-import { UserRound } from 'lucide-react';
-import { QrCodeScanner } from './_components/QrCodeScanner';
-import Selectdropdown from './_components/Select';
->>>>>>> c33c219f
 import { PageHeader } from '@/components/ui/page-header';
 import { useActivities } from '@/hooks/useActivities';
 import Input from './_components/Input';
 import { useCheckin } from '@/hooks/useCheckin';
 import { Button } from '@heroui/button';
 import { addToast } from '@heroui/react';
+import { UserRound } from 'lucide-react';
 
 export default function CheckinPage() {
   const [selectedActivityId, setSelectedActivityId] = useState<string[]>([]);
