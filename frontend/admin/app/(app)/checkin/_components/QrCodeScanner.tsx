--- conflicted
+++ resolved
@@ -75,21 +75,11 @@
             if (!decodedText || scannedSetRef.current.has(decodedText)) return;
 
             try {
-<<<<<<< HEAD
-              // ตรวจสอบรูปแบบรหัสนักศึกษา
-=======
->>>>>>> f63e056c
               let studentId = decodedText;
               try {
                 const parsed = JSON.parse(decodedText);
                 studentId = parsed.username || parsed.studentId || parsed.id || decodedText;
-<<<<<<< HEAD
-              } catch (e) {
-                // ถ้าไม่ใช่ JSON ใช้ค่าเดิม
-              }
-=======
               } catch { }
->>>>>>> f63e056c
 
               if (!/^\d{10}$/.test(studentId)) {
                 throw new Error('รหัสนักศึกษาไม่ถูกต้อง กรุณาลองใหม่อีกครั้ง');
