--- conflicted
+++ resolved
@@ -140,11 +140,7 @@
     <div className="w-full max-w-sm mx-auto mb-4 sm:overflow-hidden sm:hidden">
       {selectedActivityIds.length === 0 ? (
         <div className="w-full h-[250px] bg-black flex items-center justify-center text-white text-base font-bold rounded-lg">
-<<<<<<< HEAD
-          กรุณาเลือกกิจกรรม
-=======
           Please select activities
->>>>>>> f02b1fed
         </div>
       ) : (
         <div
