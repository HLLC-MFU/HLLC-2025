--- conflicted
+++ resolved
@@ -1,14 +1,3 @@
-<<<<<<< HEAD
-import { Select, SelectItem } from '@heroui/react';
-
-import { useActivities } from '@/hooks/useActivities';
-
-interface SelectProps {
-  selectedActivityIds: string[];
-  setSelectActivityIds: (ids: string[]) => void;
-  forceVisible?: boolean;
-}
-=======
 import { Activities } from '@/types/activities';
 import { Select, SelectItem } from '@heroui/react';
 
@@ -17,7 +6,6 @@
   setSelectActivityId: (id: string[]) => void;
   activities: Activities[];
 };
->>>>>>> c4216d63
 
 export default function Selectdropdown({
   selectedActivityId,
@@ -28,20 +16,11 @@
     <Select
       className={`w-full text-sm sm:overflow-hidden text-center`}
       label="Select Activities"
-<<<<<<< HEAD
-      selectedKeys={new Set(selectedActivityIds)}
-      selectionMode="multiple"
-      onSelectionChange={(keys) => {
-        const selected = Array.from(keys) as string[];
-
-        setSelectActivityIds(selected);
-=======
       selectionMode="multiple"
       selectedKeys={new Set(selectedActivityId)}
       onSelectionChange={(keys) => {
         const selected = Array.from(keys) as string[];
         setSelectActivityId(selected);
->>>>>>> c4216d63
       }}
     >
       {(activities ?? []).map((activity) => (
