import { useActivity } from '@/hooks/useActivity';
import { Select, SelectItem } from '@heroui/react';

interface SelectProps {
  selectedActivityIds: string[];
  setSelectActivityIds: (ids: string[]) => void;
  forceVisible?: boolean;
}

export default function Selectdropdown({
  selectedActivityIds,
  setSelectActivityIds,
  forceVisible = false,
}: SelectProps) {
  const { activities } = useActivity();

  console.log('Activities:', activities);
  return (
    <Select
      className={`w-full max-w-xl text-sm sm:overflow-hidden text-center ${forceVisible ? '' : 'sm:hidden'}`}
      label="Select Activities"
      placeholder="เลือกกิจกรรม"
      selectionMode="multiple"
      selectedKeys={new Set(selectedActivityIds)}
      onSelectionChange={(keys) => {
        const selected = Array.from(keys) as string[];
        setSelectActivityIds(selected);
      }}
    >
<<<<<<< HEAD
      {(activities ?? []).map((activity) => (
        <SelectItem
          key={activity._id}
          textValue={activity?.shortName?.en} // 👈 ใช้อันนี้เพื่อให้แสดงเฉพาะ en ตอนเลือก
        >
          <div className="flex flex-col">
            <span>{activity?.shortName?.en}</span>
            <span className="text-sm text-default-500">
              ( {activity?.shortName?.th} )
            </span>
          </div>
        </SelectItem>
=======
      {activities.map(activity => (
        <SelectItem key={activity._id}>{activity.shortName.en}</SelectItem>
>>>>>>> 6d814f06
      ))}
    </Select>

  );
}<|MERGE_RESOLUTION|>--- conflicted
+++ resolved
@@ -1,3 +1,5 @@
+import { useActivity } from '@/hooks/useActivity';
+import { Select, SelectItem } from '@heroui/react';
 import { useActivity } from '@/hooks/useActivity';
 import { Select, SelectItem } from '@heroui/react';
 
@@ -14,7 +16,6 @@
 }: SelectProps) {
   const { activities } = useActivity();
 
-  console.log('Activities:', activities);
   return (
     <Select
       className={`w-full max-w-xl text-sm sm:overflow-hidden text-center ${forceVisible ? '' : 'sm:hidden'}`}
@@ -27,7 +28,6 @@
         setSelectActivityIds(selected);
       }}
     >
-<<<<<<< HEAD
       {(activities ?? []).map((activity) => (
         <SelectItem
           key={activity._id}
@@ -40,10 +40,6 @@
             </span>
           </div>
         </SelectItem>
-=======
-      {activities.map(activity => (
-        <SelectItem key={activity._id}>{activity.shortName.en}</SelectItem>
->>>>>>> 6d814f06
       ))}
     </Select>
 
