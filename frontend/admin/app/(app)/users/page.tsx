
"use client";

import React from "react";
<<<<<<< HEAD
import { Accordion, AccordionItem, Button } from "@heroui/react";
import { Plus, UserRound, UserRoundCog, UserRoundSearch } from "lucide-react";
import { useUsers } from "@/hooks/useUsers";
=======
import { Accordion, AccordionItem } from "@heroui/react";
import { UserIcon, UserRound, UserRoundCog, UserRoundSearch } from "lucide-react";

>>>>>>> 6ef973dc
import UsersTable from "./_components/user-table";
import AddRoleModal from "./_components/AddRoleModal";
import { useRoles } from "@/hooks/useRoles";
import { Role, User } from "@/types/user";
import { useSchools } from "@/hooks/useSchool";

<<<<<<< HEAD
export default function ManagementPage() {
  const { users } = useUsers();
  const { roles, createRole } = useRoles();
  const { schools } = useSchools();

  const [isRoleOpen, setIsRoleOpen] = React.useState(false);

  // 🟢 Group users by their role name
  const groupedUsers: Record<string, { roleName: string, roleId: string; users: User[] }> = {};
  users.forEach((user) => {
    const roleName = user.role?.name || "Unknown";
    const roleId = user.role?._id || "Unknown";
    if (!groupedUsers[roleName]) {
      groupedUsers[roleName] = {
        roleName,
        roleId,
        users: []
      }
    }
    groupedUsers[roleName].users.push(user);
=======
import { useUsers } from "@/hooks/useUsers";
import { PageHeader } from "@/components/ui/page-header";


export default function ManagementPage() {
  const { users } = useUsers();

  // 🟢 Group users by their role name
  const groupedUsers: Record<string, typeof users> = {};

  users.forEach((user) => {
    const roleName = user.role?.name || "Unknown";

    if (!groupedUsers[roleName]) groupedUsers[roleName] = [];
    groupedUsers[roleName].push(user);
>>>>>>> 6ef973dc
  });

  // 🟢 Icon mapping based on role
  const roleIcons: Record<string, React.ReactNode> = {
    Administrator: <UserRoundCog />,
    User: <UserRound />,
    Mentee: <UserRoundSearch />,
  };

  const handleAddRole = (RoleName: Partial<Role>) => {
    createRole(RoleName);
    setIsRoleOpen(false);
  };

  return (
    <>
    <PageHeader description='The is Management Page' icon={<UserIcon />} />
    <div className="flex flex-col min-h-screen">
<<<<<<< HEAD
      <div className="container mx-auto px-4">
        <div className="flex items-center justify-between mb-8">
          <h1 className="text-3xl font-bold">Users Management</h1>
          <Button color="primary" endContent={<Plus size={20} />} onPress={() => setIsRoleOpen(true)}>New role</Button>
        </div>

=======
      <div className="container mx-auto">
>>>>>>> 6ef973dc
        <div className="flex flex-col gap-6">
          <Accordion variant="splitted">
            {[...Object.entries(groupedUsers).map(([roleName, data]) => (
              <AccordionItem
                key={roleName}
                aria-label={roleName}
                className="font-medium mb-2"
                startContent={roleIcons[roleName] || <UserRound />}
<<<<<<< HEAD
                title={`${roleName.charAt(0).toUpperCase() + roleName.slice(1).toLowerCase()} ( ${groupedUsers[roleName].users.length} )`}
                className="font-medium mb-2"
              >
                {/* ✅ Pass the users in this role to AdminPage */}
                <UsersTable
                  roleName={roleName}
                  roleId={data.roleId}
                  schools={schools}
                  users={data.users}
                />
              </AccordionItem>
            )),
            ...roles.filter((role) => !groupedUsers[`${role.name}`]).map((role) => (
              <AccordionItem
                key={role.name}
                aria-label={role.name}
                startContent={roleIcons[`${role.name}`] || <UserRound />}
                title={`${role.name} ( 0 )`}
                className="font-medium mb-2"
=======
                title={roleName}
>>>>>>> 6ef973dc
              >
                {/* ✅ Pass the users in this role to AdminPage */}
                <UsersTable
                  roleName={role.name}
                  roleId={role._id}
                  schools={schools}
                  users={[]}
                />
              </AccordionItem>
            ))]}
          </Accordion>
        </div>
      </div>

      <AddRoleModal
        isOpen={isRoleOpen}
        onClose={() => setIsRoleOpen(false)}
        onAddRole={handleAddRole}
      />
    </div>
    </>
  );
}<|MERGE_RESOLUTION|>--- conflicted
+++ resolved
@@ -2,45 +2,14 @@
 "use client";
 
 import React from "react";
-<<<<<<< HEAD
-import { Accordion, AccordionItem, Button } from "@heroui/react";
-import { Plus, UserRound, UserRoundCog, UserRoundSearch } from "lucide-react";
-import { useUsers } from "@/hooks/useUsers";
-=======
 import { Accordion, AccordionItem } from "@heroui/react";
 import { UserIcon, UserRound, UserRoundCog, UserRoundSearch } from "lucide-react";
 
->>>>>>> 6ef973dc
 import UsersTable from "./_components/user-table";
-import AddRoleModal from "./_components/AddRoleModal";
-import { useRoles } from "@/hooks/useRoles";
-import { Role, User } from "@/types/user";
-import { useSchools } from "@/hooks/useSchool";
 
-<<<<<<< HEAD
-export default function ManagementPage() {
-  const { users } = useUsers();
-  const { roles, createRole } = useRoles();
-  const { schools } = useSchools();
-
-  const [isRoleOpen, setIsRoleOpen] = React.useState(false);
-
-  // 🟢 Group users by their role name
-  const groupedUsers: Record<string, { roleName: string, roleId: string; users: User[] }> = {};
-  users.forEach((user) => {
-    const roleName = user.role?.name || "Unknown";
-    const roleId = user.role?._id || "Unknown";
-    if (!groupedUsers[roleName]) {
-      groupedUsers[roleName] = {
-        roleName,
-        roleId,
-        users: []
-      }
-    }
-    groupedUsers[roleName].users.push(user);
-=======
 import { useUsers } from "@/hooks/useUsers";
 import { PageHeader } from "@/components/ui/page-header";
+import { Role } from "@/types/user";
 
 
 export default function ManagementPage() {
@@ -54,7 +23,6 @@
 
     if (!groupedUsers[roleName]) groupedUsers[roleName] = [];
     groupedUsers[roleName].push(user);
->>>>>>> 6ef973dc
   });
 
   // 🟢 Icon mapping based on role
@@ -73,16 +41,7 @@
     <>
     <PageHeader description='The is Management Page' icon={<UserIcon />} />
     <div className="flex flex-col min-h-screen">
-<<<<<<< HEAD
-      <div className="container mx-auto px-4">
-        <div className="flex items-center justify-between mb-8">
-          <h1 className="text-3xl font-bold">Users Management</h1>
-          <Button color="primary" endContent={<Plus size={20} />} onPress={() => setIsRoleOpen(true)}>New role</Button>
-        </div>
-
-=======
       <div className="container mx-auto">
->>>>>>> 6ef973dc
         <div className="flex flex-col gap-6">
           <Accordion variant="splitted">
             {[...Object.entries(groupedUsers).map(([roleName, data]) => (
@@ -91,48 +50,15 @@
                 aria-label={roleName}
                 className="font-medium mb-2"
                 startContent={roleIcons[roleName] || <UserRound />}
-<<<<<<< HEAD
-                title={`${roleName.charAt(0).toUpperCase() + roleName.slice(1).toLowerCase()} ( ${groupedUsers[roleName].users.length} )`}
-                className="font-medium mb-2"
+                title={roleName}
               >
                 {/* ✅ Pass the users in this role to AdminPage */}
-                <UsersTable
-                  roleName={roleName}
-                  roleId={data.roleId}
-                  schools={schools}
-                  users={data.users}
-                />
-              </AccordionItem>
-            )),
-            ...roles.filter((role) => !groupedUsers[`${role.name}`]).map((role) => (
-              <AccordionItem
-                key={role.name}
-                aria-label={role.name}
-                startContent={roleIcons[`${role.name}`] || <UserRound />}
-                title={`${role.name} ( 0 )`}
-                className="font-medium mb-2"
-=======
-                title={roleName}
->>>>>>> 6ef973dc
-              >
-                {/* ✅ Pass the users in this role to AdminPage */}
-                <UsersTable
-                  roleName={role.name}
-                  roleId={role._id}
-                  schools={schools}
-                  users={[]}
-                />
+                <UsersTable roleName={roleName} users={roleUsers} />
               </AccordionItem>
             ))]}
           </Accordion>
         </div>
       </div>
-
-      <AddRoleModal
-        isOpen={isRoleOpen}
-        onClose={() => setIsRoleOpen(false)}
-        onAddRole={handleAddRole}
-      />
     </div>
     </>
   );
