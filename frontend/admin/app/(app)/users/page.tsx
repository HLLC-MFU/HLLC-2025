"use client";

<<<<<<< HEAD
import React, { useState } from "react";
import { Accordion, AccordionItem, Button } from "@heroui/react";
import { UserIcon, UserRound, UserRoundCog, UserRoundSearch, Plus } from "lucide-react";

import UsersTable from "./_components/user-table";
import AddRoleModal from "./_components/AddRoleModal";

import { useUsers } from "@/hooks/useUsers";
import { useRoles } from "@/hooks/useRoles";
import { PageHeader } from "@/components/ui/page-header";
import { Role } from "@/types/user";

export default function ManagementPage() {
  const { users } = useUsers();
  const { createRole } = useRoles();
  const [isRoleOpen, setIsRoleOpen] = useState(false);

  // Group users by their role name
  const groupedUsers: Record<string, typeof users> = {};

  users.forEach((user) => {
    const roleName = user.role?.name || "Unknown";
    if (!groupedUsers[roleName]) groupedUsers[roleName] = [];
    groupedUsers[roleName].push(user);
=======
import React from "react";
import { Accordion, AccordionItem, Button } from "@heroui/react";
import { Plus, UserRound, UserRoundCog, UserRoundSearch } from "lucide-react";
import { useUsers } from "@/hooks/useUsers";
import UsersTable from "./_components/user-table";
import AddRoleModal from "./_components/AddRoleModal";
import { useRoles } from "@/hooks/useRoles";
import { Role, User } from "@/types/user";
import { useSchools } from "@/hooks/useSchool";
import { PageHeader } from "@/components/ui/page-header";
import { useMajors } from "@/hooks/useMajor";

export default function ManagementPage() {
  const { users } = useUsers();
  const { roles, createRole } = useRoles();
  const { schools } = useSchools();
  const { majors } = useMajors();
  const [isRoleOpen, setIsRoleOpen] = React.useState(false);

  // 🟢 Group users by their role name
  const groupedUsers: Record<string, { roleName: string, roleId: string; users: User[] }> = {};
  users.forEach((user) => {
    const roleName = user.role?.name || "Unknown";
    const roleId = user.role?._id || "Unknown";
    if (!groupedUsers[roleName]) {
      groupedUsers[roleName] = {
        roleName,
        roleId,
        users: []
      }
    }
    groupedUsers[roleName].users.push(user);
>>>>>>> 9e3dcd28
  });

  // Icon mapping based on role
  const roleIcons: Record<string, React.ReactNode> = {
    Administrator: <UserRoundCog />,
    User: <UserRound />,
    Mentee: <UserRoundSearch />,
  };

  const handleAddRole = (roleData: Partial<Role>) => {
    createRole(roleData);
    setIsRoleOpen(false);
  };

  return (
    <>
<<<<<<< HEAD
      <PageHeader description='User Management' icon={<UserIcon />} />
      <div className="flex flex-col min-h-screen">
        <div className="container mx-auto px-4">
          <div className="flex justify-between items-center mb-6">
            <h1 className="text-2xl font-bold">Roles & Users</h1>
            <Button 
              color="primary"
              endContent={<Plus />}
              onPress={() => setIsRoleOpen(true)}
            >
              New Role
            </Button>
          </div>

          <div className="flex flex-col gap-6">
            <Accordion variant="splitted" defaultExpandedKeys={["Administrator"]}>
              {Object.entries(groupedUsers).map(([roleName, users]) => (
                <AccordionItem
                  key={roleName}
                  aria-label={roleName}
                  className="font-medium mb-2"
                  startContent={roleIcons[roleName] || <UserRound />}
                  title={roleName}
                  subtitle={`${users.length} users`}
                >
                  <UsersTable 
                    roleName={roleName} 
                    roleId={users[0]?.role?._id || ""} 
                    users={users}
                    schools={[]} // You'll need to pass schools from a hook or prop
                  />
                </AccordionItem>
              ))}
            </Accordion>
          </div>
=======
      <PageHeader description='This is Management Page' icon={<UserRound />} right={
        <Button color="primary" size="lg" endContent={<Plus size={20}/>} className="mb-6" onPress={() => setIsRoleOpen(true)}>New Role</Button>
      } />
      <div className="flex flex-col min-h-screen">
        <div className="flex flex-col gap-6">
          <Accordion variant="splitted">
            {[...Object.entries(groupedUsers).map(([roleName, data]) => (
              <AccordionItem
                key={roleName}
                aria-label={roleName}
                startContent={roleIcons[roleName] || <UserRound />}
                title={`${roleName.charAt(0).toUpperCase() + roleName.slice(1).toLowerCase()} ( ${groupedUsers[roleName].users.length} )`}
                className="font-medium mb-2"
              >
                {/* ✅ Pass the users in this role to AdminPage */}
                <UsersTable
                  roleName={roleName}
                  roleId={data.roleId}
                  majors={majors}
                  schools={schools}
                  users={data.users}
                />
              </AccordionItem>
            )),
            ...roles.filter((role) => !groupedUsers[`${role.name}`]).map((role) => (
              <AccordionItem
                key={role.name}
                aria-label={role.name}
                startContent={roleIcons[`${role.name}`] || <UserRound />}
                title={`${role.name} ( 0 )`}
                className="font-medium mb-2"
              >
                {/* ✅ Pass the users in this role to AdminPage */}
                <UsersTable
                  roleName={role.name}
                  roleId={role._id}
                  majors={majors}
                  schools={schools}
                  users={[]}
                />
              </AccordionItem>
            ))]}
          </Accordion>
>>>>>>> 9e3dcd28
        </div>

        <AddRoleModal
          isOpen={isRoleOpen}
          onClose={() => setIsRoleOpen(false)}
          onAddRole={handleAddRole}
        />
      </div>

<<<<<<< HEAD
      <AddRoleModal
        isOpen={isRoleOpen}
        onClose={() => setIsRoleOpen(false)}
        onAddRole={handleAddRole}
      />
=======
>>>>>>> 9e3dcd28
    </>
  );
}<|MERGE_RESOLUTION|>--- conflicted
+++ resolved
@@ -1,31 +1,5 @@
 "use client";
 
-<<<<<<< HEAD
-import React, { useState } from "react";
-import { Accordion, AccordionItem, Button } from "@heroui/react";
-import { UserIcon, UserRound, UserRoundCog, UserRoundSearch, Plus } from "lucide-react";
-
-import UsersTable from "./_components/user-table";
-import AddRoleModal from "./_components/AddRoleModal";
-
-import { useUsers } from "@/hooks/useUsers";
-import { useRoles } from "@/hooks/useRoles";
-import { PageHeader } from "@/components/ui/page-header";
-import { Role } from "@/types/user";
-
-export default function ManagementPage() {
-  const { users } = useUsers();
-  const { createRole } = useRoles();
-  const [isRoleOpen, setIsRoleOpen] = useState(false);
-
-  // Group users by their role name
-  const groupedUsers: Record<string, typeof users> = {};
-
-  users.forEach((user) => {
-    const roleName = user.role?.name || "Unknown";
-    if (!groupedUsers[roleName]) groupedUsers[roleName] = [];
-    groupedUsers[roleName].push(user);
-=======
 import React from "react";
 import { Accordion, AccordionItem, Button } from "@heroui/react";
 import { Plus, UserRound, UserRoundCog, UserRoundSearch } from "lucide-react";
@@ -58,7 +32,6 @@
       }
     }
     groupedUsers[roleName].users.push(user);
->>>>>>> 9e3dcd28
   });
 
   // Icon mapping based on role
@@ -75,43 +48,6 @@
 
   return (
     <>
-<<<<<<< HEAD
-      <PageHeader description='User Management' icon={<UserIcon />} />
-      <div className="flex flex-col min-h-screen">
-        <div className="container mx-auto px-4">
-          <div className="flex justify-between items-center mb-6">
-            <h1 className="text-2xl font-bold">Roles & Users</h1>
-            <Button 
-              color="primary"
-              endContent={<Plus />}
-              onPress={() => setIsRoleOpen(true)}
-            >
-              New Role
-            </Button>
-          </div>
-
-          <div className="flex flex-col gap-6">
-            <Accordion variant="splitted" defaultExpandedKeys={["Administrator"]}>
-              {Object.entries(groupedUsers).map(([roleName, users]) => (
-                <AccordionItem
-                  key={roleName}
-                  aria-label={roleName}
-                  className="font-medium mb-2"
-                  startContent={roleIcons[roleName] || <UserRound />}
-                  title={roleName}
-                  subtitle={`${users.length} users`}
-                >
-                  <UsersTable 
-                    roleName={roleName} 
-                    roleId={users[0]?.role?._id || ""} 
-                    users={users}
-                    schools={[]} // You'll need to pass schools from a hook or prop
-                  />
-                </AccordionItem>
-              ))}
-            </Accordion>
-          </div>
-=======
       <PageHeader description='This is Management Page' icon={<UserRound />} right={
         <Button color="primary" size="lg" endContent={<Plus size={20}/>} className="mb-6" onPress={() => setIsRoleOpen(true)}>New Role</Button>
       } />
@@ -155,7 +91,6 @@
               </AccordionItem>
             ))]}
           </Accordion>
->>>>>>> 9e3dcd28
         </div>
 
         <AddRoleModal
@@ -165,14 +100,6 @@
         />
       </div>
 
-<<<<<<< HEAD
-      <AddRoleModal
-        isOpen={isRoleOpen}
-        onClose={() => setIsRoleOpen(false)}
-        onAddRole={handleAddRole}
-      />
-=======
->>>>>>> 9e3dcd28
     </>
   );
 }