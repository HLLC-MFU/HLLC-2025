--- conflicted
+++ resolved
@@ -97,14 +97,6 @@
     setIsRoleOpen(false);
   };
 
-<<<<<<< HEAD
-  const handleAdd = async (user: Partial<User>, userAction?: User) => {
-    const response = actionMode === "Add"
-      ? await createUser(user)
-      : actionMode === "Edit" && userAction
-        ? await updateUser(userAction._id, user)
-        : null;
-=======
   const handleAdd = async (user: Partial<User>, userAction: User) => {
     const response =
       actionMode === 'Add'
@@ -112,7 +104,6 @@
         : actionMode === 'Edit'
           ? await updateUser(userAction._id, user)
           : null;
->>>>>>> 530155a5
 
     setModal((prev) => ({ ...prev, add: false }));
 
@@ -141,17 +132,6 @@
     }
   };
 
-<<<<<<< HEAD
-  const handleConfirm = async () => {
-    if (!selectedUser) return;
-    let response = null;
-
-    if (confirmMode === "Delete") {
-      // response = Array.from(selectedKeys).length > 1
-      //   ? await deleteMultiple(Array.from(selectedKeys) as string[])
-      //   : await deleteUser(userAction._id);
-      response = await deleteUser(selectedUser._id);
-=======
   const handleConfirm = async (
     selectedKeys: 'all' | Set<string | number>,
     userAction: User,
@@ -163,7 +143,6 @@
         Array.from(selectedKeys).length > 1
           ? await deleteMultiple(Array.from(selectedKeys) as string[])
           : await deleteUser(userAction._id);
->>>>>>> 530155a5
     } else {
       // await removePassword(userAction.username);
     }
@@ -209,30 +188,7 @@
                     <div className="h-4 w-40 bg-gray-200 rounded animate-pulse" />
                   }
                 >
-<<<<<<< HEAD
-                  <UsersTable
-                    actionMode={actionMode}
-                    capitalize={capitalize}
-                    columns={columns}
-                    confirmMode={confirmMode}
-                    initialVisibleColumns={INITIAL_VISIBLE_COLUMNS}
-                    majors={majors}
-                    modal={modal}
-                    roleId={role._id}
-                    schools={schools}
-                    setActionMode={setActionMode}
-                    setConfirmMode={setConfirmMode}
-                    setModal={setModal}
-                    users={roleUsers}
-                    selectedUser={selectedUser}
-                    setSelectedUser={setSelectedUser}
-                    onAdd={handleAdd}
-                    onConfirm={handleConfirm}
-                    onImport={handleImport}
-                  />
-=======
                   <div className="h-[100px] w-full bg-gray-100 rounded-md animate-pulse" />
->>>>>>> 530155a5
                 </AccordionItem>
               ))
             : roles.map((role) => {
