--- conflicted
+++ resolved
@@ -82,7 +82,6 @@
           const roleName = role.name ?? "Unnamed";
           const roleUsers = groupedByRoleId[role._id] || [];
 
-<<<<<<< HEAD
               return (
                 <AccordionItem
                   key={role._id}
@@ -112,34 +111,6 @@
             })
           )}
         </Accordion>
-=======
-          return (
-          <AccordionItem
-            key={role._id}
-            aria-label={String(roleName)}
-            className="font-medium mb-2"
-            startContent={roleIcons[roleName] || <UserRound />}
-            title={
-            <div className="flex items-center gap-2">
-              <span>{roleName}</span>
-              <span className="text-xs text-gray-500">
-              ({roleUsers.length} user{roleUsers.length !== 1 ? "s" : ""})
-              </span>
-            </div>
-            }
-          >
-            <UsersTable
-            majors={majors}
-            roleId={role._id}
-            schools={schools}
-            users={roleUsers}
-            />
-          </AccordionItem>
-          );
-        })
-        )}
-      </Accordion>
->>>>>>> f59695ee
 
       <AddRoleModal
         isOpen={isRoleOpen}
