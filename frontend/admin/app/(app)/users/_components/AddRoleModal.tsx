"use client";
import React, { FormEvent, useState } from "react";
import {
    Button,
    Form,
    Input,
    Select,
    SelectItem,
    Modal,
    ModalBody,
    ModalContent,
    ModalFooter,
    ModalHeader,
    Checkbox,
    Card,
    CardHeader,
} from "@heroui/react";
import { Trash2 } from "lucide-react";
import { Role } from "@/types/role";

type AddRoleProps = {
    isOpen: boolean;
    onClose: () => void;
    onAddRole: (role: Partial<Role>) => void;
};

type Field = {
    key: string;
    label: string;
    type: string;
    required: boolean;
};

const typeOptions = ["string", "number", "boolean", "date"];

export default function AddRoleModal({ isOpen, onClose, onAddRole }: AddRoleProps) {
    const [fields, setFields] = useState<Field[]>([]);
    const [roleName, setRoleName] = useState<string>("");

    const handleSubmit = (e: FormEvent<HTMLFormElement>) => {
        e.preventDefault();

        const metadataSchema: Role["metadataSchema"] = fields.reduce((acc, field) => {
            acc[field.label] = {
                type: field.type,
                label: field.label,
                required: field.required,
            };

            return acc;
        }, {} as NonNullable<Role["metadataSchema"]>);

        const formData: Partial<Role> = {
            name: roleName,
<<<<<<< HEAD
=======
            permissions: [],
>>>>>>> f59695ee
            metadataSchema,
        };

        onAddRole(formData);
        setFields([]);
        setRoleName("");
    };

    const handleAddField = () => {
        setFields([...fields, { key: "", label: "", type: "string", required: false }]);
    };

    const handleRemoveField = (index: number) => {
        setFields(fields.filter((_, i) => i !== index));
    };

    const handleFieldChange = <K extends keyof Field>(index: number, key: K, value: Field[K]) => {
        setFields((prev) => {
            const updated = [...prev];

            updated[index] = { ...updated[index], [key]: value };

            return updated;
        });
    };

    return (
        <Modal
            isDismissable={false}
            isKeyboardDismissDisabled={true}
            isOpen={isOpen}
            size="xl"
            onClose={onClose}
        >
            <ModalContent>
                <Form onSubmit={handleSubmit}>
                    <ModalHeader className="flex flex-col gap-1">Add new role</ModalHeader>
                    <ModalBody className="w-full flex flex-col gap-3">
                        <Input
                            isRequired
                            label="Role Name"
                            placeholder="Enter Role Name"
                            value={roleName}
                            onChange={(e) => setRoleName(e.target.value)}
                        />
                        <Card shadow="none">
                            <CardHeader className="flex flex-row justify-between items-center">
                                <p className="text-sm font-semibold">Metadata Fields</p>
                                <Button color="primary" size="sm" variant="light" onPress={handleAddField}>
                                    + Add Field
                                </Button>
                            </CardHeader>
                            {fields.map((field, index) => (
                                <div key={index} className="flex flex-row gap-2 items-end">
                                    <Input
                                        className="flex-1"
                                        label="Label"
                                        placeholder="e.g., Major"
                                        value={field.label}
                                        variant="underlined"
                                        onChange={(e) => handleFieldChange(index, "label", e.target.value)}
                                    />
                                    <Select
                                        className="flex-1"
                                        label="Type"
                                        selectedKeys={new Set([field.type])}
                                        variant="underlined"
                                        onSelectionChange={(val) => {
                                            const selected = Array.from(val)[0] as string;

                                            handleFieldChange(index, "type", selected);
                                        }}
                                    >
                                        {typeOptions.map((t) => (
                                            <SelectItem key={t}>{t}</SelectItem>
                                        ))}
                                    </Select>
                                    <div className="flex gap-2 items-center">
                                        <Checkbox
                                            isSelected={field.required}
                                            size="sm"
                                            onValueChange={(val) => handleFieldChange(index, "required", val)}
                                        >
                                            Required
                                        </Checkbox>
                                        <Button
                                            isIconOnly
                                            color="danger"
                                            variant="light"
                                            onPress={() => handleRemoveField(index)}
                                        >
                                            <Trash2 />
                                        </Button>
                                    </div>
                                </div>
                            ))}
                        </Card>

                    </ModalBody>
                    <ModalFooter className="w-full">
                        <Button color="danger" variant="light" onPress={onClose}>
                            Cancel
                        </Button>
                        <Button color="primary" type="submit">
                            Confirm
                        </Button>
                    </ModalFooter>
                </Form>
            </ModalContent>
        </Modal>
    );
}<|MERGE_RESOLUTION|>--- conflicted
+++ resolved
@@ -52,10 +52,6 @@
 
         const formData: Partial<Role> = {
             name: roleName,
-<<<<<<< HEAD
-=======
-            permissions: [],
->>>>>>> f59695ee
             metadataSchema,
         };
 
