--- conflicted
+++ resolved
@@ -1,7 +1,3 @@
-<<<<<<< HEAD
-import React from "react";
-import { Button, Form, Input, Modal, ModalBody, ModalContent, ModalFooter, ModalHeader } from "@heroui/react";
-=======
 "use client";
 import React, { FormEvent, useState } from "react";
 import {
@@ -20,7 +16,6 @@
     CardHeader,
 } from "@heroui/react";
 import { Trash2 } from "lucide-react";
->>>>>>> 39aac9d6
 import { Role } from "@/types/role";
 
 type AddRoleProps = {
@@ -30,28 +25,12 @@
 }
 
 export default function AddRoleModal({ isOpen, onClose, onAddRole }: AddRoleProps) {
-<<<<<<< HEAD
-    const roleNameRef = React.useRef<HTMLInputElement>(null);
-=======
     const [fields, setFields] = useState<Field[]>([]);
     const [roleName, setRoleName] = useState<string>("");
->>>>>>> 39aac9d6
 
     const handleSubmit = (e: FormEvent<HTMLFormElement>) => {
         e.preventDefault();
 
-<<<<<<< HEAD
-        const formData: Partial<Role> = {
-            name: roleNameRef.current?.value!,
-            permissions: ["*"],
-            metadataSchema: {
-                major: {
-                    type: "string",
-                    label: "major",
-                    required: true,
-                }
-            }
-=======
         const metadataSchema: Role["metadataSchema"] = fields.reduce((acc, field) => {
             acc[field.label] = {
                 type: field.type,
@@ -65,7 +44,6 @@
         const formData: Partial<Role> = {
             name: roleName,
             metadataSchema,
->>>>>>> 39aac9d6
         };
 
         onAddRole(formData);
