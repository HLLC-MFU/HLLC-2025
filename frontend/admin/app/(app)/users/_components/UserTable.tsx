--- conflicted
+++ resolved
@@ -55,11 +55,7 @@
   users: User[];
   schools: School[];
 }) {
-<<<<<<< HEAD
   const { fetchUsers, createUser, updateUser, uploadUser, deleteUser, deleteMultiple } = useUsers();
-=======
-  const { createUser, updateUser, deleteUser, deleteMultiple } = useUsers();
->>>>>>> f59695ee
 
   const [modal, setModal] = useState({
     add: false,
