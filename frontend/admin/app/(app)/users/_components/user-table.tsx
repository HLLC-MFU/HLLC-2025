"use client";

import React from "react";
import {
  Button,
  DropdownTrigger,
  Dropdown,
  DropdownMenu,
  DropdownItem,
} from "@heroui/react";
import { EllipsisVertical, Pen, Trash } from "lucide-react";
import { User } from "@/types/user";
import TableContent from "./TableContent";
import AddModal from "./AddUserModal";
import ExportModal from "./ExportModal";
import ImportModal from "./ImportModal";
import { ConfirmationModal } from "@/components/modal/ConfirmationModal";
import * as XLSX from "xlsx"
import { saveAs } from "file-saver"
import { useUsers } from "@/hooks/useUsers";
import AddToast from "./AddToast";
import { Major } from "@/types/major";
import { School } from "@/types/school";

export const columns = [
  { name: "STUDENT ID", uid: "username", sortable: true },
  { name: "NAME", uid: "name" },
  { name: "SCHOOL", uid: "school" },
  { name: "MAJOR", uid: "major" },
  { name: "ACTIONS", uid: "actions" },
];

export function capitalize(s: string) {
  return s ? s.charAt(0).toUpperCase() + s.slice(1).toLowerCase() : "";
}

const INITIAL_VISIBLE_COLUMNS = [
  "username",
  "name",
  "school",
  "major",
  "actions",
];

export default function UsersTable({
  roleName,
  roleId,
  majors,
  users,
  schools
}: {
  roleName: string;
  roleId: string;
  majors: Major[];
  users: User[];
  schools: School[];
}) {
  const { createUser, updateUser, uploadUser, deleteUser, deleteMultiple } = useUsers();

  const [isAddOpen, setIsAddOpen] = React.useState<boolean>(false);
  const [isImportOpen, setIsImportOpen] = React.useState<boolean>(false);
  const [isExportOpen, setIsExportOpen] = React.useState<boolean>(false);
  const [isDeleteOpen, setIsDeleteOpen] = React.useState<boolean>(false);
  const [actionText, setActionText] = React.useState<"Add" | "Edit">("Add");
  const [userIndex, setUserIndex] = React.useState<number>(0);

  const [filterValue, setFilterValue] = React.useState("");
  const [selectedKeys, setSelectedKeys] = React.useState<"all" | Set<string | number>>(
    new Set([])
  );
  const [visibleColumns, setVisibleColumns] = React.useState(
    new Set(INITIAL_VISIBLE_COLUMNS)
  );
  const [rowsPerPage, setRowsPerPage] = React.useState(5);
  const [sortDescriptor, setSortDescriptor] = React.useState({
    column: "username",
    direction: "ascending" as "ascending" | "descending",
  });
  const [page, setPage] = React.useState(1);

  const hasSearchFilter = Boolean(filterValue);

  const headerColumns = React.useMemo(() => {
    return columns.filter((column) =>
      Array.from(visibleColumns).includes(column.uid)
    );
  }, [visibleColumns]);

  const filteredItems = React.useMemo(() => {
    let filteredUsers = [...users ?? []];
    if (hasSearchFilter) {
      filteredUsers = filteredUsers.filter((user) =>
        user.username.toLowerCase().includes(filterValue.toLowerCase()) ||
        `${user.name.first} ${user.name.middle ?? ""} ${user.name.last}`.toLowerCase().includes(filterValue.toLowerCase()) ||
        user.metadata?.major.name.en.toLowerCase().includes(filterValue.toLowerCase()) ||
        user.metadata?.major.school.name.en.toLowerCase().includes(filterValue.toLowerCase())
      );
    }
    return filteredUsers;
  }, [users, filterValue]);

  const pages = Math.ceil(filteredItems.length / rowsPerPage);

  const items = React.useMemo(() => {
    const start = (page - 1) * rowsPerPage;
    const end = start + rowsPerPage;
    return filteredItems.slice(start, end);
  }, [page, filteredItems, rowsPerPage]);

  const sortedItems = React.useMemo(() => {
    return [...items].sort((a, b) => {
      const first = a[sortDescriptor.column as keyof User];
      const second = b[sortDescriptor.column as keyof User];

      if (first === undefined && second === undefined) return 0;
      if (first === undefined) return sortDescriptor.direction === "descending" ? 1 : -1;
      if (second === undefined) return sortDescriptor.direction === "descending" ? -1 : 1;

      const cmp = first < second ? -1 : first > second ? 1 : 0;
      return sortDescriptor.direction === "descending" ? -cmp : cmp;
    });
  }, [sortDescriptor, items]);

  const renderCell = React.useCallback(
    (item: User, columnKey: React.Key, index: number) => {
      const rowIndex = (page * rowsPerPage) - rowsPerPage + index;
      const cellValue = item[columnKey as keyof typeof item];
      switch (columnKey) {
        case "name":
          return `${item.name.first} ${item.name.middle ?? ""} ${item.name.last}`;
        case "school":
          return item.metadata?.major?.school?.name?.en ?? "-";
        case "major":
          return item.metadata?.major?.name?.en ?? "-";
        case "actions":
          return (
            <div className="relative flex justify-end items-center gap-2">
              <Dropdown>
                <DropdownTrigger>
                  <Button isIconOnly size="sm" variant="light">
                    <EllipsisVertical className="text-default-300" />
                  </Button>
                </DropdownTrigger>
                <DropdownMenu>
                  <DropdownItem
                    key="edit"
                    startContent={<Pen size="16px" />}
                    onPress={() => { setActionText("Edit"); setIsAddOpen(true); setUserIndex(rowIndex); }}
                  >
                    Edit
                  </DropdownItem>
                  <DropdownItem
                    key="delete"
                    startContent={<Trash size="16px" />}
                    className="text-danger"
                    color="danger"
                    onPress={() => { setIsDeleteOpen(true); setUserIndex(rowIndex); }}
                  >
                    Delete
                  </DropdownItem>
                </DropdownMenu>
              </Dropdown>
            </div>
          );
        default:
          if (typeof cellValue === "object" && cellValue !== null) {
            return JSON.stringify(cellValue);
          }
          return cellValue as React.ReactNode;
      }
    },
    [page, selectedKeys]
  );

<<<<<<< HEAD
  const handleAdd = async (user: Partial<User>) => {
    let response;

    if (actionText === "Add") response = await createUser(user);
    if (actionText === "Edit") response = await updateUser(users[userIndex]._id, user);
=======
  const handleAdd = (user: Partial<User>) => {
    if (actionText === "Add") {
      createUser(user)
    };
    if (actionText === "Edit") {
      updateUser(users[userIndex]._id, user)
    };
>>>>>>> 4b4510e8
    setIsAddOpen(false);
    AddToast({
      title: "Add Successfully",
      description: "Data has added successfully",
    });

<<<<<<< HEAD
    if (response) window.location.reload();
  };

  const handleImport = async (user: Partial<User>[]) => {
    let response;

=======
    setTimeout(() => {
      window.location.reload();
    }, 1000);
  };

  const handleImport = (user: Partial<User>[]) => {
>>>>>>> 4b4510e8
    // uploadUser(user)
    setIsImportOpen(false);
    AddToast({
      title: "Import Successfully",
      description: "Data has imported successfully",
    });
<<<<<<< HEAD
    
    if (response) window.location.reload();
=======

    setTimeout(() => {
      window.location.reload();
    }, 1000);
>>>>>>> 4b4510e8
  };

  const handleExport = (fileName?: string) => {
    let temp = [];
    if (fileName) {
      temp = users.map((user) => ({
        username: user.username,
        first: user.name?.first,
        middle: user.name?.middle ?? "",
        last: user.name?.last,
        role: user.role?.name,
        school_en: user.metadata?.major.school.name.en ?? "",
        major_en: user.metadata?.major.name.en ?? "",
      }))
    } else {
      temp = [{
        "username": [],
        "first": [],
        "middle": [],
        "last": [],
        "role": [],
        "school_en": [],
        "major_en": [],
      }];
    }
    const worksheet = XLSX.utils.json_to_sheet(temp);
    const workbook = XLSX.utils.book_new();
    XLSX.utils.book_append_sheet(workbook, worksheet, "Sheet1");
    const excelBuffer = XLSX.write(workbook, { bookType: "xlsx", type: 'array' })
    const blob = new Blob([excelBuffer], { type: "application/octet-stream" })
    if (fileName) {
      saveAs(blob, `${fileName}.xlsx`)
    } else {
      saveAs(blob, "Template.xlsx")
    }
    setIsExportOpen(false);
    AddToast({
      title: "Export Successfully",
      description: "Data has exported successfully",
    });
  }

  const handleDelete = async () => {
    let response;

    if (Array.from(selectedKeys).length > 0) {
      response = await deleteMultiple(Array.from(selectedKeys) as string[]);
    } else {
      response = await deleteUser(users[userIndex]._id)
    }
    setIsDeleteOpen(false);
    AddToast({
      title: "Delete Successfully",
      description: "Data has deleted successfully",
    });
<<<<<<< HEAD
    
    if (response) window.location.reload();
=======

    setTimeout(() => {
      window.location.reload();
    }, 1000);
>>>>>>> 4b4510e8
  };

  return (
    <div>
      <TableContent
        setIsAddOpen={setIsAddOpen}
        setIsImportOpen={setIsImportOpen}
        setIsExportOpen={setIsExportOpen}
        setActionText={setActionText}
        filterValue={filterValue}
        visibleColumns={visibleColumns}
        columns={columns}
        onSearchChange={(val) => {
          setFilterValue(val);
          setPage(1);
        }}
        onClear={() => {
          setFilterValue("");
          setPage(1);
        }}
        setVisibleColumns={setVisibleColumns}
        capitalize={capitalize}
        selectedKeys={selectedKeys}
        filteredItems={filteredItems}
        pages={pages}
        page={page}
        setPage={setPage}
        onPreviousPage={() => setPage((p) => Math.max(1, p - 1))}
        onNextPage={() => setPage((p) => p + 1)}
        setSelectedKeys={setSelectedKeys}
        sortDescriptor={sortDescriptor}
        setSortDescriptor={setSortDescriptor}
        headerColumns={headerColumns}
        sortedItems={sortedItems}
        renderCell={renderCell}
      />

      {/* Add and Edit  */}
      <AddModal
        isOpen={isAddOpen}
        onClose={() => setIsAddOpen(false)}
        onAdd={handleAdd}
        action={actionText}
        user={users[userIndex]}
        roleId={roleId}
        schools={schools}
      />

      {/* Import */}
      <ImportModal
        isOpen={isImportOpen}
        onClose={() => setIsImportOpen(false)}
        onImport={handleImport}
        onExportTemplate={() => handleExport()}
        roleId={roleId}
        majors={majors}
      />

      {/* Export */}
      <ExportModal
        isOpen={isExportOpen}
        onClose={() => setIsExportOpen(false)}
        onExport={handleExport}
      />

      {/* Delete */}
      <ConfirmationModal
        isOpen={isDeleteOpen}
        onClose={() => setIsDeleteOpen(false)}
        onConfirm={handleDelete}
        title={"Delete user"}
        body={"Are you sure you want to delete this user?"}
        confirmColor={'danger'}
      />
    </div>
  );
}<|MERGE_RESOLUTION|>--- conflicted
+++ resolved
@@ -172,57 +172,31 @@
     [page, selectedKeys]
   );
 
-<<<<<<< HEAD
   const handleAdd = async (user: Partial<User>) => {
     let response;
 
     if (actionText === "Add") response = await createUser(user);
     if (actionText === "Edit") response = await updateUser(users[userIndex]._id, user);
-=======
-  const handleAdd = (user: Partial<User>) => {
-    if (actionText === "Add") {
-      createUser(user)
-    };
-    if (actionText === "Edit") {
-      updateUser(users[userIndex]._id, user)
-    };
->>>>>>> 4b4510e8
     setIsAddOpen(false);
     AddToast({
       title: "Add Successfully",
       description: "Data has added successfully",
     });
 
-<<<<<<< HEAD
     if (response) window.location.reload();
   };
 
   const handleImport = async (user: Partial<User>[]) => {
     let response;
 
-=======
-    setTimeout(() => {
-      window.location.reload();
-    }, 1000);
-  };
-
-  const handleImport = (user: Partial<User>[]) => {
->>>>>>> 4b4510e8
     // uploadUser(user)
     setIsImportOpen(false);
     AddToast({
       title: "Import Successfully",
       description: "Data has imported successfully",
     });
-<<<<<<< HEAD
     
     if (response) window.location.reload();
-=======
-
-    setTimeout(() => {
-      window.location.reload();
-    }, 1000);
->>>>>>> 4b4510e8
   };
 
   const handleExport = (fileName?: string) => {
@@ -278,15 +252,8 @@
       title: "Delete Successfully",
       description: "Data has deleted successfully",
     });
-<<<<<<< HEAD
     
     if (response) window.location.reload();
-=======
-
-    setTimeout(() => {
-      window.location.reload();
-    }, 1000);
->>>>>>> 4b4510e8
   };
 
   return (
