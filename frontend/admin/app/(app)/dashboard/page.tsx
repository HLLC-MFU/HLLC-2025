'use client';
import {
  CircularProgressbar,
  buildStyles
} from "react-circular-progressbar";
import { Users, Ticket, ScanLine, Star, LayoutDashboard } from 'lucide-react';
import { useCheckin } from "@/hooks/useCheckin";
import { useUsers } from "@/hooks/useUsers";
import { useSponsors } from "@/hooks/useSponsors";
import { PageHeader } from "@/components/ui/page-header";

const icons = [
  <ScanLine className="h-6 w-6 text-lime-600" />,
  <Users className="h-6 w-6 text-amber-400" />,
  <Ticket className="h-6 w-6 text-cyan-400" />,
  <Star className="h-6 w-6 text-emerald-400" />,
];

export default function Dashboard() {

  const { checkin } = useCheckin();
  const { users } = useUsers();
  const { sponsors } = useSponsors();

  return (
<<<<<<< HEAD
    <div className="flex flex-col min-h-screen ">
      <div className="flex py-6 px-8">
        <h1 className="text-3xl font-bold">Dashboard</h1>
      </div>

      <div className="grid grid-cols-1 sm:grid-cols-2 lg:grid-cols-4 gap-6 px-8">
=======
    <>
      <PageHeader description='System overview — quickly access key modules, recent activity, and system statistics.' icon={<LayoutDashboard />} />
      <div className="grid grid-cols-1 sm:grid-cols-2 lg:grid-cols-4 gap-6">
>>>>>>> 384bc2e3
        {[{
          title: "Total Checkin",
          value: checkin.length,
          progressColor: "#65a30d",
          borderColor: "border-lime-600"
        }, {
          title: "Total User",
          value: users.length,
          progressColor: "#fbbf24",
          borderColor: "border-amber-400"
        }, {
          title: "E-voucher",
          value: 10,
          progressColor: "#22d3ee",
          borderColor: "border-cyan-400"
        }, {
          title: "Sponsor",
          value: sponsors.length,
          progressColor: "#34d399",
          borderColor: "border-emerald-400"
        }].map((item, idx) => (
          <div
            key={idx}
            className={`w-full h-36 border-b-[8px] ${item.borderColor} rounded-2xl shadow-md flex justify-between items-center  p-4 relative`}
          >
            <div className="flex flex-col gap-1">
              <div className="flex items-center gap-2">
                {icons[idx]}
                <span className="text-md font-medium ">{item.title}</span>
              </div>
              <span className="text-2xl font-bold ">{item.value}</span>
            </div>
            <div className="w-16 h-16">
              <CircularProgressbar
                value={item.value}
                maxValue={6000}
                styles={buildStyles({
                  pathColor: item.progressColor,
                  trailColor: "#e5e7eb"
                })}
              />
            </div>
          </div>
        ))}
      </div>
    </>
  );
}<|MERGE_RESOLUTION|>--- conflicted
+++ resolved
@@ -23,18 +23,9 @@
   const { sponsors } = useSponsors();
 
   return (
-<<<<<<< HEAD
-    <div className="flex flex-col min-h-screen ">
-      <div className="flex py-6 px-8">
-        <h1 className="text-3xl font-bold">Dashboard</h1>
-      </div>
-
-      <div className="grid grid-cols-1 sm:grid-cols-2 lg:grid-cols-4 gap-6 px-8">
-=======
     <>
       <PageHeader description='System overview — quickly access key modules, recent activity, and system statistics.' icon={<LayoutDashboard />} />
       <div className="grid grid-cols-1 sm:grid-cols-2 lg:grid-cols-4 gap-6">
->>>>>>> 384bc2e3
         {[{
           title: "Total Checkin",
           value: checkin.length,
