--- conflicted
+++ resolved
@@ -1,18 +1,26 @@
 'use client';
-<<<<<<< HEAD
-import { Button } from "@heroui/react";
-import { LayoutDashboard } from 'lucide-react';
-=======
 import {
   CircularProgressbar,
   buildStyles
 } from "react-circular-progressbar";
 import { Users, Ticket, ScanLine, Star, LayoutDashboard, FileQuestion, Activity } from 'lucide-react';
->>>>>>> 03dce1d3
+import { Button } from "@heroui/react";
+import { LayoutDashboard } from 'lucide-react';
 import { useCheckin } from "@/hooks/useCheckin";
 import { useSponsors } from "@/hooks/useSponsors";
 import { PageHeader } from "@/components/ui/page-header";
-<<<<<<< HEAD
+import { Accordion, AccordionItem } from "@heroui/react";
+import { usePrepostQuestions } from "@/hooks/usePrepostQuestions";
+import { useAssessment } from "@/hooks/useAssessment";
+import AssessmentOverviewDashboard from "../assessments/_components/question-overview-dashboard";
+import ActivityDashboard from "../assessments/_components/activity-dashboard";
+
+const icons = [
+  <ScanLine className="h-6 w-6 text-lime-600" />,
+  <Users className="h-6 w-6 text-amber-400" />,
+  <Ticket className="h-6 w-6 text-cyan-400" />,
+  <Star className="h-6 w-6 text-emerald-400" />,
+];
 import { useEvoucher } from "@/hooks/useEvoucher";
 import { useReports } from "@/hooks/useReports";
 import { useReportTypes } from "@/hooks/useReportTypes";
@@ -22,13 +30,6 @@
 import { useUserStatistics } from "@/hooks/useUsersytem";
 import { useActivities } from "@/hooks/useActivities";
 import { UseruseSystem } from "@/types/user-stats"
-=======
-import { Accordion, AccordionItem } from "@heroui/react";
-import { usePrepostQuestions } from "@/hooks/usePrepostQuestions";
-import { useAssessment } from "@/hooks/useAssessment";
-import AssessmentOverviewDashboard from "../assessments/_components/question-overview-dashboard";
-import ActivityDashboard from "../assessments/_components/activity-dashboard";
->>>>>>> 03dce1d3
 
 
 export default function Dashboard() {
@@ -36,15 +37,12 @@
   const { checkin, loading } = useCheckin();
   const { activities } = useActivities();
   const { sponsors } = useSponsors();
-<<<<<<< HEAD
+  
+  const { activityProgress, loading: activityLoading } = useAssessment();
   const { evouchers } = useEvoucher();
   const { problems } = useReports();
   const { reporttypes } = useReportTypes();
   const { Userstats } = useUserStatistics();  
-=======
-  
-  const { activityProgress, loading: activityLoading } = useAssessment();
->>>>>>> 03dce1d3
 
   return (
     <>
@@ -55,7 +53,6 @@
           Export XLS
         </Button>
       </div>
-<<<<<<< HEAD
       <Overview
         checkin={checkin}
         Userstats={Userstats ?? {} as UseruseSystem}
@@ -69,9 +66,6 @@
       <div className="w-full h-96 p-4 rounded-2xl shadow-md border border-gray-200 dark:border-gray-700 bg-muted flex items-center justify-center">
         <Charts />
       </div>
-      <h1 className=" text-2xl font-semibold my-6">Reports</h1>
-      <ReportCharts problems={problems} reporttypes={reporttypes} />
-=======
 
       {/* Assessment Results Accordion */}
       <div className="mt-6">
@@ -116,7 +110,8 @@
           </AccordionItem>
         </Accordion>
       </div>
->>>>>>> 03dce1d3
+      <h1 className=" text-2xl font-semibold my-6">Reports</h1>
+      <ReportCharts problems={problems} reporttypes={reporttypes} />
     </>
   );
 }