"use client";

import type { ThemeProviderProps } from "next-themes";

import * as React from "react";
import {HeroUIProvider} from '@heroui/react'
import {ToastProvider} from "@heroui/toast";
import { useRouter } from "next/navigation";
import { ThemeProvider as NextThemesProvider } from "next-themes";

export interface ProvidersProps {
  children: React.ReactNode;
  themeProps?: ThemeProviderProps;
}

declare module "@react-types/shared" {
  interface RouterConfig {
    routerOptions: NonNullable<
      Parameters<ReturnType<typeof useRouter>["push"]>[1]
    >;
  }
}

export function Providers({ children, themeProps }: ProvidersProps) {
  const router = useRouter();

  return (
    <HeroUIProvider navigate={router.push}>
      <NextThemesProvider {...themeProps}>
        <ToastProvider placement="bottom-right" />
<<<<<<< HEAD
          {children}

=======
            {children}
>>>>>>> 11f85f50
      </NextThemesProvider>
    </HeroUIProvider>
  );
}<|MERGE_RESOLUTION|>--- conflicted
+++ resolved
@@ -28,12 +28,7 @@
     <HeroUIProvider navigate={router.push}>
       <NextThemesProvider {...themeProps}>
         <ToastProvider placement="bottom-right" />
-<<<<<<< HEAD
-          {children}
-
-=======
             {children}
->>>>>>> 11f85f50
       </NextThemesProvider>
     </HeroUIProvider>
   );
