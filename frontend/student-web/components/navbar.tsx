import {
  Navbar as HeroUINavbar,
  NavbarContent,
  NavbarMenu,
  NavbarMenuToggle,
  NavbarBrand,
  NavbarItem,
  NavbarMenuItem,
} from '@heroui/navbar';
import { Button } from '@heroui/button';
<<<<<<< HEAD
=======
import { Kbd } from '@heroui/kbd';

>>>>>>> 264d82fa
import { Input } from '@heroui/input';
import NextLink from 'next/link';
import clsx from 'clsx';
import { usePathname, useRouter } from 'next/navigation';
import { Href } from '@react-types/shared';
import { Tooltip } from '@heroui/react';

import { siteConfig } from '@/config/site';
<<<<<<< HEAD
import { ThemeSwitch } from '@/components/theme-switch';
import { SearchIcon, Logo } from '@/components/icons';
import { useProfile } from '@/hooks/useProfile';
import { useState } from 'react';
=======
import { SearchIcon, Logo } from '@/components/icons';
import { useProfile } from '@/hooks/useProfile';
import { ProgressBar } from './ui/progressBar';
import { useProgress } from '@/hooks/useProgress';
>>>>>>> 264d82fa

export const Navbar = () => {
  const [isMenuOpen, setIsMenuOpen] = useState(false);
  const router = useRouter();
  const pathname = usePathname();
  const user = useProfile(state => state.user);
  const { progress, progressLoading } = useProgress();

  const handleClick = (href: Href) => {
    setIsMenuOpen(false);
    router.push(href);
  };

  const hasPermission = (permission?: string): boolean => {
    if (!permission) return true;
    const perms = user?.role?.permissions || [];

    if (perms.includes('*')) return true;

    const [resource] = permission.split(':');

    return perms.includes(permission) || perms.includes(`${resource}:*`);
  };

  const searchInput = (
    <Input
      aria-label="Search"
      classNames={{
        inputWrapper: 'bg-default-100',
        input: 'text-sm',
      }}
      labelPlacement="outside"
      placeholder="Search..."
      startContent={
        <SearchIcon className="text-base text-default-400 pointer-events-none flex-shrink-0" />
      }
      type="search"
    />
  );

  return (
    <HeroUINavbar maxWidth="full" position="sticky" isMenuOpen={isMenuOpen} onMenuOpenChange={setIsMenuOpen}>
      <NavbarContent className="basis-1/5 sm:basis-full" justify="start">
        <NavbarBrand as="li" className="gap-3 max-w-fit">
          <NextLink className="flex justify-start items-center gap-1" href="/">
            <Logo />
            <p className="font-bold text-inherit">ACME</p>
          </NextLink>
        </NavbarBrand>
      </NavbarContent>

      {/*Desktop Nav Items */}
      <NavbarContent className="hidden sm:flex gap-2" justify="end">
        {siteConfig.navMenuItems.flatMap(section =>
          section.items
            .filter(item => hasPermission(item.permission))
            .map(item => {
              const Icon = item.icon;
              const isActive = pathname.startsWith(item.href);

              return (
                <NavbarItem key={item.href}>
                  <Tooltip placement="bottom">
                    <Button
                      className="relative"
                      variant={isActive ? 'shadow' : 'light'}
                      onPress={() => handleClick(item.href)}
                    >
                      <Icon
                        className={clsx(
                          'w-5 h-5 z-10',
                          isActive ? 'text-primary' : 'text-default-500',
                        )}
                      />
                    </Button>
                  </Tooltip>
                </NavbarItem>
              );
            }),
        )}

        <NavbarItem className="hidden lg:flex">{searchInput}</NavbarItem>
      </NavbarContent>

      {/*Mobile Right Content */}
      <NavbarContent className="sm:hidden basis-1 pl-4" justify="end">
<<<<<<< HEAD
        <ThemeSwitch />
        <NavbarMenuToggle onChange={() => setIsMenuOpen(prev => !prev)}/>
=======
        <ProgressBar progressBarActivities={progress} loading={progressLoading} />
        <NavbarMenuToggle />
>>>>>>> 264d82fa
      </NavbarContent>

      {/*Mobile Menu */}
      <NavbarMenu>
        {searchInput}
        <div className="mx-4 mt-2 flex flex-col gap-2">
          {siteConfig.navMenuItems.map(section => {
            const visibleItems = section.items.filter(item =>
              hasPermission(item.permission),
            );

            if (visibleItems.length === 0) return null;

            return (
              <div key={section.section} className="space-y-1">
                <div className="px-4 py-2">
                  <p className="text-xs font-semibold text-default-500 uppercase tracking-wider">
                    {section.section}
                  </p>
                </div>

                <div className="space-y-1 px-2">
                  {visibleItems.map(item => {
                    const Icon = item.icon;
                    const isActive = pathname.startsWith(item.href);

                    return (
                      <NavbarMenuItem key={item.href}>
                        <Button
                          fullWidth
                          className="flex items-center gap-2"
                          variant={isActive ? 'shadow' : 'light'}
                          onPress={() => handleClick(item.href)}
                        >
                          <Icon
                            className={clsx(
                              'w-5 h-5',
                              isActive ? 'text-primary' : 'text-default-500',
                            )}
                          />
                          <span>{item.label}</span>
                          <span
                            className={clsx(
                              'absolute left-0 top-0 h-full w-1 rounded-r-md transition-all duration-200 ease-in-out',
                              isActive ? 'bg-primary' : 'bg-transparent',
                            )}
                          />
                        </Button>
                      </NavbarMenuItem>
                    );
                  })}
                </div>
              </div>
            );
          })}
        </div>
      </NavbarMenu>
    </HeroUINavbar>
  );
};<|MERGE_RESOLUTION|>--- conflicted
+++ resolved
@@ -8,11 +8,6 @@
   NavbarMenuItem,
 } from '@heroui/navbar';
 import { Button } from '@heroui/button';
-<<<<<<< HEAD
-=======
-import { Kbd } from '@heroui/kbd';
-
->>>>>>> 264d82fa
 import { Input } from '@heroui/input';
 import NextLink from 'next/link';
 import clsx from 'clsx';
@@ -21,17 +16,11 @@
 import { Tooltip } from '@heroui/react';
 
 import { siteConfig } from '@/config/site';
-<<<<<<< HEAD
-import { ThemeSwitch } from '@/components/theme-switch';
-import { SearchIcon, Logo } from '@/components/icons';
-import { useProfile } from '@/hooks/useProfile';
-import { useState } from 'react';
-=======
 import { SearchIcon, Logo } from '@/components/icons';
 import { useProfile } from '@/hooks/useProfile';
 import { ProgressBar } from './ui/progressBar';
 import { useProgress } from '@/hooks/useProgress';
->>>>>>> 264d82fa
+import { useState } from 'react';
 
 export const Navbar = () => {
   const [isMenuOpen, setIsMenuOpen] = useState(false);
@@ -118,13 +107,8 @@
 
       {/*Mobile Right Content */}
       <NavbarContent className="sm:hidden basis-1 pl-4" justify="end">
-<<<<<<< HEAD
-        <ThemeSwitch />
+        <ProgressBar progressBarActivities={progress} loading={progressLoading} />
         <NavbarMenuToggle onChange={() => setIsMenuOpen(prev => !prev)}/>
-=======
-        <ProgressBar progressBarActivities={progress} loading={progressLoading} />
-        <NavbarMenuToggle />
->>>>>>> 264d82fa
       </NavbarContent>
 
       {/*Mobile Menu */}
