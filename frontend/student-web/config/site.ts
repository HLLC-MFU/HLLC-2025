<<<<<<< HEAD
import { LogOutIcon, BookIcon, QrCode, CircleUserRound, ShieldAlert, BellRing } from 'lucide-react';
=======
import { LogOutIcon, BookIcon, QrCode, CircleUserRound, Ticket } from 'lucide-react';
>>>>>>> 1b6cb2fa

import { NavSection } from '@/types/nav';

export const siteConfig: {
  name: string;
  description: string;
  navMenuItems: NavSection[];
  links: Record<string, string>;
} = {
  name: 'HLLC Admin',
  description: '',
  navMenuItems: [
    {
      section: 'Activity',
      items: [
        { label: 'Activities', href: '/activities', icon: BookIcon },
        { label: 'CheckIn', href: '/checkin', icon: QrCode },
<<<<<<< HEAD
        { label: 'Notifications' , href: '/notifications' , icon: BellRing},
=======
        { label: 'E-vouchers', href: '/evouchers', icon: Ticket },
>>>>>>> 1b6cb2fa
      ],
    },
    {
      section: 'Account',
      items: [
        { label: 'Profile', href: '/profile', icon: CircleUserRound },
        { label: 'Report' , href: '/report' , icon: ShieldAlert},
        { label: 'Logout', href: '/logout', icon: LogOutIcon },
      ],
    },
  ],
  links: {
    github: 'https://github.com/heroui-inc/heroui',
    twitter: 'https://twitter.com/hero_ui',
    docs: 'https://heroui.com',
    discord: 'https://discord.gg/9b6yyZKmH4',
    sponsor: 'https://patreon.com/jrgarciadev',
  },
};<|MERGE_RESOLUTION|>--- conflicted
+++ resolved
@@ -1,8 +1,4 @@
-<<<<<<< HEAD
-import { LogOutIcon, BookIcon, QrCode, CircleUserRound, ShieldAlert, BellRing } from 'lucide-react';
-=======
-import { LogOutIcon, BookIcon, QrCode, CircleUserRound, Ticket } from 'lucide-react';
->>>>>>> 1b6cb2fa
+import { LogOutIcon, BookIcon, QrCode, CircleUserRound, ShieldAlert, BellRing, Ticket } from 'lucide-react';
 
 import { NavSection } from '@/types/nav';
 
@@ -20,11 +16,8 @@
       items: [
         { label: 'Activities', href: '/activities', icon: BookIcon },
         { label: 'CheckIn', href: '/checkin', icon: QrCode },
-<<<<<<< HEAD
         { label: 'Notifications' , href: '/notifications' , icon: BellRing},
-=======
         { label: 'E-vouchers', href: '/evouchers', icon: Ticket },
->>>>>>> 1b6cb2fa
       ],
     },
     {
