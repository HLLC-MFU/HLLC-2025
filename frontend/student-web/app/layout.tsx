--- conflicted
+++ resolved
@@ -52,15 +52,11 @@
       >
         <Providers themeProps={{ attribute: 'class', defaultTheme: 'light' }}>
           <PopupDialog />
-<<<<<<< HEAD
-          <main className="grow h-screen w-screen">{children}</main>
-=======
           <div className="flex flex-col h-dvh max-h-dvh justify-center">
             <main className="grow">
               {children}
             </main>
           </div>
->>>>>>> 0f7fd848
         </Providers>
       </body>
     </html>
