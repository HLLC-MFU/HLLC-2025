--- conflicted
+++ resolved
@@ -47,20 +47,13 @@
       <body
         className={clsx(
           'text-foreground bg-background font-sans antialiased m-0 p-0',
+          'text-foreground bg-background font-sans antialiased m-0 p-0',
           fontSans.variable,
         )}
       >
         <Providers themeProps={{ attribute: 'class', defaultTheme: 'light' }}>
           <PopupDialog />
-<<<<<<< HEAD
           <main className="grow h-screen w-screen">{children}</main>
-=======
-          <div className="flex flex-col h-dvh max-h-dvh justify-center">
-            <main className="grow">
-              {children}
-            </main>
-          </div>
->>>>>>> 0f7fd848
         </Providers>
       </body>
     </html>
