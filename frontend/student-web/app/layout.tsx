import '@/styles/globals.css';
import { Metadata, Viewport } from 'next';
import clsx from 'clsx';
import { Noto_Sans_Thai } from "next/font/google";

import { Providers } from './providers';

import { siteConfig } from '@/config/site';
import { fontSans } from '@/config/fonts';
import PopupDialog from '@/components/ui/dialog';

export const metadata: Metadata = {
  title: {
    default: siteConfig.name,
    template: `%s - ${siteConfig.name}`,
  },
  description: siteConfig.description,
  icons: {
    icon: '/favicon.ico',
  },
};

export const viewport: Viewport = {
  themeColor: [
    { media: '(prefers-color-scheme: light)', color: 'white' },
    { media: '(prefers-color-scheme: dark)', color: 'black' },
  ],
};

const notosans_thai = Noto_Sans_Thai({
  subsets: ["thai", "latin"],
  variable: "--font-noto-sans-thai",
})

export default function RootLayout({
  children,
}: {
  children: React.ReactNode;
}) {
  return (
    <html suppressHydrationWarning className={`${notosans_thai.className}`} lang="en">
      <head />
      <body
        className={clsx(
          'h-screen w-screen text-foreground bg-background font-sans antialiased m-0 p-0',
          fontSans.variable,
        )}
      >
        <Providers themeProps={{ attribute: 'class', defaultTheme: 'dark' }}>
          <PopupDialog />
<<<<<<< HEAD
          <main className=" h-dvh w-full">{children}</main>
=======
          <main className="grow">{children}</main>
>>>>>>> eb3a5b0e
        </Providers>
      </body>
    </html>
  );
}<|MERGE_RESOLUTION|>--- conflicted
+++ resolved
@@ -48,11 +48,7 @@
       >
         <Providers themeProps={{ attribute: 'class', defaultTheme: 'dark' }}>
           <PopupDialog />
-<<<<<<< HEAD
-          <main className=" h-dvh w-full">{children}</main>
-=======
           <main className="grow">{children}</main>
->>>>>>> eb3a5b0e
         </Providers>
       </body>
     </html>
