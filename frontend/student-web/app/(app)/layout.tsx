'use client';
import { usePathname, useRouter } from 'next/navigation';
import Image from 'next/image';

import BottomNav from '@/components/bottom-nav';
import lobby from '@/public/lobby_6.jpeg';
import ProgressBar from '@/components/ui/progressBar';
<<<<<<< HEAD
import useProgress from '@/hooks/useProgress';
import { useSSE } from '@/hooks/useSSE';
import { addToast } from '@heroui/react';
import { useActivities } from '@/hooks/useActivities';
import { useNotification } from '@/hooks/useNotification';
import { useAppearances } from '@/hooks/useAppearances';
=======
import SSEListener from '@/components/SSEListener';
>>>>>>> 8352eedb

export default function AppLayout({ children }: { children: React.ReactNode }) {
  const pathname = usePathname();
  const router = useRouter();
<<<<<<< HEAD
  const { assets } = useAppearances();
  const { fetchActivitiesByUser } = useActivities(null);
  const { fetchNotification } = useNotification();
=======
>>>>>>> 8352eedb

  const shouldBlur = pathname !== '/';

  const hideProgressSummary =
    pathname === '/community' || pathname.startsWith('/community/coin-hunting');

  return (
<<<<<<< HEAD
    <div className="fixed h-dvh w-full overflow-hidden pb-24">
      {assets && assets.background ? (
        assets.background.endsWith('.mp4') ? (
          <video
          autoPlay 
          muted 
          loop 
          playsInline
          className="absolute inset-0 w-screen h-screen object-cover z-0"
          src={`${process.env.NEXT_PUBLIC_API_URL}/uploads/${assets.background}`}
          />
        ) : (
          <Image
            fill
            priority
            alt="Background"
            className="absolute inset-0 object-cover z-0"
            src={`${process.env.NEXT_PUBLIC_API_URL}/uploads/${assets.background}`}
          />
        )
      ) : (
=======
    <>
      <SSEListener />
      <div className="relative h-dvh w-full overflow-hidden pb-24">
>>>>>>> 8352eedb
        <Image
          fill
          priority
          alt="Background"
          className="absolute inset-0 object-cover z-0"
          src={lobby}
        />
<<<<<<< HEAD
      )}

      <div
        className="absolute inset-0 z-10 pointer-events-none transition-all duration-500"
        style={{
          backdropFilter: `blur(${shouldBlur ? 8 : 0}px)`,
          WebkitBackdropFilter: `blur(${shouldBlur ? 8 : 0}px)`,
          backgroundColor: shouldBlur ? 'rgba(0,0,0,0.1)' : 'transparent',
          opacity: shouldBlur ? 1 : 0,
        }}
      />

      <div className="relative z-20 flex h-full flex-col text-foreground">
        <div className="fixed top-0 left-0 right-0 z-40">
          {!hideProgressSummary && (
            <ProgressBar
              progress={progressPercentage}
              avatarUrl={(assets && assets.profile)
                ? `${process.env.NEXT_PUBLIC_API_URL}/uploads/${assets.profile}`
                : ""
              }
              onClickAvatar={() => router.push('/profile')}
            />
          )}
        </div>

        <main
          className={`relative flex-1 overflow-y-auto mt-24 md:mt-32 px-4 md:px-8 transition-opacity duration-500`}
        >
          {children}
        </main>

        <div className="fixed bottom-0 left-0 right-0 z-50 mx-4 pb-4 h-20">
          <BottomNav />
=======

        <div
          className="absolute inset-0 z-10 pointer-events-none transition-all duration-500"
          style={{
            backdropFilter: `blur(${shouldBlur ? 8 : 0}px)`,
            WebkitBackdropFilter: `blur(${shouldBlur ? 8 : 0}px)`,
            backgroundColor: shouldBlur ? 'rgba(0,0,0,0.1)' : 'transparent',
            opacity: shouldBlur ? 1 : 0,
          }}
        />

        <div className="relative z-20 flex h-full flex-col text-foreground">
          <div className="fixed top-0 left-0 right-0 z-50 mx-4">
            {!hideProgressSummary && (
              <ProgressBar onClickAvatar={() => router.push('/profile')} />
            )}
          </div>

          <main
            className={`relative flex-1 overflow-y-auto mt-24 md:mt-32 px-4 md:px-8 transition-opacity duration-500`}
          >
            {children}
          </main>

          <div className="fixed bottom-0 left-0 right-0 z-50 mx-4 pb-4 h-20">
            <BottomNav />
          </div>
>>>>>>> 8352eedb
        </div>
      </div>
    </>
  );
}<|MERGE_RESOLUTION|>--- conflicted
+++ resolved
@@ -5,26 +5,20 @@
 import BottomNav from '@/components/bottom-nav';
 import lobby from '@/public/lobby_6.jpeg';
 import ProgressBar from '@/components/ui/progressBar';
-<<<<<<< HEAD
-import useProgress from '@/hooks/useProgress';
-import { useSSE } from '@/hooks/useSSE';
-import { addToast } from '@heroui/react';
-import { useActivities } from '@/hooks/useActivities';
-import { useNotification } from '@/hooks/useNotification';
+import SSEListener from '@/components/SSEListener';
 import { useAppearances } from '@/hooks/useAppearances';
-=======
-import SSEListener from '@/components/SSEListener';
->>>>>>> 8352eedb
+import { useProfile } from '@/hooks/useProfile';
+import { useEffect } from 'react';
 
 export default function AppLayout({ children }: { children: React.ReactNode }) {
   const pathname = usePathname();
   const router = useRouter();
-<<<<<<< HEAD
+  const { fetchUser } = useProfile();
   const { assets } = useAppearances();
-  const { fetchActivitiesByUser } = useActivities(null);
-  const { fetchNotification } = useNotification();
-=======
->>>>>>> 8352eedb
+
+  useEffect(() => {
+    fetchUser();
+  }, [fetchUser]);
 
   const shouldBlur = pathname !== '/';
 
@@ -32,77 +26,37 @@
     pathname === '/community' || pathname.startsWith('/community/coin-hunting');
 
   return (
-<<<<<<< HEAD
-    <div className="fixed h-dvh w-full overflow-hidden pb-24">
-      {assets && assets.background ? (
-        assets.background.endsWith('.mp4') ? (
-          <video
-          autoPlay 
-          muted 
-          loop 
-          playsInline
-          className="absolute inset-0 w-screen h-screen object-cover z-0"
-          src={`${process.env.NEXT_PUBLIC_API_URL}/uploads/${assets.background}`}
-          />
+    <>
+      <SSEListener />
+      <div className="relative h-dvh w-full overflow-hidden pb-24">
+        {assets && assets.background ? (
+          assets.background.endsWith('.mp4') ? (
+            <video
+              autoPlay
+              muted
+              loop
+              playsInline
+              className="absolute inset-0 w-screen h-screen object-cover z-0"
+              src={`${process.env.NEXT_PUBLIC_API_URL}/uploads/${assets.background}`}
+            />
+          ) : (
+            <Image
+              fill
+              priority
+              alt="Background"
+              className="absolute inset-0 object-cover z-0"
+              src={`${process.env.NEXT_PUBLIC_API_URL}/uploads/${assets.background}`}
+            />
+          )
         ) : (
           <Image
             fill
             priority
             alt="Background"
             className="absolute inset-0 object-cover z-0"
-            src={`${process.env.NEXT_PUBLIC_API_URL}/uploads/${assets.background}`}
+            src={lobby}
           />
-        )
-      ) : (
-=======
-    <>
-      <SSEListener />
-      <div className="relative h-dvh w-full overflow-hidden pb-24">
->>>>>>> 8352eedb
-        <Image
-          fill
-          priority
-          alt="Background"
-          className="absolute inset-0 object-cover z-0"
-          src={lobby}
-        />
-<<<<<<< HEAD
-      )}
-
-      <div
-        className="absolute inset-0 z-10 pointer-events-none transition-all duration-500"
-        style={{
-          backdropFilter: `blur(${shouldBlur ? 8 : 0}px)`,
-          WebkitBackdropFilter: `blur(${shouldBlur ? 8 : 0}px)`,
-          backgroundColor: shouldBlur ? 'rgba(0,0,0,0.1)' : 'transparent',
-          opacity: shouldBlur ? 1 : 0,
-        }}
-      />
-
-      <div className="relative z-20 flex h-full flex-col text-foreground">
-        <div className="fixed top-0 left-0 right-0 z-40">
-          {!hideProgressSummary && (
-            <ProgressBar
-              progress={progressPercentage}
-              avatarUrl={(assets && assets.profile)
-                ? `${process.env.NEXT_PUBLIC_API_URL}/uploads/${assets.profile}`
-                : ""
-              }
-              onClickAvatar={() => router.push('/profile')}
-            />
-          )}
-        </div>
-
-        <main
-          className={`relative flex-1 overflow-y-auto mt-24 md:mt-32 px-4 md:px-8 transition-opacity duration-500`}
-        >
-          {children}
-        </main>
-
-        <div className="fixed bottom-0 left-0 right-0 z-50 mx-4 pb-4 h-20">
-          <BottomNav />
-=======
-
+        )}
         <div
           className="absolute inset-0 z-10 pointer-events-none transition-all duration-500"
           style={{
@@ -114,9 +68,15 @@
         />
 
         <div className="relative z-20 flex h-full flex-col text-foreground">
-          <div className="fixed top-0 left-0 right-0 z-50 mx-4">
+          <div className="fixed top-0 left-0 right-0 z-40">
             {!hideProgressSummary && (
-              <ProgressBar onClickAvatar={() => router.push('/profile')} />
+              <ProgressBar
+                avatarUrl={(assets && assets.profile)
+                  ? `${process.env.NEXT_PUBLIC_API_URL}/uploads/${assets.profile}`
+                  : ""
+                }
+                onClickAvatar={() => router.push('/profile')}
+              />
             )}
           </div>
 
@@ -129,7 +89,6 @@
           <div className="fixed bottom-0 left-0 right-0 z-50 mx-4 pb-4 h-20">
             <BottomNav />
           </div>
->>>>>>> 8352eedb
         </div>
       </div>
     </>
