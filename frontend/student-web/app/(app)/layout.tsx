'use client';
import { usePathname, useRouter } from 'next/navigation';
import Image from 'next/image';

import BottomNav from '@/components/bottom-nav';
import lobby from '@/public/lobby_6.jpeg';
import ProgressBar from '@/components/ui/progressBar';
import SSEListener from '@/components/SSEListener';
import { useAppearances } from '@/hooks/useAppearances';
import { useProfile } from '@/hooks/useProfile';
<<<<<<< HEAD
import { useEffect } from 'react';
=======
import PretestQuestionModal from '@/components/PretestPosttest/PretestQuestionModal';
import PosttestQuestionModal from '@/components/PretestPosttest/PosttestQuestionModal';
import { usePrepostQuestion } from '@/hooks/usePrePostQuestion';
import { useSseStore } from '@/stores/useSseStore';
import { addToast } from '@heroui/react';
import { useState, useEffect } from 'react';
>>>>>>> 2655ed70

export default function AppLayout({ children }: { children: React.ReactNode }) {
  const pathname = usePathname();
  const router = useRouter();
  const { fetchUser } = useProfile();
  const { assets } = useAppearances();
<<<<<<< HEAD

  useEffect(() => {
    fetchUser();
  }, [fetchUser]);
=======
  const {
    pretestAnswersInput,
    posttestAnswersInput,
    createPretestAnswers,
    createPosttestAnswers,
    fetchPrepostQuestion,
    fetchPretestAnswers,
    setPretestAnswersInput,
    setPosttestAnswersInput,
    prepostQuestion,
    hasPretestAnswers,
    hasPosttestAnswers,
    posttestDueDate, // <-- เพิ่มตรงนี้
  } = usePrepostQuestion();
  const progress = useSseStore(state => state.progress);

  const [isPretestModalOpen, setIsPretestModalOpen] = useState(false);
  const [isPosttestModalOpen, setIsPosttestModalOpen] = useState(false);
  const [selectedPretestQuestions, setSelectedPretestQuestions] = useState<any[]>([]);
  const [selectedPosttestQuestions, setSelectedPosttestQuestions] = useState<any[]>([]);

  const openPretestModal = () => {
    const filteredQuestions = prepostQuestion.filter(q => q.displayType === 'pretest');
    setSelectedPretestQuestions(filteredQuestions);
    const initialAnswers = filteredQuestions.map(q => {
      const existingAnswer = pretestAnswersInput.find(ans => ans.pretest === q._id);
      return existingAnswer || { pretest: q._id, answer: '' };
    });
    setPretestAnswersInput(initialAnswers);
    setIsPretestModalOpen(true);
  };

  const openPosttestModal = () => {
    const filteredQuestions = prepostQuestion.filter(q => q.displayType === 'posttest');
    setSelectedPosttestQuestions(filteredQuestions);
    const initialAnswers = filteredQuestions.map(q => {
      const existingAnswer = posttestAnswersInput.find(ans => ans.posttest === q._id);
      return existingAnswer || { posttest: q._id, answer: '' };
    });
    setPosttestAnswersInput(initialAnswers);
    setIsPosttestModalOpen(true);
  };

  useEffect(() => {
    if (hasPretestAnswers === false) {
      openPretestModal();
    }
  }, [hasPretestAnswers]);

  useEffect(() => {
    // เงื่อนไขใหม่: posttestDueDate === true, progress >= 80, hasPosttestAnswers === false
    if (
      hasPretestAnswers &&
      posttestDueDate === true &&
      (progress?.progressPercentage ?? 0) >= 80 &&
      hasPosttestAnswers === false
    ) {
      openPosttestModal();
    }
  }, [hasPretestAnswers, hasPosttestAnswers, posttestDueDate, progress?.progressPercentage]);

  const handlePretestSubmit = async () => {
    if (!pretestAnswersInput || pretestAnswersInput.length === 0) {
      addToast({ title: 'No Answer to Submit.', color: 'danger' });
      return;
    }
    try {
      const payload = {
        answers: pretestAnswersInput.map(ans => ({ pretest: ans.pretest, answer: ans.answer })),
      };
      const res = await createPretestAnswers(payload);
      if (res) {
        addToast({ title: 'Submit Successfully.', color: 'success' });
        await fetchPrepostQuestion();
        await fetchPretestAnswers();
        setIsPretestModalOpen(false);
        setSelectedPretestQuestions([]);
        await fetchPrepostQuestion();
      } else {
        addToast({ title: 'Failed to Submit Answer.', color: 'danger' });
      }
    } catch (err) {
      addToast({ title: 'Error Submit Answer.', color: 'danger' });
    }
  };

  const handlePosttestSubmit = async () => {
    if (!posttestAnswersInput || posttestAnswersInput.length === 0) {
      addToast({ title: 'No Answer to Submit.', color: 'danger' });
      return;
    }
    try {
      const payload = {
        answers: posttestAnswersInput.map(ans => ({ posttest: ans.posttest, answer: ans.answer })),
      };
      const res = await createPosttestAnswers(payload);
      if (res) {
        addToast({ title: 'Submit Successfully.', color: 'success' });
        await fetchPrepostQuestion();
        setIsPosttestModalOpen(false);
        setSelectedPosttestQuestions([]);
      } else {
        addToast({ title: 'Failed to Submit Answer.', color: 'danger' });
      }
    } catch (err) {
      addToast({ title: 'Error Submit Answer.', color: 'danger' });
    }
  };
>>>>>>> 2655ed70

  const shouldBlur = pathname !== '/';

  const hideProgressSummary =
    pathname === '/community' || pathname.startsWith('/community/coin-hunting');

  return (
    <>
      <SSEListener />
      <div className="relative h-dvh w-full overflow-hidden pb-24">
        {assets && assets.background ? (
          assets.background.endsWith('.mp4') ? (
            <video
              autoPlay
              muted
              loop
              playsInline
              className="absolute inset-0 w-screen h-screen object-cover z-0"
              src={`${process.env.NEXT_PUBLIC_API_URL}/uploads/${assets.background}`}
            />
          ) : (
            <Image
              fill
              priority
              alt="Background"
              className="absolute inset-0 object-cover z-0"
              src={`${process.env.NEXT_PUBLIC_API_URL}/uploads/${assets.background}`}
            />
          )
        ) : (
          <Image
            fill
            priority
            alt="Background"
            className="absolute inset-0 object-cover z-0"
            src={lobby}
          />
        )}
        <div
          className="absolute inset-0 z-10 pointer-events-none transition-all duration-500"
          style={{
            backdropFilter: `blur(${shouldBlur ? 8 : 0}px)`,
            WebkitBackdropFilter: `blur(${shouldBlur ? 8 : 0}px)`,
            backgroundColor: shouldBlur ? 'rgba(0,0,0,0.1)' : 'transparent',
            opacity: shouldBlur ? 1 : 0,
          }}
        />

        <div className="relative z-20 flex h-full flex-col text-foreground">
          <div className="fixed top-0 left-0 right-0 z-40">
            {!hideProgressSummary && (
              <ProgressBar
                avatarUrl={(assets && assets.profile)
                  ? `${process.env.NEXT_PUBLIC_API_URL}/uploads/${assets.profile}`
                  : ""
                }
                onClickAvatar={() => router.push('/profile')}
              />
            )}
          </div>

          <main
            className={`relative flex-1 overflow-y-auto mt-24 md:mt-32 px-4 md:px-8 transition-opacity duration-500`}
          >
            {children}
          </main>

          <PretestQuestionModal
            answers={pretestAnswersInput}
            isOpen={isPretestModalOpen}
            prePostQuestions={selectedPretestQuestions}
            setAnswers={setPretestAnswersInput}
            onClose={() => {
              if (hasPretestAnswers === false) {
                addToast({ title: 'You must complete the pretest first.', color: 'warning' });
                return;
              }
              setIsPretestModalOpen(false);
              setSelectedPretestQuestions([]);
            }}
            onSubmit={() => handlePretestSubmit()}
          />

          <PosttestQuestionModal
            answers={posttestAnswersInput}
            isOpen={isPosttestModalOpen}
            prePostQuestions={selectedPosttestQuestions}
            setAnswers={setPosttestAnswersInput}
            onClose={() => {
              if (hasPosttestAnswers === false) {
                addToast({ title: 'You must complete the posttest first.', color: 'warning' });
                return;
              }
              setIsPosttestModalOpen(false);
              setSelectedPosttestQuestions([]);
            }}
            onSubmit={() => handlePosttestSubmit()}
          />

          <div className="fixed bottom-0 left-0 right-0 z-50 mx-4 pb-4 h-20">
            <BottomNav />
          </div>
        </div>
      </div>
    </>
  );
}<|MERGE_RESOLUTION|>--- conflicted
+++ resolved
@@ -8,28 +8,18 @@
 import SSEListener from '@/components/SSEListener';
 import { useAppearances } from '@/hooks/useAppearances';
 import { useProfile } from '@/hooks/useProfile';
-<<<<<<< HEAD
-import { useEffect } from 'react';
-=======
 import PretestQuestionModal from '@/components/PretestPosttest/PretestQuestionModal';
 import PosttestQuestionModal from '@/components/PretestPosttest/PosttestQuestionModal';
 import { usePrepostQuestion } from '@/hooks/usePrePostQuestion';
 import { useSseStore } from '@/stores/useSseStore';
 import { addToast } from '@heroui/react';
 import { useState, useEffect } from 'react';
->>>>>>> 2655ed70
 
 export default function AppLayout({ children }: { children: React.ReactNode }) {
   const pathname = usePathname();
   const router = useRouter();
   const { fetchUser } = useProfile();
   const { assets } = useAppearances();
-<<<<<<< HEAD
-
-  useEffect(() => {
-    fetchUser();
-  }, [fetchUser]);
-=======
   const {
     pretestAnswersInput,
     posttestAnswersInput,
@@ -138,7 +128,6 @@
       addToast({ title: 'Error Submit Answer.', color: 'danger' });
     }
   };
->>>>>>> 2655ed70
 
   const shouldBlur = pathname !== '/';
 
