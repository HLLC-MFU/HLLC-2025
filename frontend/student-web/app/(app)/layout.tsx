'use client';

import type React from 'react';

import Image from 'next/image';
import { usePathname } from 'next/navigation';

import { ProgressSummaryCard } from './(index)/_components/ProgressSummaryCard';

import BottomNav from '@/components/bottom-nav';
import lobby from '@/public/lobby.png';

export default function AppLayout({ children }: { children: React.ReactNode }) {
  const pathname = usePathname();

  const steps = 9000;
  const progressPercentage = 75;
  const progressLoading = false;
  const deviceMismatch = false;

  const assetsImage = {
    lamduan: null,
    profile: null,
    notification: null,
    background: null,
    progress: null,
  };

  const shouldBlur = pathname !== '/';

  return (
<<<<<<< HEAD
    <div className="flex h-dvh max-h-dvh w-full min-w-dvw overflow-hidden min-h-screen bg-cover bg-center bg-no-repeat"
      style={{
        backgroundImage: `url('lobby.png')`,
      }}
    >
      <div className="flex flex-col flex-1 overflow-hidden grow">
        <Navbar />
        <main className="flex-1 overflow-y-auto mx-4 md:mx-8">{children}</main>
=======
    <div className="relative h-screen w-full overflow-hidden">
      {/* Background image */}
      <Image
        fill
        priority
        alt="Background"
        className="absolute inset-0 object-cover z-0"
        src={lobby}
      />

      {/* Conditional blur overlay */}
      {shouldBlur && (
        <div className="absolute inset-0 z-10 bg-black/10 backdrop-blur-sm" />
      )}

      {/* Foreground content */}
      <div className="relative z-20 flex h-full flex-col text-foreground">
        <main className="flex-1 overflow-y-auto md:px-8 pb-20">
          <ProgressSummaryCard
            healthData={{ steps, deviceMismatch }}
            progressImage={assetsImage.progress}
            progressLoading={progressLoading}
            progressPercentage={progressPercentage}
            onClick={() => (window.location.href = '/profile')}
          />
          {children}
        </main>

        <div className="fixed bottom-0 left-0 right-0 z-50 mx-4 pb-4">
          <BottomNav />
        </div>
>>>>>>> 34c07cce
      </div>
    </div>
  );
}<|MERGE_RESOLUTION|>--- conflicted
+++ resolved
@@ -29,16 +29,6 @@
   const shouldBlur = pathname !== '/';
 
   return (
-<<<<<<< HEAD
-    <div className="flex h-dvh max-h-dvh w-full min-w-dvw overflow-hidden min-h-screen bg-cover bg-center bg-no-repeat"
-      style={{
-        backgroundImage: `url('lobby.png')`,
-      }}
-    >
-      <div className="flex flex-col flex-1 overflow-hidden grow">
-        <Navbar />
-        <main className="flex-1 overflow-y-auto mx-4 md:mx-8">{children}</main>
-=======
     <div className="relative h-screen w-full overflow-hidden">
       {/* Background image */}
       <Image
@@ -70,7 +60,6 @@
         <div className="fixed bottom-0 left-0 right-0 z-50 mx-4 pb-4">
           <BottomNav />
         </div>
->>>>>>> 34c07cce
       </div>
     </div>
   );
