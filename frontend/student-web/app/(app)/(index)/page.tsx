--- conflicted
+++ resolved
@@ -16,23 +16,7 @@
 export default function HomePage() {
   const [notificationModalVisible, setNotificationModalVisible] =
     useState(false);
-<<<<<<< HEAD
-  const {
-    pretestAnswersInput,
-    posttestAnswersInput,
-    createPretestAnswers,
-    createPosttestAnswers,
-    fetchPrepostQuestion,
-    fetchPretestAnswers,
-    setPretestAnswersInput,
-    setPosttestAnswersInput,
-    prepostQuestion,
-    hasPretestAnswers,
-    hasPosttestAnswers,
-  } = usePrepostQuestion();
-=======
 
->>>>>>> 2655ed70
   const { assets } = useAppearances();
   const progress = useSseStore(state => state.progress);
 
@@ -47,22 +31,6 @@
       <div className="flex justify-between items-start mb-6">
         <div className="flex gap-2">
           <GlassButton iconOnly onClick={() => router.push('/lamduan-flowers')}>
-<<<<<<< HEAD
-            {(assets && assets.lamduan)
-              ? (
-                <Image
-                  alt="Lamduan"
-                  src={`${baseImageUrl}/uploads/${assets.lamduan}`}
-                  width={20}
-                  height={20}
-                />
-              ) : (
-                <Flower
-                  className="text-white"
-                  size={20}
-                />
-              )}
-=======
             {assets && assets.lamduan ? (
               <Image
                 alt="Lamduan"
@@ -73,25 +41,11 @@
             ) : (
               <Flower className="text-white" size={20} />
             )}
->>>>>>> 2655ed70
           </GlassButton>
           <GlassButton
             iconOnly
             onClick={() => setNotificationModalVisible(true)}
           >
-<<<<<<< HEAD
-            {(assets && assets.notification)
-              ? (
-                <Image
-                  alt="Notification"
-                  src={`${baseImageUrl}/uploads/${assets.notification}`}
-                  width={20}
-                  height={20}
-                />
-              ) : (
-                <Bell className="text-white" size={20} />
-              )}
-=======
             {assets && assets.notification ? (
               <Image
                 alt="Notification"
@@ -102,7 +56,6 @@
             ) : (
               <Bell className="text-white" size={20} />
             )}
->>>>>>> 2655ed70
           </GlassButton>
         </div>
       </div>
