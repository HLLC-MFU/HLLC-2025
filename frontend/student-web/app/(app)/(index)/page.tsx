--- conflicted
+++ resolved
@@ -30,7 +30,7 @@
     hasPretestAnswers,
     hasPosttestAnswers,
   } = usePrepostQuestion();
-  const progress = useSseStore(state => state.progress.progressPercentage);
+  const progress = useSseStore(state => state.progress);
 
   const [isPretestModalOpen, setIsPretestModalOpen] = useState(false);
   const [isPosttestModalOpen, setIsPosttestModalOpen] = useState(false);
@@ -40,7 +40,6 @@
   const [selectedPosttestQuestions, setSelectedPosttestQuestions] = useState<
     PrepostQuestions[]
   >([]);
-  const [isConfirmOpen, setIsConfirmOpen] = useState(false);
   const router = useRouter();
 
   const openPretestModal = () => {
@@ -98,12 +97,7 @@
     }
   }, [hasPretestAnswers, hasPosttestAnswers, progress?.progressPercentage]);
 
-<<<<<<< HEAD
-  const handleSubmit = async () => {
-=======
-
   const handlePretestSubmit = async () => {
->>>>>>> f8fa1e2c
     if (!pretestAnswersInput || pretestAnswersInput.length === 0) {
       addToast({
         title: 'No Answer to Submit.',
