'use client';

import { useEffect, useState } from 'react';
import { Bell, Flower } from 'lucide-react';
import { addToast } from '@heroui/react';
import { useRouter } from 'next/navigation';

import GlassButton from '@/components/ui/glass-button';
import PretestQuestionModal from '@/components/PretestPosttest/PretestQuestionModal';
import { usePrepostQuestion } from '@/hooks/usePrePostQuestion';
import { PrepostQuestions } from '@/types/prepostQuestion';
import PosttestQuestionModal from '@/components/PretestPosttest/PosttestQuestionModal';
<<<<<<< HEAD
import useProgress from '@/hooks/useProgress';
import { useRouter } from 'next/navigation';
import { useAppearances } from '@/hooks/useAppearances';
import Image from 'next/image';
=======
import { useSseStore } from '@/stores/useSseStore';
>>>>>>> 8352eedb

const baseImageUrl = process.env.NEXT_PUBLIC_API_URL;

export default function HomePage() {
<<<<<<< HEAD
=======
  const [notificationModalVisible, setNotificationModalVisible] =
    useState(false);
>>>>>>> 8352eedb
  const {
    pretestAnswersInput,
    posttestAnswersInput,
    createPretestAnswers,
    createPosttestAnswers,
    fetchPrepostQuestion,
    fetchPretestAnswers,
    setPretestAnswersInput,
    setPosttestAnswersInput,
    prepostQuestion,
    hasPretestAnswers,
    hasPosttestAnswers,
  } = usePrepostQuestion();
<<<<<<< HEAD
  const { assets } = useAppearances();

  const [notificationModalVisible, setNotificationModalVisible] = useState(false);
  const { progress } = useProgress();
=======
  const progress = useSseStore(state => state.progress);

>>>>>>> 8352eedb
  const [isPretestModalOpen, setIsPretestModalOpen] = useState(false);
  const [isPosttestModalOpen, setIsPosttestModalOpen] = useState(false);
  const [selectedPretestQuestions, setSelectedPretestQuestions] = useState<
    PrepostQuestions[]
  >([]);
  const [selectedPosttestQuestions, setSelectedPosttestQuestions] = useState<
    PrepostQuestions[]
  >([]);
  const router = useRouter();

  const openPretestModal = () => {
    const filteredQuestions = prepostQuestion.filter(
      q => q.displayType === 'pretest',
    );

    setSelectedPretestQuestions(filteredQuestions);
    const initialAnswers = filteredQuestions.map(q => {
      const existingAnswer = pretestAnswersInput.find(
        ans => ans.pretest === q._id,
      );

      return existingAnswer || { pretest: q._id, answer: '' };
    });

    setPretestAnswersInput(initialAnswers);
    setIsPretestModalOpen(true);
  };

  const openPosttestModal = () => {
    const filteredQuestions = prepostQuestion.filter(
      q => q.displayType === 'posttest',
    );

    setSelectedPosttestQuestions(filteredQuestions);

    const initialAnswers = filteredQuestions.map(q => {
      const existingAnswer = posttestAnswersInput.find(
        ans => ans.posttest === q._id,
      );

      return existingAnswer || { posttest: q._id, answer: '' };
    });

    setPosttestAnswersInput(initialAnswers);
    setIsPosttestModalOpen(true);
  };

  // ✅ เปิด Pretest modal ถ้าไม่มีคำตอบ
  useEffect(() => {
    if (hasPretestAnswers === false) {
      openPretestModal();
    }
  }, [hasPretestAnswers]);

  // ✅ เปิด Posttest modal เมื่อเงื่อนไขครบ
  useEffect(() => {
    if (
      hasPretestAnswers &&
      (progress?.progressPercentage ?? 0) >= 80 &&
      hasPosttestAnswers === false
    ) {
      openPosttestModal();
    }
  }, [hasPretestAnswers, hasPosttestAnswers, progress?.progressPercentage]);

  const handlePretestSubmit = async () => {
    if (!pretestAnswersInput || pretestAnswersInput.length === 0) {
      addToast({
        title: 'No Answer to Submit.',
        color: 'danger',
      });

      return;
    }

    try {
      const payload = {
        answers: pretestAnswersInput.map(ans => ({
          pretest: ans.pretest,
          answer: ans.answer,
        })),
      };

      const res = await createPretestAnswers(payload);

      if (res) {
        addToast({
          title: 'Submit Successfully.',
          color: 'success',
        });
        await fetchPrepostQuestion();
        await fetchPretestAnswers();
        setIsPretestModalOpen(false);
        setSelectedPretestQuestions([]);
        await fetchPrepostQuestion();
      } else {
        addToast({
          title: 'Failed to Submit Answer.',
          color: 'danger',
        });
      }
    } catch (err) {
      addToast({
        title: 'Error Submit Answer.',
        color: 'danger',
      });
    }
  };

  const handlePosttestSubmit = async () => {
    if (!posttestAnswersInput || posttestAnswersInput.length === 0) {
      addToast({
        title: 'No Answer to Submit.',
        color: 'danger',
      });

      return;
    }

    try {
      const payload = {
        answers: posttestAnswersInput.map(ans => ({
          posttest: ans.posttest,
          answer: ans.answer,
        })),
      };

      const res = await createPosttestAnswers(payload);

      if (res) {
        addToast({
          title: 'Submit Successfully.',
          color: 'success',
        });
        await fetchPrepostQuestion();
        setIsPosttestModalOpen(false);
        setSelectedPosttestQuestions([]);
      } else {
        addToast({
          title: 'Failed to Submit Answer.',
          color: 'danger',
        });
      }
    } catch (err) {
      addToast({
        title: 'Error Submit Answer.',
        color: 'danger',
      });
    }
  };

  const steps = 9000;
  // const progressLoading = false;
  const deviceMismatch = false;

<<<<<<< HEAD
=======
  const assetsImage = {
    lamduan: null,
    profile: null,
    notification: null,
    background: null,
    progress: null,
  };

>>>>>>> 8352eedb
  return (
    <div className="relative flex flex-col max-h-full w-full bg-cover bg-center bg-no-repeat text-white pt-6 md:pt-12 pb-28">
      <div className="flex justify-between items-start mb-6">
        <div className="flex gap-2">
<<<<<<< HEAD
          <GlassButton iconOnly>
            {(assets && assets.lamduan)
              ? (
                <Image
                  alt="Lamduan"
                  src={`${baseImageUrl}/uploads/${assets.lamduan}`}
                  width={20}
                  height={20}
                />
              ) : (
                <Flower
                  className="text-white"
                  size={20}
                  onClick={() => router.push('/lamduan-flowers')}
                />
              )}
=======
          <GlassButton iconOnly onClick={() => router.push('/lamduan-flowers')}>
            <Flower
              className="text-white"
              size={20}
            />
>>>>>>> 8352eedb
          </GlassButton>
          <GlassButton
            iconOnly
            onClick={() => setNotificationModalVisible(true)}
          >
            {(assets && assets.notification)
              ? (
                <Image
                  alt="Notification"
                  src={`${baseImageUrl}/uploads/${assets.notification}`}
                  width={20}
                  height={20}
                />
              ) : (
                <Bell className="text-white" size={20} />
              )}
          </GlassButton>
        </div>
      </div>

      <PretestQuestionModal
        answers={pretestAnswersInput}
        isOpen={isPretestModalOpen}
        prePostQuestions={selectedPretestQuestions}
        setAnswers={setPretestAnswersInput}
        onClose={() => {
          if (hasPretestAnswers === false) {
            addToast({
              title: 'You must complete the pretest first.',
              color: 'warning',
            });

            return;
          }
          setIsPretestModalOpen(false);
          setSelectedPretestQuestions([]);
        }}
        onSubmit={() => handlePretestSubmit()}
      />

      <PosttestQuestionModal
        answers={posttestAnswersInput}
        isOpen={isPosttestModalOpen}
        prePostQuestions={selectedPosttestQuestions}
        setAnswers={setPosttestAnswersInput}
        onClose={() => {
          if (hasPosttestAnswers === false) {
            addToast({
              title: 'You must complete the posttest first.',
              color: 'warning',
            });

            return;
          }
          setIsPosttestModalOpen(false);
          setSelectedPosttestQuestions([]);
        }}
        onSubmit={() => handlePosttestSubmit()}
      />
    </div>
  );
}<|MERGE_RESOLUTION|>--- conflicted
+++ resolved
@@ -4,29 +4,21 @@
 import { Bell, Flower } from 'lucide-react';
 import { addToast } from '@heroui/react';
 import { useRouter } from 'next/navigation';
+import Image from 'next/image';
 
 import GlassButton from '@/components/ui/glass-button';
 import PretestQuestionModal from '@/components/PretestPosttest/PretestQuestionModal';
 import { usePrepostQuestion } from '@/hooks/usePrePostQuestion';
 import { PrepostQuestions } from '@/types/prepostQuestion';
 import PosttestQuestionModal from '@/components/PretestPosttest/PosttestQuestionModal';
-<<<<<<< HEAD
-import useProgress from '@/hooks/useProgress';
-import { useRouter } from 'next/navigation';
+import { useSseStore } from '@/stores/useSseStore';
 import { useAppearances } from '@/hooks/useAppearances';
-import Image from 'next/image';
-=======
-import { useSseStore } from '@/stores/useSseStore';
->>>>>>> 8352eedb
 
 const baseImageUrl = process.env.NEXT_PUBLIC_API_URL;
 
 export default function HomePage() {
-<<<<<<< HEAD
-=======
   const [notificationModalVisible, setNotificationModalVisible] =
     useState(false);
->>>>>>> 8352eedb
   const {
     pretestAnswersInput,
     posttestAnswersInput,
@@ -40,15 +32,9 @@
     hasPretestAnswers,
     hasPosttestAnswers,
   } = usePrepostQuestion();
-<<<<<<< HEAD
   const { assets } = useAppearances();
-
-  const [notificationModalVisible, setNotificationModalVisible] = useState(false);
-  const { progress } = useProgress();
-=======
   const progress = useSseStore(state => state.progress);
 
->>>>>>> 8352eedb
   const [isPretestModalOpen, setIsPretestModalOpen] = useState(false);
   const [isPosttestModalOpen, setIsPosttestModalOpen] = useState(false);
   const [selectedPretestQuestions, setSelectedPretestQuestions] = useState<
@@ -204,23 +190,11 @@
   // const progressLoading = false;
   const deviceMismatch = false;
 
-<<<<<<< HEAD
-=======
-  const assetsImage = {
-    lamduan: null,
-    profile: null,
-    notification: null,
-    background: null,
-    progress: null,
-  };
-
->>>>>>> 8352eedb
   return (
     <div className="relative flex flex-col max-h-full w-full bg-cover bg-center bg-no-repeat text-white pt-6 md:pt-12 pb-28">
       <div className="flex justify-between items-start mb-6">
         <div className="flex gap-2">
-<<<<<<< HEAD
-          <GlassButton iconOnly>
+          <GlassButton iconOnly onClick={() => router.push('/lamduan-flowers')}>
             {(assets && assets.lamduan)
               ? (
                 <Image
@@ -233,16 +207,8 @@
                 <Flower
                   className="text-white"
                   size={20}
-                  onClick={() => router.push('/lamduan-flowers')}
                 />
               )}
-=======
-          <GlassButton iconOnly onClick={() => router.push('/lamduan-flowers')}>
-            <Flower
-              className="text-white"
-              size={20}
-            />
->>>>>>> 8352eedb
           </GlassButton>
           <GlassButton
             iconOnly
