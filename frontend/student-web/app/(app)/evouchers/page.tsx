'use client';

import { Input, Image, ScrollShadow } from '@heroui/react';
import { SearchIcon } from 'lucide-react';
import { useRouter } from 'next/navigation';
import { useState } from 'react';

import useSponsors from '@/hooks/useSponsors';
import EvouchersSkeleton from "./_components/EvouchersSkeleton";

export default function EvoucherPage() {
  const router = useRouter();
  const [searchText, setSearchText] = useState('');
  const { sponsors, loading } = useSponsors();

  const filteredSponsors = sponsors.filter(
    sponsor =>
      sponsor.name.en.toLowerCase().includes(searchText.toLowerCase()) ||
      sponsor.name.th.toLowerCase().includes(searchText.toLowerCase()),
  );

  const handleSponsorCardClick = (sponsorId: string) => {
    router.push(`/evouchers/${sponsorId}`);
  };

    if (loading) return (
        <div className="flex flex-col gap-6 px-6">
            <Input
                aria-label="Search"
                classNames={{
                    inputWrapper: 'bg-default-100',
                    input: 'text-sm',
                }}
                labelPlacement="outside"
                placeholder="Search for Sponsor..."
                startContent={
                    <SearchIcon className="text-base text-default-400 pointer-events-none flex-shrink-0" />
                }
                type="search"
                onValueChange={setSearchText}
                value={searchText}
                radius="full"
                size="lg"
                variant="faded"
            />
            <EvouchersSkeleton />
        </div>
    )

    return (
        <div className="flex flex-col h-full gap-6 px-6">
            {/* Search Bar */}
            <Input
                aria-label="Search"
                classNames={{
                    inputWrapper: 'bg-default-100',
                    input: 'text-sm',
                }}
                labelPlacement="outside"
                placeholder="Search for Sponsor..."
                startContent={
                    <SearchIcon className="text-base text-default-400 pointer-events-none flex-shrink-0" />
                }
                type="search"
                onValueChange={setSearchText}
                value={searchText}
                radius="full"
                size="lg"
                variant="faded"
            />

            {/* Sponsors Group */}
<<<<<<< HEAD
            <ScrollShadow className="h-[90%] overflow-y-auto" size={40} hideScrollBar>
                <div className="grid grid-cols-2 gap-8">
=======
            <ScrollShadow className="h-[90%] overflow-y-auto pb-10" size={40} hideScrollBar>
                <div className="grid grid-cols-2 md:grid-cols-3 lg:grid-cols-4 gap-8">
>>>>>>> 8af64531
                    {filteredSponsors.map((sponsor, index) => {
                        if (sponsor?.logo?.logoPhoto) {
                            return (
                                <Image
                                    key={index}
                                    alt={sponsor.name?.en ?? ""}
                                    src={`${process.env.NEXT_PUBLIC_API_URL}/uploads/${sponsor.logo.logoPhoto}`}
                                    className="border-2 border-[#b1b1b1ff] rounded-3xl active:brightness-50"
                                    onClick={() => handleSponsorCardClick(sponsor._id)}
                                />
                            )
                        } else {
                            return (
                                <div
                                    key={index}
<<<<<<< HEAD
                                    className="flex aspect-square justify-center items-center rounded-3xl shadow-xl bg-white/40 backdrop-blur-md border border-white active:brightness-50"
=======
                                    className="flex justify-center items-center aspect-square rounded-3xl shadow-xl bg-white/40 backdrop-blur-md border border-white"
>>>>>>> 8af64531
                                    onClick={() => handleSponsorCardClick(sponsor._id)}
                                >
                                    <p className="font-semibold">{sponsor?.name?.en ?? ""}</p>
                                </div>
                            )
                        }
                    })}
                </div>
            </ScrollShadow>
        </div>
    )
};<|MERGE_RESOLUTION|>--- conflicted
+++ resolved
@@ -70,13 +70,8 @@
             />
 
             {/* Sponsors Group */}
-<<<<<<< HEAD
-            <ScrollShadow className="h-[90%] overflow-y-auto" size={40} hideScrollBar>
-                <div className="grid grid-cols-2 gap-8">
-=======
             <ScrollShadow className="h-[90%] overflow-y-auto pb-10" size={40} hideScrollBar>
                 <div className="grid grid-cols-2 md:grid-cols-3 lg:grid-cols-4 gap-8">
->>>>>>> 8af64531
                     {filteredSponsors.map((sponsor, index) => {
                         if (sponsor?.logo?.logoPhoto) {
                             return (
@@ -92,11 +87,7 @@
                             return (
                                 <div
                                     key={index}
-<<<<<<< HEAD
                                     className="flex aspect-square justify-center items-center rounded-3xl shadow-xl bg-white/40 backdrop-blur-md border border-white active:brightness-50"
-=======
-                                    className="flex justify-center items-center aspect-square rounded-3xl shadow-xl bg-white/40 backdrop-blur-md border border-white"
->>>>>>> 8af64531
                                     onClick={() => handleSponsorCardClick(sponsor._id)}
                                 >
                                     <p className="font-semibold">{sponsor?.name?.en ?? ""}</p>
