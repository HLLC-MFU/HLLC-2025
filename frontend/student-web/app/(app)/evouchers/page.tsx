'use client';

import { Input, Image, ScrollShadow } from '@heroui/react';
import { SearchIcon } from 'lucide-react';
import { useRouter } from 'next/navigation';
import { useState } from 'react';

import useSponsors from '@/hooks/useSponsors';
import EvouchersSkeleton from "./_components/EvouchersSkeleton";

export default function EvoucherPage() {
  const router = useRouter();
  const [searchText, setSearchText] = useState('');
  const { sponsors, loading } = useSponsors();

  const filteredSponsors = sponsors.filter(
    sponsor =>
      sponsor.name.en.toLowerCase().includes(searchText.toLowerCase()) ||
      sponsor.name.th.toLowerCase().includes(searchText.toLowerCase()),
  );

  const handleSponsorCardClick = (sponsorId: string) => {
    router.push(`/evouchers/${sponsorId}`);
  };

    if (loading) return (
        <div className="flex flex-col gap-6 px-6">
            <Input
                aria-label="Search"
                classNames={{
                    inputWrapper: 'bg-default-100',
                    input: 'text-sm',
                }}
                labelPlacement="outside"
                placeholder="Search for Sponsor..."
                startContent={
                    <SearchIcon className="text-base text-default-400 pointer-events-none flex-shrink-0" />
                }
                type="search"
                onValueChange={setSearchText}
                value={searchText}
                radius="full"
                size="lg"
                variant="faded"
            />
            <EvouchersSkeleton />
        </div>
    )

    return (
        <div className="flex flex-col h-full gap-6 px-6">
            {/* Search Bar */}
            <Input
                aria-label="Search"
                classNames={{
                    inputWrapper: 'bg-default-100',
                    input: 'text-sm',
                }}
                labelPlacement="outside"
                placeholder="Search for Sponsor..."
                startContent={
                    <SearchIcon className="text-base text-default-400 pointer-events-none flex-shrink-0" />
                }
                type="search"
                onValueChange={setSearchText}
                value={searchText}
                radius="full"
                size="lg"
                variant="faded"
            />

            {/* Sponsors Group */}
            <ScrollShadow className="h-[90%] overflow-y-auto" size={40} hideScrollBar>
                <div className="grid grid-cols-2 gap-8">
                    {filteredSponsors.map((sponsor, index) => {
                        if (sponsor?.logo?.logoPhoto) {
                            return (
                                <Image
                                    key={index}
                                    alt={sponsor.name?.en ?? ""}
                                    src={`${process.env.NEXT_PUBLIC_API_URL}/uploads/${sponsor.logo.logoPhoto}`}
                                    className="border-2 border-[#b1b1b1ff] rounded-3xl active:brightness-50"
                                    onClick={() => handleSponsorCardClick(sponsor._id)}
                                />
                            )
                        } else {
                            return (
                                <div
                                    key={index}
<<<<<<< HEAD
                                    className="flex justify-center items-center rounded-3xl shadow-xl bg-white/40 backdrop-blur-md border border-white active:brightness-50"
=======
                                    className="flex aspect-square justify-center items-center rounded-3xl shadow-xl bg-white/40 backdrop-blur-md border border-white"
>>>>>>> 2c0182f5
                                    onClick={() => handleSponsorCardClick(sponsor._id)}
                                >
                                    <p className="font-semibold">{sponsor?.name?.en ?? ""}</p>
                                </div>
                            )
                        }
                    })}
                </div>
            </ScrollShadow>
        </div>
    )
};<|MERGE_RESOLUTION|>--- conflicted
+++ resolved
@@ -87,11 +87,7 @@
                             return (
                                 <div
                                     key={index}
-<<<<<<< HEAD
-                                    className="flex justify-center items-center rounded-3xl shadow-xl bg-white/40 backdrop-blur-md border border-white active:brightness-50"
-=======
-                                    className="flex aspect-square justify-center items-center rounded-3xl shadow-xl bg-white/40 backdrop-blur-md border border-white"
->>>>>>> 2c0182f5
+                                    className="flex aspect-square justify-center items-center rounded-3xl shadow-xl bg-white/40 backdrop-blur-md border border-white active:brightness-50"
                                     onClick={() => handleSponsorCardClick(sponsor._id)}
                                 >
                                     <p className="font-semibold">{sponsor?.name?.en ?? ""}</p>
