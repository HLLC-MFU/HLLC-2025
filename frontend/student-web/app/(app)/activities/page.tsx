'use client';
<<<<<<< HEAD
import { useEffect, useMemo, useState } from 'react';
import ActivitiesList from './_components/ActivitiesList';
import { ActivitiesFilters } from './_components/ActivitiesFilters';
import UpcomingCard from './_components/UpcomingCard';
=======

import { useMemo, useState } from 'react';
import { useRouter } from 'next/navigation';

import ActivityCard from './_components/ActivitiesCard';

>>>>>>> a72913ee
import { useActivities } from '@/hooks/useActivities';
import { PrepostQuestions } from '@/types/prepostQuestion';
import { addToast } from '@heroui/react';
import { usePrepostQuestion } from '@/hooks/usePrePostQuestion';
import { useProgress } from '@/hooks/useProgress';
import PretestQuestionModal from '@/components/PretestPosttest/PretestQuestionModal';
import { ConfirmationModal } from '@/components/PretestPosttest/ConfirmModal';

export default function ActivitiesPage() {
  const { activities, loading } = useActivities(null);
  const [searchQuery, setSearchQuery] = useState('');
  const [sortBy, setSortBy] = useState<string>('name');
  const [sortDirection, setSortDirection] = useState<'asc' | 'desc'>('asc');
<<<<<<< HEAD
  const { answers, createPretestAnswers, fetchPrepostQuestion, setAnswers, prepostQuestion, pretestAnswers, hasPretestAnswers } = usePrepostQuestion();
  const { progress, progressLoading } = useProgress();
  const [isModalOpen, setIsModalOpen] = useState(false);
  const [selectedPrepostQuestion, setSelectedPrepostQuestion] = useState<PrepostQuestions[]>(
    [],
  );
  const [isConfirmOpen, setIsConfirmOpen] = useState(false);

  const openPretestModal = () => {
    const filteredQuestions = prepostQuestion.filter(
      q => q.displayType === 'pretest' || q.displayType === 'both'
    );

    setSelectedPrepostQuestion(filteredQuestions);

    // กำหนด answers เริ่มต้นให้ตรงกับคำถามทุกข้อ
    const initialAnswers = filteredQuestions.map(q => {
      // หาใน answers ที่มีคำตอบเดิม (ถ้ามี)
      const existingAnswer = answers.find(ans => ans.pretest === q._id);
      return existingAnswer || { pretest: q._id, answer: '' };
    });

    setAnswers(initialAnswers);

    setIsModalOpen(true);
  };

  useEffect(() => {
    if (hasPretestAnswers === null) return;

    if (!hasPretestAnswers) {
      openPretestModal();
    }
  }, [hasPretestAnswers]);


  const handleCloseModal = () => {
    if (progress?.progressPercentage) {
      setIsModalOpen(false);
      setSelectedPrepostQuestion([]);
    } else {
      addToast({
        title: 'You must complete the assessment first.',
        color: 'warning',
      });
    }
  };

  const handleSubmit = async () => {
    if (!answers || answers.length === 0) {
      addToast({
        title: 'No Answer to Submit.',
        color: 'danger',
      });

      return;
    }

    try {
      const payload = {
        answers: answers.map(ans => ({
          pretest: ans.pretest,
          answer: ans.answer,
        })),
      };

      const res = await createPretestAnswers(payload);

      if (res) {
        addToast({
          title: 'Submit Successfully.',
          color: 'success',
        });
        setIsModalOpen(false);
        setSelectedPrepostQuestion([]);
        await fetchPrepostQuestion();
      } else {
        addToast({
          title: 'Failed to Submit Answer.',
          color: 'danger',
        });
      }
    } catch (err) {
      addToast({
        title: 'Error Submit Answer.',
        color: 'danger',
      });
    }
  };

  const handleConfirmModal = async () => {
    await handleSubmit();
    setIsConfirmOpen(false);
  };
=======
  const router = useRouter();
>>>>>>> a72913ee

  const filteredAndSortedActivities = useMemo(() => {
    if (!activities) return [];

    let filtered = activities;

    if (searchQuery.trim() !== '') {
      const lower = searchQuery.toLowerCase();

      filtered = activities.filter(
        a =>
          a.name?.en?.toLowerCase().includes(lower) ||
          a.name?.th?.toLowerCase().includes(lower) ||
          a.acronym?.toLowerCase().includes(lower),
      );
    }

    return filtered.sort((a, b) => {
      let comparison = 0;

      switch (sortBy) {
        case 'name':
          comparison = (a.name?.en ?? '').localeCompare(b.name?.en ?? '');
          break;
        case 'acronym':
          comparison = (a.acronym ?? '').localeCompare(b.acronym ?? '');
          break;
      }

      return sortDirection === 'asc' ? comparison : -comparison;
    });
  }, [activities, searchQuery, sortBy, sortDirection]);

  const upcomingActivity = useMemo(() => {
    if (!activities || activities.length === 0) return null;

    const now = new Date();
    const futureActivities = activities
      .filter(a => new Date(a.metadata?.startAt) > now)
      .sort(
        (a, b) =>
          new Date(a.metadata.startAt).getTime() -
          new Date(b.metadata.startAt).getTime(),
      );

    return futureActivities[0] ?? null;
  }, [activities]);

  const toggleSortDirection = () => {
    setSortDirection(prev => (prev === 'asc' ? 'desc' : 'asc'));
  };

  return (
    <div
      className="flex flex-col min-h-screen w-full overflow-y-auto pb-16 gap-6 bg-transparent px-8"
      style={{ WebkitOverflowScrolling: 'touch' }} // enables smooth momentum scrolling on iOS Safari
    >
      <div className="flex flex-col mt-36 gap-5">
        {/* <h1 className="text-3xl font-bold">Activities</h1> */}
        {/* 
        <ActivitiesFilters
          searchQuery={searchQuery}
          sortBy={sortBy}
          sortDirection={sortDirection}
          onSearchQueryChange={setSearchQuery}
          onSortByChange={setSortBy}
          onSortDirectionToggle={toggleSortDirection}
        /> */}

        {upcomingActivity && (
          <div>
            <ActivityCard
              activity={upcomingActivity}
              onClick={() => router.push(`/activities/${upcomingActivity._id}`)}
            />
          </div>
        )}
      </div>

      {/* Cards grid */}
      <div className="grid sm:grid-cols-2 lg:grid-cols-3 gap-6 pointer-events-auto">
        {filteredAndSortedActivities.map(activity => (
          <ActivityCard
            key={activity._id}
            activity={activity}
            onClick={() => router.push(`/activities/${activity._id}`)}
          />
        ))}
      </div>

      {/* Empty State */}
      {filteredAndSortedActivities?.length === 0 && !loading && (
        <p className="text-center text-sm text-default-500">
          No activities found.
        </p>
      )}

      <PretestQuestionModal
        answers={answers}
        prePostQuestions={selectedPrepostQuestion}
        isOpen={isModalOpen}
        setAnswers={setAnswers}
        onClose={() => {
          if (progress?.progressPercentage) {
            setIsModalOpen(false);
            setSelectedPrepostQuestion([]);
          } else {
            addToast({
              title: 'You must complete the assessment first.',
              color: 'warning',
            });
          }
        }}
        onSubmit={() => setIsConfirmOpen(true)}
      />

      <ConfirmationModal
        isOpen={isConfirmOpen}
        subtitle="Are you sure you want to submit your answers? You won't be able to change them after submission."
        title="Do you want to submit your answers?"
        onClose={() => setIsConfirmOpen(false)}
        onConfirm={handleConfirmModal}
      />
    </div>
  );
}<|MERGE_RESOLUTION|>--- conflicted
+++ resolved
@@ -1,17 +1,10 @@
 'use client';
-<<<<<<< HEAD
-import { useEffect, useMemo, useState } from 'react';
-import ActivitiesList from './_components/ActivitiesList';
-import { ActivitiesFilters } from './_components/ActivitiesFilters';
-import UpcomingCard from './_components/UpcomingCard';
-=======
 
 import { useMemo, useState } from 'react';
 import { useRouter } from 'next/navigation';
 
 import ActivityCard from './_components/ActivitiesCard';
 
->>>>>>> a72913ee
 import { useActivities } from '@/hooks/useActivities';
 import { PrepostQuestions } from '@/types/prepostQuestion';
 import { addToast } from '@heroui/react';
@@ -25,104 +18,7 @@
   const [searchQuery, setSearchQuery] = useState('');
   const [sortBy, setSortBy] = useState<string>('name');
   const [sortDirection, setSortDirection] = useState<'asc' | 'desc'>('asc');
-<<<<<<< HEAD
-  const { answers, createPretestAnswers, fetchPrepostQuestion, setAnswers, prepostQuestion, pretestAnswers, hasPretestAnswers } = usePrepostQuestion();
-  const { progress, progressLoading } = useProgress();
-  const [isModalOpen, setIsModalOpen] = useState(false);
-  const [selectedPrepostQuestion, setSelectedPrepostQuestion] = useState<PrepostQuestions[]>(
-    [],
-  );
-  const [isConfirmOpen, setIsConfirmOpen] = useState(false);
-
-  const openPretestModal = () => {
-    const filteredQuestions = prepostQuestion.filter(
-      q => q.displayType === 'pretest' || q.displayType === 'both'
-    );
-
-    setSelectedPrepostQuestion(filteredQuestions);
-
-    // กำหนด answers เริ่มต้นให้ตรงกับคำถามทุกข้อ
-    const initialAnswers = filteredQuestions.map(q => {
-      // หาใน answers ที่มีคำตอบเดิม (ถ้ามี)
-      const existingAnswer = answers.find(ans => ans.pretest === q._id);
-      return existingAnswer || { pretest: q._id, answer: '' };
-    });
-
-    setAnswers(initialAnswers);
-
-    setIsModalOpen(true);
-  };
-
-  useEffect(() => {
-    if (hasPretestAnswers === null) return;
-
-    if (!hasPretestAnswers) {
-      openPretestModal();
-    }
-  }, [hasPretestAnswers]);
-
-
-  const handleCloseModal = () => {
-    if (progress?.progressPercentage) {
-      setIsModalOpen(false);
-      setSelectedPrepostQuestion([]);
-    } else {
-      addToast({
-        title: 'You must complete the assessment first.',
-        color: 'warning',
-      });
-    }
-  };
-
-  const handleSubmit = async () => {
-    if (!answers || answers.length === 0) {
-      addToast({
-        title: 'No Answer to Submit.',
-        color: 'danger',
-      });
-
-      return;
-    }
-
-    try {
-      const payload = {
-        answers: answers.map(ans => ({
-          pretest: ans.pretest,
-          answer: ans.answer,
-        })),
-      };
-
-      const res = await createPretestAnswers(payload);
-
-      if (res) {
-        addToast({
-          title: 'Submit Successfully.',
-          color: 'success',
-        });
-        setIsModalOpen(false);
-        setSelectedPrepostQuestion([]);
-        await fetchPrepostQuestion();
-      } else {
-        addToast({
-          title: 'Failed to Submit Answer.',
-          color: 'danger',
-        });
-      }
-    } catch (err) {
-      addToast({
-        title: 'Error Submit Answer.',
-        color: 'danger',
-      });
-    }
-  };
-
-  const handleConfirmModal = async () => {
-    await handleSubmit();
-    setIsConfirmOpen(false);
-  };
-=======
   const router = useRouter();
->>>>>>> a72913ee
 
   const filteredAndSortedActivities = useMemo(() => {
     if (!activities) return [];
