'use client';
import { useMemo, useState } from 'react';
import { useActivities } from '@/hooks/useActivities';
import { Input } from '@heroui/react';
import { Search } from 'lucide-react';
import { useRouter } from 'next/navigation';
import ActivityCard from './_components/ActivitiesCard';
import ActivityCardSkeleton from './_components/ActivityCardSkeleton';

export default function ActivitiesPage() {
  const { activities, loading } = useActivities(null);
  const [searchQuery, setSearchQuery] = useState('');
  const [sortBy, setSortBy] = useState<string>('name');
  const [sortDirection, setSortDirection] = useState<'asc' | 'desc'>('asc');
  const router = useRouter();
<<<<<<< HEAD
=======
  const {
    answers,
    createPretestAnswers,
    fetchPrepostQuestion,
    setAnswers,
    prepostQuestion,
    pretestAnswers,
    hasPretestAnswers,
  } = usePrepostQuestion();
  const { progress } = useProgress();
  const [isModalOpen, setIsModalOpen] = useState(false);
  const [selectedPrepostQuestion, setSelectedPrepostQuestion] = useState<
    PrepostQuestions[]
  >([]);
  const [isConfirmOpen, setIsConfirmOpen] = useState(false);

  const openPretestModal = () => {
    const filteredQuestions = prepostQuestion.filter(
      q => q.displayType === 'pretest' || q.displayType === 'both',
    );

    setSelectedPrepostQuestion(filteredQuestions);

    // กำหนด answers เริ่มต้นให้ตรงกับคำถามทุกข้อ
    const initialAnswers = filteredQuestions.map(q => {
      // หาใน answers ที่มีคำตอบเดิม (ถ้ามี)
      const existingAnswer = answers.find(ans => ans.pretest === q._id);

      return existingAnswer || { pretest: q._id, answer: '' };
    });

    setAnswers(initialAnswers);

    setIsModalOpen(false);
  };

  useEffect(() => {
    if (hasPretestAnswers === null) return;

    if (!hasPretestAnswers) {
      openPretestModal();
    }
  }, [hasPretestAnswers]);

  const handleSubmit = async () => {
    if (!answers || answers.length === 0) {
      addToast({
        title: 'No Answer to Submit.',
        color: 'danger',
      });

      return;
    }

    try {
      const payload = {
        answers: answers.map(ans => ({
          pretest: ans.pretest,
          answer: ans.answer,
        })),
      };

      const res = await createPretestAnswers(payload);

      if (res) {
        addToast({
          title: 'Submit Successfully.',
          color: 'success',
        });
        setIsModalOpen(false);
        setSelectedPrepostQuestion([]);
        await fetchPrepostQuestion();
      } else {
        addToast({
          title: 'Failed to Submit Answer.',
          color: 'danger',
        });
      }
    } catch (err) {
      addToast({
        title: 'Error Submit Answer.',
        color: 'danger',
      });
    }
  };

  const handleConfirmModal = async () => {
    await handleSubmit();
    setIsConfirmOpen(false);
  };
>>>>>>> ea450242

  const filteredAndSortedActivities = useMemo(() => {
    if (!activities) return [];

    let filtered = activities;

    if (searchQuery.trim() !== '') {
      const lower = searchQuery.toLowerCase();

      filtered = activities.filter(
        a =>
          a.name?.en?.toLowerCase().includes(lower) ||
          a.name?.th?.toLowerCase().includes(lower) ||
          a.acronym?.toLowerCase().includes(lower),
      );
    }

    return filtered.sort((a, b) => {
      let comparison = 0;

      switch (sortBy) {
        case 'name':
          comparison = (a.name?.en ?? '').localeCompare(b.name?.en ?? '');
          break;
        case 'acronym':
          comparison = (a.acronym ?? '').localeCompare(b.acronym ?? '');
          break;
      }

      return sortDirection === 'asc' ? comparison : -comparison;
    });
  }, [activities, searchQuery, sortBy, sortDirection]);

  const upcomingActivity = useMemo(() => {
    if (!activities || activities.length === 0) return null;

    const now = new Date();

    // Filter by search query first, same as filteredAndSortedActivities logic
    let filtered = activities;

    if (searchQuery.trim() !== '') {
      const lower = searchQuery.toLowerCase();

      filtered = activities.filter(
        a =>
          a.name?.en?.toLowerCase().includes(lower) ||
          a.name?.th?.toLowerCase().includes(lower) ||
          a.acronym?.toLowerCase().includes(lower),
      );
    }

    // Then filter to future activities only
    const futureActivities = filtered
      .filter(a => new Date(a.metadata?.startAt) > now)
      .sort(
        (a, b) =>
          new Date(a.metadata.startAt).getTime() -
          new Date(b.metadata.startAt).getTime(),
      );

    return futureActivities[0] ?? null;
  }, [activities, searchQuery]);

  return (
    <div className="w-full gap-6 bg-transparent">
      {/* Search Input */}
      <div className="mb-6">
        <Input
          aria-label="Search activities"
          className="w-full max-w-md "
          placeholder="Search activities..."
          radius="full"
          size="lg"
          startContent={<Search className="text-default-500" size={20} />}
          type="search"
          value={searchQuery}
          variant="faded"
          onChange={e => setSearchQuery(e.target.value)}
        />
      </div>

      <div className="flex flex-col gap-5">
        {upcomingActivity && !loading && (
          <div>
            <ActivityCard
              activity={upcomingActivity}
              onClick={() => router.push(`/activities/${upcomingActivity._id}`)}
            />
          </div>
        )}
        {loading && <ActivityCardSkeleton />}
      </div>

      <div className="grid sm:grid-cols-2 lg:grid-cols-3 gap-6 pointer-events-auto">
        {loading
          ? Array.from({ length: 6 }).map((_, i) => (
            <ActivityCardSkeleton key={i} />
          ))
          : filteredAndSortedActivities.map(activity => (
            <ActivityCard
              key={activity._id}
              activity={activity}
              onClick={() => router.push(`/activities/${activity._id}`)}
            />
          ))}
      </div>

      {!loading && filteredAndSortedActivities?.length === 0 && (
        <p className="text-center text-sm text-default-500">
          No activities found.
        </p>
      )}

    </div>
  );
}<|MERGE_RESOLUTION|>--- conflicted
+++ resolved
@@ -13,99 +13,6 @@
   const [sortBy, setSortBy] = useState<string>('name');
   const [sortDirection, setSortDirection] = useState<'asc' | 'desc'>('asc');
   const router = useRouter();
-<<<<<<< HEAD
-=======
-  const {
-    answers,
-    createPretestAnswers,
-    fetchPrepostQuestion,
-    setAnswers,
-    prepostQuestion,
-    pretestAnswers,
-    hasPretestAnswers,
-  } = usePrepostQuestion();
-  const { progress } = useProgress();
-  const [isModalOpen, setIsModalOpen] = useState(false);
-  const [selectedPrepostQuestion, setSelectedPrepostQuestion] = useState<
-    PrepostQuestions[]
-  >([]);
-  const [isConfirmOpen, setIsConfirmOpen] = useState(false);
-
-  const openPretestModal = () => {
-    const filteredQuestions = prepostQuestion.filter(
-      q => q.displayType === 'pretest' || q.displayType === 'both',
-    );
-
-    setSelectedPrepostQuestion(filteredQuestions);
-
-    // กำหนด answers เริ่มต้นให้ตรงกับคำถามทุกข้อ
-    const initialAnswers = filteredQuestions.map(q => {
-      // หาใน answers ที่มีคำตอบเดิม (ถ้ามี)
-      const existingAnswer = answers.find(ans => ans.pretest === q._id);
-
-      return existingAnswer || { pretest: q._id, answer: '' };
-    });
-
-    setAnswers(initialAnswers);
-
-    setIsModalOpen(false);
-  };
-
-  useEffect(() => {
-    if (hasPretestAnswers === null) return;
-
-    if (!hasPretestAnswers) {
-      openPretestModal();
-    }
-  }, [hasPretestAnswers]);
-
-  const handleSubmit = async () => {
-    if (!answers || answers.length === 0) {
-      addToast({
-        title: 'No Answer to Submit.',
-        color: 'danger',
-      });
-
-      return;
-    }
-
-    try {
-      const payload = {
-        answers: answers.map(ans => ({
-          pretest: ans.pretest,
-          answer: ans.answer,
-        })),
-      };
-
-      const res = await createPretestAnswers(payload);
-
-      if (res) {
-        addToast({
-          title: 'Submit Successfully.',
-          color: 'success',
-        });
-        setIsModalOpen(false);
-        setSelectedPrepostQuestion([]);
-        await fetchPrepostQuestion();
-      } else {
-        addToast({
-          title: 'Failed to Submit Answer.',
-          color: 'danger',
-        });
-      }
-    } catch (err) {
-      addToast({
-        title: 'Error Submit Answer.',
-        color: 'danger',
-      });
-    }
-  };
-
-  const handleConfirmModal = async () => {
-    await handleSubmit();
-    setIsConfirmOpen(false);
-  };
->>>>>>> ea450242
 
   const filteredAndSortedActivities = useMemo(() => {
     if (!activities) return [];
