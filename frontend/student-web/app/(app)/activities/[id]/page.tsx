'use client';
import {
  addToast,
  Button,
  Card,
  Chip,
  ScrollShadow,
  Spinner,
} from '@heroui/react';
import { ArrowLeft, MapPin, CircleCheck } from 'lucide-react';
import { useParams, useRouter } from 'next/navigation';
import { useEffect, useMemo, useState } from 'react';

import EmbedMap from './_components/EmbedMap';
import Stepper, { Step } from './_components/Stepper';
import AssessmentModal from './_components/AssessementModal';
import { ConfirmationModal } from './_components/ConfirmModal';

import { Assessment } from '@/types/assessment';
import { formatDateTime } from '@/utils/dateFormat';
import { useActivities } from '@/hooks/useActivities';

export default function ActivitiesDetailPage() {
  const { id } = useParams<{ id: string }>();
  const router = useRouter();
  const {
    loading,
    activities,
    assessments,
    answers,
    setAnswers,
    createAssessmentAnswers,
    fetchActivitiesByUser,
  } = useActivities(id);

  const activity = useMemo(
    () => activities.find(a => a._id === id),
    [activities, id],
  );

  const [activeTab, setActiveTab] = useState<'about' | 'status'>('about');
  const [isModalOpen, setIsModalOpen] = useState(false);
  const [selectedAssessments, setSelectedAssessments] = useState<Assessment[]>(
    [],
  );
  const [isConfirmOpen, setIsConfirmOpen] = useState(false);

  const handleCloseModal = () => {
    if (activity?.hasAnsweredAssessment) {
      setIsModalOpen(false);
      setSelectedAssessments([]);
    } else {
      addToast({
        title: 'You must complete the assessment first.',
        color: 'warning',
      });
    }
  };

  const handleSubmit = async () => {
    if (!answers || answers.length === 0) {
      addToast({
        title: 'No Answer to Submit.',
        color: 'danger',
      });

      return;
    }

    try {
      const payload = {
        answers: answers.map(ans => ({
          assessment: ans.assessment,
          answer: ans.answer,
        })),
      };

      console.log('Submitting answers:', payload);

      const res = await createAssessmentAnswers(payload);

      if (res) {
        addToast({
          title: 'Submit Successfully.',
          color: 'success',
        });
        setIsModalOpen(false);
        setSelectedAssessments([]);
        await fetchActivitiesByUser();
      } else {
        addToast({
          title: 'Failed to Submit Answer.',
          color: 'danger',
        });
      }
    } catch (err) {
      addToast({
        title: 'Error Submit Answer.',
        color: 'danger',
      });
    }
  };

  const handleConfirmModal = async () => {
    await handleSubmit();
    setIsConfirmOpen(false);
  };

  const HandleViewMap = () => {
    if (activity?.location?.mapUrl) {
      window.open(activity.location.mapUrl, '_blank');
    } else {
      addToast({
        title: 'No map URL available.',
        color: 'danger',
      });
    }
  };

  const checkinStatusNumber = Number(activity?.checkinStatus);

  const completedSteps: number[] = [];

  if (activity) {
    const now = new Date();
    const startAt = new Date(activity.metadata.startAt);
    const endAt = new Date(activity.metadata.endAt);

    // ✅ Step 1: Started
    if (now >= startAt) {
      completedSteps.push(1);
    }

    // ✅ Step 2: Check-in done
    if (activity.checkinStatus === 2 || activity.checkinStatus === 3) {
      completedSteps.push(2);
    }

    // ✅ Step 3: Ended
    if (now >= endAt) {
      completedSteps.push(3);
    }

<<<<<<< HEAD
    const steps: Step[] = activity
        ? [
            { title: "Start", value: formatDateTime(activity.metadata.startAt) },
            {
                title: "Check-in Status",
                value: (() => {
                    switch (checkinStatusNumber) {
                        case 0:
                            return "Not yet open for check-in";
                        case -1:
                            return "You missed the check-in time";
                        case 1:
                            return "Check-in available now";
                        case 2:
                            return "You have already checked in";
                        case 3:
                            return "Activity ended (checked in)";
                        default:
                            return "Unknown status";
                    }
                })(),
            },
            { title: "End", value: formatDateTime(activity.metadata.endAt) },
            {
                title: "Assessment",
                value: activity.hasAnsweredAssessment ? "Completed" : "Not Completed",
            },
        ]
        : [];
=======
    // ✅ Step 4: Assessment done
    if (activity.hasAnsweredAssessment) {
      completedSteps.push(4);
    }
  }
>>>>>>> c33c219f

  const steps: Step[] = activity
    ? [
        { title: 'Start', value: formatDateTime(activity.metadata.startAt) },
        {
          title: 'Check-in Status',
          value:
            checkinStatusNumber === 1
              ? 'Check-in available now'
              : checkinStatusNumber === 2
                ? 'You have already checked in'
                : checkinStatusNumber === 3
                  ? 'Check-in ended'
                  : 'Unknown status',
        },
        { title: 'End', value: formatDateTime(activity.metadata.endAt) },
        {
          title: 'Assessment',
          value: activity.hasAnsweredAssessment ? 'Completed' : 'Not Completed',
        },
      ]
    : [];

  useEffect(() => {
    if (!activity) return;

    const now = new Date();
    const startAt = new Date(activity.metadata.startAt);
    const endAt = new Date(activity.metadata.endAt);

    const isEnded = now >= endAt;
    const isCheckedIn =
      activity.checkinStatus === 2 || activity.checkinStatus === 3;

    if (isEnded && isCheckedIn && !activity.hasAnsweredAssessment) {
      setSelectedAssessments(assessments);
      setIsModalOpen(true);
    }
  }, [activity, assessments]);

  return (
    <>
      {loading || !activity ? (
        <div className="flex items-center justify-center min-h-screen">
          <Spinner label="Loading..." variant="wave" />
        </div>
      ) : (
        <div className="min-h-screen flex flex-col gap-4">
          <div className="flex items-center gap-4 p-4 absolute z-10">
            <Button
              isIconOnly
              radius="full"
              size="md"
              variant="shadow"
              onPress={() => router.back()}
            >
              <ArrowLeft color="black" size={16} />
            </Button>
          </div>

          <div className="w-full max-h-screen overflow-hidden relative">
            <img
              alt="Banner"
              className="w-full h-full object-cover"
              src={`${process.env.NEXT_PUBLIC_API_URL}/uploads/${activity?.photo?.bannerPhoto}`}
            />
          </div>

          <div className="flex-col flex items-star mt-5 p-2">
            <div className="flex justify-between w-full">
              <div className="flex flex-col gap-2">
                <p className="text-xs">ACTIVITY</p>
                <p className="flex items-center font-bold text-xl">
                  {activity?.name.en}
                </p>
                <h1 className="flex items-center gap-2">
                  <MapPin size={18} />
                  <p>{activity?.location.en}</p>
                </h1>
              </div>
              <Card
                className="w-[60px] h-[80px] items-center justify-center flex text-center"
                radius="md"
              >
                <p className="text-sm p-2">
                  {formatDateTime(activity?.metadata?.startAt)}
                </p>
              </Card>
            </div>
          </div>

          <div className="flex flex-col items-center">
            <div className="flex justify-between items-center w-full gap-2">
              <Button
                className="text-center font-bold text-xs"
                radius="md"
                variant={activeTab === 'about' ? 'solid' : 'flat'}
                onPress={() => setActiveTab('about')}
              >
                ABOUT
              </Button>
              <Button
                className="text-center font-bold text-xs"
                radius="md"
                variant={activeTab === 'status' ? 'solid' : 'flat'}
                onPress={() => setActiveTab('status')}
              >
                ACTIVITY STATUS
              </Button>
              <Chip
                className="text-xs font-bold flex items-center gap-1"
                color={
                  (activity?.checkinStatus === 2 ||
                    activity?.checkinStatus === 3) &&
                  activity?.hasAnsweredAssessment
                    ? 'success'
                    : 'danger'
                }
              >
                {(activity?.checkinStatus === 2 ||
                  activity?.checkinStatus === 3) &&
                activity?.hasAnsweredAssessment ? (
                  <p className="flex items-center gap-1 text-white">
                    <CircleCheck color="white" size={16} /> Done
                  </p>
                ) : (
                  'Not Done'
                )}
              </Chip>
            </div>
          </div>

          <div>
            {activeTab === 'about' ? (
              <div className="flex flex-col gap-4">
                <div className="flex items-center justify-center">
                  <ScrollShadow className="w-full h-[200px] flex flex-col break-all">
                    {activity?.fullDetails?.en || 'No details available.'}
                  </ScrollShadow>
                </div>
                <div className="flex justify-between w-full items-center">
                  <h1 className="text-md text-center font-bold">Locations</h1>
                  <Button
                    className="text-center font-bold text-xs"
                    radius="md"
                    startContent={<MapPin size={15} />}
                    variant="flat"
                    onPress={HandleViewMap}
                  >
                    Open in Google Maps
                  </Button>
                </div>
                <EmbedMap
                  lat={activity?.location.latitude}
                  lng={activity?.location.longitude}
                />
              </div>
            ) : (
              <div>
                <Stepper
                  completedSteps={completedSteps}
                  direction="vertical"
                  steps={steps}
                />
              </div>
            )}
          </div>
          {/* Assessment Modal */}
          <AssessmentModal
            answers={answers}
            assessment={selectedAssessments}
            isOpen={isModalOpen}
            setAnswers={setAnswers}
            onClose={handleCloseModal}
            onSubmit={() => setIsConfirmOpen(true)}
          />
          {/*Confirm modal */}
          <ConfirmationModal
            isOpen={isConfirmOpen}
            subtitle="Are you sure you want to submit your answers? You won't be able to change them after submission."
            title="Do you want to submit your answers?"
            onClose={() => setIsConfirmOpen(false)}
            onConfirm={handleConfirmModal}
          />
        </div>
      )}
    </>
  );
}<|MERGE_RESOLUTION|>--- conflicted
+++ resolved
@@ -141,7 +141,12 @@
       completedSteps.push(3);
     }
 
-<<<<<<< HEAD
+    // ✅ Step 4: Assessment done
+    if (activity.hasAnsweredAssessment) {
+      completedSteps.push(4);
+    }
+  }
+
     const steps: Step[] = activity
         ? [
             { title: "Start", value: formatDateTime(activity.metadata.startAt) },
@@ -171,35 +176,6 @@
             },
         ]
         : [];
-=======
-    // ✅ Step 4: Assessment done
-    if (activity.hasAnsweredAssessment) {
-      completedSteps.push(4);
-    }
-  }
->>>>>>> c33c219f
-
-  const steps: Step[] = activity
-    ? [
-        { title: 'Start', value: formatDateTime(activity.metadata.startAt) },
-        {
-          title: 'Check-in Status',
-          value:
-            checkinStatusNumber === 1
-              ? 'Check-in available now'
-              : checkinStatusNumber === 2
-                ? 'You have already checked in'
-                : checkinStatusNumber === 3
-                  ? 'Check-in ended'
-                  : 'Unknown status',
-        },
-        { title: 'End', value: formatDateTime(activity.metadata.endAt) },
-        {
-          title: 'Assessment',
-          value: activity.hasAnsweredAssessment ? 'Completed' : 'Not Completed',
-        },
-      ]
-    : [];
 
   useEffect(() => {
     if (!activity) return;
