--- conflicted
+++ resolved
@@ -23,10 +23,7 @@
     onOpen: onForgetOpen,
     onOpenChange: onForgetOpenChange,
   } = useDisclosure();
-<<<<<<< HEAD
-=======
 
->>>>>>> 1175072d
   const router = useRouter();
   const [isPasswordVisible, setPasswordIsVisible] = useState(false);
   const [username, setUsername] = useState('');
@@ -63,64 +60,6 @@
         </div>
       </div>
 
-<<<<<<< HEAD
-      <Form
-        className="w-full max-w-sm  flex flex-col gap-4"
-        onSubmit={handleSubmit}
-      >
-        <Input
-          label="Username"
-          size="lg"
-          startContent={<UserIcon className="text-default-400" />}
-          value={username}
-          onValueChange={setUsername}
-        />
-        <Input
-          endContent={
-            <button
-              aria-label="Toggle password visibility"
-              className="focus:outline-none"
-              type="button"
-              onClick={togglePasswordVisibility}
-            >
-              {isPasswordVisible ? (
-                <Eye className="text-2xl text-default-400 pointer-events-none" />
-              ) : (
-                <EyeClosed className="text-2xl text-default-400 pointer-events-none" />
-              )}
-            </button>
-          }
-          label="Password"
-          size="lg"
-          startContent={<LockIcon className="text-default-400" />}
-          type={isPasswordVisible ? 'text' : 'password'}
-          value={password}
-          onValueChange={setPassword}
-        />
-        <div className="w-full flex flex-col items-end">
-          <Button type="button" variant="light" onPress={onForgetOpen}>
-            Forgot Password?
-          </Button>
-        </div>
-        <div className="w-full flex gap-4">
-          <Button
-            className="w-full flex-1"
-            size="lg"
-            type="button"
-            onPress={() => router.push('/register')}
-          >
-            Register
-          </Button>
-          <Button
-            className="w-full flex-1"
-            color="primary"
-            isLoading={isLoading}
-            size="lg"
-            type="submit"
-          >
-            Sign In
-          </Button>
-=======
       {/* Right Form (with image as background on small screens) */}
       <div className="relative flex w-full md:w-1/2 items-center justify-center px-6 h-dvh md:h-auto">
         {/* Background image for small screens */}
@@ -217,14 +156,10 @@
               </Button>
             </div>
           </Form>
->>>>>>> 1175072d
         </div>
       </div>
 
-<<<<<<< HEAD
-=======
       {/* Modals */}
->>>>>>> 1175072d
       <RegisterModal
         isOpen={isRegisterOpen}
         onOpenChange={onRegisterOpenChange}
@@ -233,10 +168,6 @@
         isOpen={isForgetOpen}
         onOpenChange={onForgetOpenChange}
       />
-<<<<<<< HEAD
-    </section>
-=======
     </div>
->>>>>>> 1175072d
   );
 }