--- conflicted
+++ resolved
@@ -1,10 +1,4 @@
-<<<<<<< HEAD
-import { Major } from "./major";
-
-export interface CheckedUser {
-=======
 type CheckedUser = {
->>>>>>> eb3a5b0e
   username: string;
   name: {
     first: string;
