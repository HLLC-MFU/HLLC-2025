import { useState, useEffect } from 'react';

import { apiRequest } from '@/utils/api';
import { ProgressBarActivities } from '@/types/progress';

export default function useProgress() {
  const [progress, setProgress] = useState<ProgressBarActivities | null>(null);
  const [progressLoading, setProgressLoading] = useState(false);
  const [error, setError] = useState<string | null>(null);

<<<<<<< HEAD
  const fetchProgressByUser = async () => {
    setProgressLoading(true);
    setError(null);
    try {
      const res = await apiRequest<any>('/activities/progress', 'GET');

      if (res && 'data' in res) {
        setProgress(res.data ?? null);
      } else {
        setProgress(res ?? null);
      }
    } catch (err) {
      setError(
        err && typeof err === 'object' && 'message' in err
          ? (err as { message?: string }).message ||
              'Failed to fetch progress by user.'
          : 'Failed to fetch progress by user.',
      );
    } finally {
      setProgressLoading(false);
    }
  };
=======
            if (res && 'data' in res) {
                setProgress(res.data ?? null);
            } else {
                setProgress(res ?? null);
            }
        } catch (err) {
            setError(
                err && typeof err === 'object' && 'message' in err
                    ? (err as { message?: string }).message || 'Failed to fetch progress by user.'
                    : 'Failed to fetch progress by user.'
            );
        } finally {
            setProgressLoading(false);
        }
    };
>>>>>>> 60960ce6

  useEffect(() => {
    fetchProgressByUser();
  }, []);

<<<<<<< HEAD
  useEffect(() => {}, [progress]);
=======
    useEffect(() => {
    }, [progress]);
>>>>>>> 60960ce6

  return {
    progress,
    progressLoading,
    error,
    fetchProgressByUser,
  };
}<|MERGE_RESOLUTION|>--- conflicted
+++ resolved
@@ -8,12 +8,11 @@
   const [progressLoading, setProgressLoading] = useState(false);
   const [error, setError] = useState<string | null>(null);
 
-<<<<<<< HEAD
-  const fetchProgressByUser = async () => {
-    setProgressLoading(true);
-    setError(null);
-    try {
-      const res = await apiRequest<any>('/activities/progress', 'GET');
+    const fetchProgressByUser = async () => {
+        setProgressLoading(true);
+        setError(null);
+        try {
+            const res = await apiRequest<any>('/activities/progress', 'GET');
 
       if (res && 'data' in res) {
         setProgress(res.data ?? null);
@@ -31,34 +30,13 @@
       setProgressLoading(false);
     }
   };
-=======
-            if (res && 'data' in res) {
-                setProgress(res.data ?? null);
-            } else {
-                setProgress(res ?? null);
-            }
-        } catch (err) {
-            setError(
-                err && typeof err === 'object' && 'message' in err
-                    ? (err as { message?: string }).message || 'Failed to fetch progress by user.'
-                    : 'Failed to fetch progress by user.'
-            );
-        } finally {
-            setProgressLoading(false);
-        }
-    };
->>>>>>> 60960ce6
 
   useEffect(() => {
     fetchProgressByUser();
   }, []);
 
-<<<<<<< HEAD
-  useEffect(() => {}, [progress]);
-=======
     useEffect(() => {
     }, [progress]);
->>>>>>> 60960ce6
 
   return {
     progress,
