--- conflicted
+++ resolved
@@ -2,42 +2,16 @@
   "name": "hllc-2025",
   "version": "1.0.0",
   "private": true,
-<<<<<<< HEAD
-  "scripts": {
-    "dev": "next dev",
-    "build": "next build",
-    "start": "next start",
-    "lint": "next lint",
-    "format": "prettier --write \"**/*.{js,jsx,ts,tsx,json,md}\"",
-    "format:check": "prettier --check ."
-=======
   "description": "A CLI tool for HLLC 2025",
   "type": "module",
   "bin": {
     "hllc": "./scripts/hllc.js"
->>>>>>> c25285e0
   },
   "dependencies": {
     "hllc-2025": "file:"
   },
   "devDependencies": {
-<<<<<<< HEAD
-    "@types/node": "^20",
-    "@types/react": "^18",
-    "@types/react-dom": "^18",
-    "autoprefixer": "^10.0.1",
-    "eslint": "^8",
-    "eslint-config-next": "14.1.0",
-    "postcss": "^8",
-    "prettier": "^3.5.3",
-    "prettier-plugin-tailwindcss": "^0.5.11",
-    "tailwindcss": "^3.3.0",
-    "typescript": "^5",
-    "eslint-config-prettier": "^10.1.5",
-    "eslint-plugin-prettier": "^5.4.0"
-=======
     "cross-spawn": "^7.0.6",
     "inquirer": "^12.6.1"
->>>>>>> c25285e0
   }
 }