--- conflicted
+++ resolved
@@ -8,10 +8,7 @@
     "hllc": "./scripts/hllc.js"
   },
   "dependencies": {
-<<<<<<< HEAD
-=======
     "@fastify/multipart": "^9.0.3",
->>>>>>> f0d8b3bc
     "hllc-2025": "file:"
   },
   "devDependencies": {
