{
  "name": "hllc-2025",
  "version": "1.0.0",
  "private": true,
  "description": "A CLI tool for HLLC 2025",
  "type": "module",
  "bin": {
    "hllc": "./scripts/hllc.js"
  },
<<<<<<< HEAD
  "dependencies": {
    "hllc-2025": "file:"
  },
=======
>>>>>>> 17c0a0ca
  "devDependencies": {
    "cross-spawn": "^7.0.6",
    "inquirer": "^12.6.1"
  }
}<|MERGE_RESOLUTION|>--- conflicted
+++ resolved
@@ -7,12 +7,6 @@
   "bin": {
     "hllc": "./scripts/hllc.js"
   },
-<<<<<<< HEAD
-  "dependencies": {
-    "hllc-2025": "file:"
-  },
-=======
->>>>>>> 17c0a0ca
   "devDependencies": {
     "cross-spawn": "^7.0.6",
     "inquirer": "^12.6.1"
