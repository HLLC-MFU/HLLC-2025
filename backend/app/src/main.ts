--- conflicted
+++ resolved
@@ -31,19 +31,11 @@
       fileSize: 500 * 1024,
     },
   });
-<<<<<<< HEAD
-  void app.register(fastifyStatic, {
-    root: path.join(__dirname, '..', 'uploads'),
-    prefix: '/uploads/',
-  });
-
-=======
   app.register(fastifyStatic, {
     root: path.join(__dirname, '..', 'uploads'),
     prefix: '/uploads/',
   });
   
->>>>>>> f0d8b3bc
   app.setGlobalPrefix('api');
   app.enableCors({
     origin: process.env.CORS_ORIGIN ?? 'http://localhost:3000',
