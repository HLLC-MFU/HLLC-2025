--- conflicted
+++ resolved
@@ -33,16 +33,12 @@
   });
 
   app.setGlobalPrefix('api');
-<<<<<<< HEAD
-
-=======
   app.enableCors({
     origin: process.env.CORS_ORIGIN ?? 'http://localhost:3000',
     credentials: true,
   });
 
   await app.register(cookie);
->>>>>>> 8fe55c55
   const config = new DocumentBuilder()
     .setTitle('HLLC API Documentation')
     .setDescription('API Documentation for the application')
@@ -51,12 +47,8 @@
 
   const documentFactory = () => SwaggerModule.createDocument(app, config);
   SwaggerModule.setup('api/docs', app, documentFactory);
-<<<<<<< HEAD
-
-=======
   app.useGlobalFilters(new MongoExceptionFilter());
   // app.useGlobalInterceptors(new TransformInterceptor());
->>>>>>> 8fe55c55
   void app.listen(process.env.PORT ?? 3000);
 }
 void bootstrap();