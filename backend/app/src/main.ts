--- conflicted
+++ resolved
@@ -53,13 +53,7 @@
 
   const documentFactory = () => SwaggerModule.createDocument(app, config);
   SwaggerModule.setup('api/docs', app, documentFactory);
-<<<<<<< HEAD
-  // app.useGlobalFilters(new MongoExceptionFilter());
-  // app.useGlobalPipes(CustomValidationPipe);
-  // app.useGlobalInterceptors(new TransformInterceptor());
-=======
   app.useGlobalFilters(new MongoExceptionFilter());
->>>>>>> c087b08f
   void app.listen(process.env.PORT ?? 3000);
 }
 void bootstrap();