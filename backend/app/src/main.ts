import { NestFactory } from '@nestjs/core';
import { AppModule } from './app.module';
import { DocumentBuilder, SwaggerModule } from '@nestjs/swagger';
import { Logger } from '@nestjs/common';
import {
  NestFastifyApplication,
  FastifyAdapter,
} from '@nestjs/platform-fastify';
import compression from '@fastify/compress';
import cookie from '@fastify/cookie';
<<<<<<< HEAD
import { CustomValidationPipe } from './pkg/validator/custom-validation.pipe';
=======
import { fastifyStatic } from '@fastify/static';
import path from 'path';
import multipart from '@fastify/multipart';
import { MongoExceptionFilter } from './pkg/filters/mongo.filter';
>>>>>>> 9e3dcd28

async function bootstrap() {
  Logger.log(`Server is running on port ${process.env.PORT ?? 3000}`);
  const app = await NestFactory.create<NestFastifyApplication>(
    AppModule,
    new FastifyAdapter(),
  );

  await app.register(compression, {
    global: true,
    encodings: ['gzip', 'deflate'],
    threshold: 1024,
  });

  await app.register(multipart, {
    limits: {
      fileSize: 500 * 1024,
    },
  });
  app.register(fastifyStatic, {
    root: path.join(__dirname, '..', 'uploads'),
    prefix: '/uploads/',
  });
  
  app.setGlobalPrefix('api');
  app.enableCors({
    origin: process.env.CORS_ORIGIN ?? 'http://localhost:3000',
    methods: ['GET', 'POST', 'PUT', 'PATCH', 'DELETE', 'OPTIONS'],
    credentials: true,
  });

  await app.register(cookie);
  const config = new DocumentBuilder()
    .setTitle('HLLC API Documentation')
    .setDescription('API Documentation for the application')
    .setVersion('1.0')

    .build();

  const documentFactory = () => SwaggerModule.createDocument(app, config);
  SwaggerModule.setup('api/docs', app, documentFactory);
<<<<<<< HEAD
  // app.useGlobalFilters(new MongoExceptionFilter());
  app.useGlobalPipes(CustomValidationPipe);
  // app.useGlobalInterceptors(new TransformInterceptor());
=======
  app.useGlobalFilters(new MongoExceptionFilter());
>>>>>>> 9e3dcd28
  void app.listen(process.env.PORT ?? 3000);
}
void bootstrap();<|MERGE_RESOLUTION|>--- conflicted
+++ resolved
@@ -8,14 +8,10 @@
 } from '@nestjs/platform-fastify';
 import compression from '@fastify/compress';
 import cookie from '@fastify/cookie';
-<<<<<<< HEAD
-import { CustomValidationPipe } from './pkg/validator/custom-validation.pipe';
-=======
 import { fastifyStatic } from '@fastify/static';
 import path from 'path';
 import multipart from '@fastify/multipart';
 import { MongoExceptionFilter } from './pkg/filters/mongo.filter';
->>>>>>> 9e3dcd28
 
 async function bootstrap() {
   Logger.log(`Server is running on port ${process.env.PORT ?? 3000}`);
@@ -57,13 +53,7 @@
 
   const documentFactory = () => SwaggerModule.createDocument(app, config);
   SwaggerModule.setup('api/docs', app, documentFactory);
-<<<<<<< HEAD
-  // app.useGlobalFilters(new MongoExceptionFilter());
-  app.useGlobalPipes(CustomValidationPipe);
-  // app.useGlobalInterceptors(new TransformInterceptor());
-=======
   app.useGlobalFilters(new MongoExceptionFilter());
->>>>>>> 9e3dcd28
   void app.listen(process.env.PORT ?? 3000);
 }
 void bootstrap();