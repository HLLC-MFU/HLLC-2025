import { NestFactory } from '@nestjs/core';
import { AppModule } from './app.module';
import { DocumentBuilder, SwaggerModule } from '@nestjs/swagger';
import { Logger } from '@nestjs/common';
import {
  NestFastifyApplication,
  FastifyAdapter,
} from '@nestjs/platform-fastify';
import compression from '@fastify/compress';
import multipart from '@fastify/multipart';
import cookie from '@fastify/cookie';
import { MongoExceptionFilter } from './pkg/filters/mongo.filter';
<<<<<<< HEAD
import { CustomValidationPipe } from './pkg/validator/custom-validation.pipe';
=======
import fastifyStatic from '@fastify/static';
import path from 'path';
>>>>>>> 2174b92a

async function bootstrap() {
  Logger.log(`Server is running on port ${process.env.PORT ?? 3000}`);
  const app = await NestFactory.create<NestFastifyApplication>(
    AppModule,
    new FastifyAdapter(),
  );
  await app.register(compression, {
    global: true,
    encodings: ['gzip', 'deflate'],
    threshold: 1024,
  });

  await app.register(multipart, {
    limits: {
      fileSize: 500 * 1024,
    },
  });
  app.register(fastifyStatic, {
    root: path.join(__dirname, '..', 'uploads'),
    prefix: '/uploads/',
  });
  app.setGlobalPrefix('api');
  app.enableCors({
    origin: process.env.CORS_ORIGIN ?? 'http://localhost:3000',
    credentials: true,
  });

  await app.register(cookie);
  const config = new DocumentBuilder()
    .setTitle('HLLC API Documentation')
    .setDescription('API Documentation for the application')
    .setVersion('1.0')
    .build();
  const documentFactory = () => SwaggerModule.createDocument(app, config);
  SwaggerModule.setup('api/docs', app, documentFactory);
  app.useGlobalFilters(new MongoExceptionFilter());
  app.useGlobalPipes(CustomValidationPipe);
  // app.useGlobalInterceptors(new TransformInterceptor());
  void app.listen(process.env.PORT ?? 3000);
}
void bootstrap();<|MERGE_RESOLUTION|>--- conflicted
+++ resolved
@@ -10,12 +10,9 @@
 import multipart from '@fastify/multipart';
 import cookie from '@fastify/cookie';
 import { MongoExceptionFilter } from './pkg/filters/mongo.filter';
-<<<<<<< HEAD
-import { CustomValidationPipe } from './pkg/validator/custom-validation.pipe';
-=======
 import fastifyStatic from '@fastify/static';
 import path from 'path';
->>>>>>> 2174b92a
+import { CustomValidationPipe } from './pkg/validator/custom-validation.pipe';
 
 async function bootstrap() {
   Logger.log(`Server is running on port ${process.env.PORT ?? 3000}`);
