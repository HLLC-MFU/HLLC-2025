import { NestFactory } from '@nestjs/core';
import { AppModule } from './app.module';
import { DocumentBuilder, SwaggerModule } from '@nestjs/swagger';
import { Logger } from '@nestjs/common';
import {
  NestFastifyApplication,
  FastifyAdapter,
} from '@nestjs/platform-fastify';
import compression from '@fastify/compress';
<<<<<<< HEAD
import multipart from '@fastify/multipart';
import cookie from '@fastify/cookie';
import { MongoExceptionFilter } from './pkg/filters/mongo.filter';
import fastifyStatic from '@fastify/static';
import path from 'path';
=======
import cookie from '@fastify/cookie';
>>>>>>> dcba566a
import { CustomValidationPipe } from './pkg/validator/custom-validation.pipe';

async function bootstrap() {
  Logger.log(`Server is running on port ${process.env.PORT ?? 3000}`);
  const app = await NestFactory.create<NestFastifyApplication>(
    AppModule,
    new FastifyAdapter(),
  );
  await app.register(compression, {
    global: true,
    encodings: ['gzip', 'deflate'],
    threshold: 1024,
  });

<<<<<<< HEAD
  await app.register(multipart, {
    limits: {
      fileSize: 500 * 1024,
    },
  });
  app.register(fastifyStatic, {
    root: path.join(__dirname, '..', 'uploads'),
    prefix: '/uploads/',
  });
=======
>>>>>>> dcba566a
  app.setGlobalPrefix('api');
  app.enableCors({
    origin: process.env.CORS_ORIGIN ?? 'http://localhost:3000',
    credentials: true,
  });

  await app.register(cookie);
  const config = new DocumentBuilder()
    .setTitle('HLLC API Documentation')
    .setDescription('API Documentation for the application')
    .setVersion('1.0')

    .build();
  const documentFactory = () => SwaggerModule.createDocument(app, config);
  SwaggerModule.setup('api/docs', app, documentFactory);
<<<<<<< HEAD
  app.useGlobalFilters(new MongoExceptionFilter());
=======
  // app.useGlobalFilters(new MongoExceptionFilter());
>>>>>>> dcba566a
  app.useGlobalPipes(CustomValidationPipe);
  // app.useGlobalInterceptors(new TransformInterceptor());
  void app.listen(process.env.PORT ?? 3000);
}
void bootstrap();<|MERGE_RESOLUTION|>--- conflicted
+++ resolved
@@ -7,15 +7,12 @@
   FastifyAdapter,
 } from '@nestjs/platform-fastify';
 import compression from '@fastify/compress';
-<<<<<<< HEAD
 import multipart from '@fastify/multipart';
 import cookie from '@fastify/cookie';
+import { CustomValidationPipe } from './pkg/validator/custom-validation.pipe';
 import { MongoExceptionFilter } from './pkg/filters/mongo.filter';
 import fastifyStatic from '@fastify/static';
 import path from 'path';
-=======
-import cookie from '@fastify/cookie';
->>>>>>> dcba566a
 import { CustomValidationPipe } from './pkg/validator/custom-validation.pipe';
 
 async function bootstrap() {
@@ -30,7 +27,7 @@
     threshold: 1024,
   });
 
-<<<<<<< HEAD
+
   await app.register(multipart, {
     limits: {
       fileSize: 500 * 1024,
@@ -40,8 +37,6 @@
     root: path.join(__dirname, '..', 'uploads'),
     prefix: '/uploads/',
   });
-=======
->>>>>>> dcba566a
   app.setGlobalPrefix('api');
   app.enableCors({
     origin: process.env.CORS_ORIGIN ?? 'http://localhost:3000',
@@ -57,11 +52,9 @@
     .build();
   const documentFactory = () => SwaggerModule.createDocument(app, config);
   SwaggerModule.setup('api/docs', app, documentFactory);
-<<<<<<< HEAD
+  // app.useGlobalFilters(new MongoExceptionFilter());
+  app.useGlobalPipes(CustomValidationPipe);
   app.useGlobalFilters(new MongoExceptionFilter());
-=======
-  // app.useGlobalFilters(new MongoExceptionFilter());
->>>>>>> dcba566a
   app.useGlobalPipes(CustomValidationPipe);
   // app.useGlobalInterceptors(new TransformInterceptor());
   void app.listen(process.env.PORT ?? 3000);
