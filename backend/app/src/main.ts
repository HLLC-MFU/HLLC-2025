import { NestFactory } from '@nestjs/core';
import { AppModule } from './app.module';
import { DocumentBuilder, SwaggerModule } from '@nestjs/swagger';
import { Logger } from '@nestjs/common';
import {
  NestFastifyApplication,
  FastifyAdapter,
} from '@nestjs/platform-fastify';
import compression from '@fastify/compress';
import cookie from '@fastify/cookie';
import { fastifyStatic } from '@fastify/static';
import path from 'path';
import multipart from '@fastify/multipart';
import { MongoExceptionFilter } from './pkg/filters/mongo.filter';

async function bootstrap() {
  Logger.log(`Server is running on port ${process.env.PORT ?? 3000}`);
  const app = await NestFactory.create<NestFastifyApplication>(
    AppModule,
    new FastifyAdapter(),
  );

  await app.register(compression, {
    global: true,
    encodings: ['gzip', 'deflate'],
    threshold: 1024,
  });

  await app.register(multipart, {
    limits: {
      fileSize: 500 * 1024,
    },
  });
<<<<<<< HEAD
  app.register(fastifyStatic, {
    root: path.join(__dirname, '..', 'uploads'),
    prefix: '/uploads/',
  });
  
=======
  void app.register(fastifyStatic, {
    root: path.join(__dirname, '..', 'uploads'),
    prefix: '/uploads/',
  });

>>>>>>> c087b08f
  app.setGlobalPrefix('api');
  app.enableCors({
    origin: process.env.CORS_ORIGIN ?? 'http://localhost:3000',
    methods: ['GET', 'POST', 'PUT', 'PATCH', 'DELETE', 'OPTIONS'],
    credentials: true,
  });

  await app.register(cookie);
  const config = new DocumentBuilder()
    .setTitle('HLLC API Documentation')
    .setDescription('API Documentation for the application')
    .setVersion('1.0')

    .build();

  const documentFactory = () => SwaggerModule.createDocument(app, config);
  SwaggerModule.setup('api/docs', app, documentFactory);
  app.useGlobalFilters(new MongoExceptionFilter());
  void app.listen(process.env.PORT ?? 3000);
}
void bootstrap();<|MERGE_RESOLUTION|>--- conflicted
+++ resolved
@@ -31,19 +31,11 @@
       fileSize: 500 * 1024,
     },
   });
-<<<<<<< HEAD
-  app.register(fastifyStatic, {
-    root: path.join(__dirname, '..', 'uploads'),
-    prefix: '/uploads/',
-  });
-  
-=======
   void app.register(fastifyStatic, {
     root: path.join(__dirname, '..', 'uploads'),
     prefix: '/uploads/',
   });
 
->>>>>>> c087b08f
   app.setGlobalPrefix('api');
   app.enableCors({
     origin: process.env.CORS_ORIGIN ?? 'http://localhost:3000',
