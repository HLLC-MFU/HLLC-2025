--- conflicted
+++ resolved
@@ -14,10 +14,6 @@
   private readonly logger = new Logger(MongoExceptionFilter.name);
 
   catch(exception: unknown, host: ArgumentsHost): void {
-<<<<<<< HEAD
-
-=======
->>>>>>> 9e3dcd28
     // ✅ เช็กว่า context เป็น HTTP
     if (host.getType() !== 'http') {
       this.logger.warn(
