--- conflicted
+++ resolved
@@ -239,11 +239,7 @@
 }
 
 /**
-<<<<<<< HEAD
- * 
-=======
  *
->>>>>>> 9e3dcd28
  * @param {Model<HydratedDocument<T>>} model - Mongoose model to query.
  * @param {FilterQuery<T>} filter - Filter condition to find the document.
  * @param {UpdateQuery<HydratedDocument<T>>} update - Update query for the document.
@@ -263,15 +259,6 @@
   update: UpdateQuery<HydratedDocument<T>>,
   options: QueryOptions = {},
 ): Promise<T> {
-<<<<<<< HEAD
-  const updated = await model.findOneAndUpdate(filter, update, {
-    new: true,
-    ...options,
-  }).lean();
-
-  if (!updated) {
-    throw new NotFoundException(`Update failed, filter: ${JSON.stringify(filter)} not found`);
-=======
   const updated = await model
     .findOneAndUpdate(filter, update, {
       new: true,
@@ -283,7 +270,6 @@
     throw new NotFoundException(
       `Update failed, filter: ${JSON.stringify(filter)} not found`,
     );
->>>>>>> 9e3dcd28
   }
 
   return updated as T;
