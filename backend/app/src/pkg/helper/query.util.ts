import {
  Model,
  HydratedDocument,
  SortOrder,
  UpdateQuery,
  FilterQuery,
  QueryOptions,
} from 'mongoose';
import { PaginatedResponse } from '../interceptors/response.interceptor';
import {
  FieldType,
  QueryPaginationOptions,
  PopulateField,
} from '../types/query';
import { NotFoundException } from '@nestjs/common';
<<<<<<< HEAD
=======
import { PopulateOptions } from 'mongoose';
>>>>>>> 11f85f50

function parseSort(sortString?: string): Record<string, SortOrder> {
  if (!sortString) return {};
  return sortString
    .split(',')
    .reduce<Record<string, SortOrder>>((acc, field) => {
      const key = field.startsWith('-') ? field.slice(1) : field;
      acc[key] = field.startsWith('-') ? -1 : 1;
      return acc;
    }, {});
}

function parseFilters<T>(
  raw: Record<string, string>,
  schema: Record<string, FieldType> = {},
): Record<keyof T | string, string | number | boolean> {
  const filters: Record<string, string | number | boolean> = {};
  for (const key in raw) {
    const val = raw[key];
    if (!val) continue;

    switch (schema[key]) {
      case 'boolean':
        filters[key] = val === 'true';
        break;
      case 'number':
        filters[key] = Number(val);
        break;
      default:
        filters[key] = val;
    }
  }
  return filters as Record<keyof T | string, string | number | boolean>;
}

function buildPopulateWithExcludes(
  rawPopulate: PopulateOptions[],
  excludedNestedFields: string[],
): PopulateOptions[] {
  return rawPopulate.map((p) => {
    const nestedExcludes = excludedNestedFields
      .filter((f) => f.startsWith(`${p.path}.`))
      .map((f) => f.slice(p.path.length + 1));

    if (p.populate) {
      const nestedPopulate = Array.isArray(p.populate)
        ? p.populate
        : [p.populate];
      const filteredNestedPopulate = nestedPopulate.filter(
        (item): item is PopulateOptions =>
          typeof item === 'object' && item !== null,
      );
      p.populate = buildPopulateWithExcludes(
        filteredNestedPopulate,
        nestedExcludes,
      );
    }

    const nestedSelects = nestedExcludes.map((f) => `-${f}`).join(' ');
    const baseSelect = p.select ? `${p.select} -__v` : '-__v';
    p.select = nestedSelects ? `${baseSelect} ${nestedSelects}` : baseSelect;

    return p;
  });
}

async function getLastUpdatedAt<T>(
  model: Model<HydratedDocument<T>>,
): Promise<string> {
  const latest = await model
    .findOne()
    .sort({ updatedAt: -1 })
    .select('updatedAt')
    .lean<{ updatedAt?: Date }>()
    .exec();

  return latest?.updatedAt instanceof Date
    ? latest.updatedAt.toISOString()
    : new Date().toISOString();
}

/**
 *
 * @param options
 * @returns
 */
export async function queryAll<T>(
  options: QueryPaginationOptions<T>,
): Promise<PaginatedResponse<T> & { message: string }> {
  const {
    model,
    query = {},
    filterSchema,
    populateFields,
    chunkSize = 1000,
    defaultLimit = 20,
  } = options;

  const { page = '1', limit, sort, excluded = '', ...rawFilters } = query;
  const pageNum = Math.max(parseInt(page, 10), 1);
  const limitNum = limit ? parseInt(limit, 10) : defaultLimit;
  const excludedFields = ['__v', ...excluded.split(',').filter(Boolean)];
  const excludeSelect = excludedFields.map((f) => `-${f}`).join(' ');

  const filters = parseFilters<T>(
    rawFilters,
    filterSchema,
  ) as import('mongoose').RootFilterQuery<T>;
  const sortBy = parseSort(sort);

  let populate: any[] = [];
  if (populateFields) {
    const rawPopulate = await populateFields(excludedFields);
    populate = buildPopulateWithExcludes(rawPopulate, excludedFields); // 👈 ใช้ helper recursive
  }

  const totalPromise = model.countDocuments(filters);
  const lastUpdatedAtPromise = getLastUpdatedAt(model);
  if (limitNum === 0) {
    const total = await totalPromise;
    const batchCount = Math.ceil(total / chunkSize);

    const allBatchPromises = Array.from({ length: batchCount }, (_, i) =>
      model
        .find(filters)
        .select(excludeSelect)
        .skip(i * chunkSize)
        .limit(chunkSize)
        .sort(sortBy)
        .populate(populate)
        .lean(),
    );

<<<<<<< HEAD
      populateFields.forEach((p) => {
        chunkQuery.populate(p);
      });

      const chunk = (await chunkQuery) as T[];
      allData.push(...chunk);
    }
=======
    const allBatches = await Promise.all(allBatchPromises);
    const allData = allBatches.flat();
>>>>>>> 11f85f50

    return {
      data: allData as T[],
      meta: {
        total,
        page: 1,
        limit: total,
        totalPages: 1,
        lastUpdatedAt: await lastUpdatedAtPromise,
      },
<<<<<<< HEAD
      message: 'Data fetched successfully',
=======
      message: `${model.modelName} fetched successfully`,
>>>>>>> 11f85f50
    };
  }

  const skip = (pageNum - 1) * limitNum;
  const dataPromise = model
    .find(filters)
    .select(excludeSelect)
    .skip(skip)
    .limit(limitNum)
    .sort(sortBy)
    .populate(populate)
    .lean();

<<<<<<< HEAD
  populateFields.forEach((p) => {
    queryBuilder.populate(p);
  });

  const [data, lastUpdatedAt] = await Promise.all([
    queryBuilder as Promise<T[]>,
    getLastUpdatedAt(model),
=======
  const [total, data, lastUpdatedAt] = await Promise.all([
    totalPromise,
    dataPromise,
    lastUpdatedAtPromise,
>>>>>>> 11f85f50
  ]);

  return {
    data: data as T[],
    meta: {
      total,
      page: pageNum,
      limit: limitNum,
      totalPages: Math.ceil(total / limitNum),
      lastUpdatedAt,
    },
<<<<<<< HEAD
    message: 'Data fetched successfully',
  };
}

/**
 * 
 * @param query 
 * @returns 
=======
    message: `${model.modelName} fetched successfully`,
  };
}

/**
 *
 * @param query
 * @returns
>>>>>>> 11f85f50
 * example: this.usersService.findOneByQuery({ username });
 */
export async function queryFindOne<T>(
  model: Model<HydratedDocument<T>>,
  filter: FilterQuery<T>,
  populateFields?: PopulateField[],
<<<<<<< HEAD
): Promise<HydratedDocument<T>> {
=======
): Promise<{ data: T[]; message: string }> {
  // <- note: data is plain T[]
>>>>>>> 11f85f50
  const query = model.findOne(filter);
  populateFields?.forEach((p) => {
    query.populate(p);
  });

<<<<<<< HEAD
  const result = await query;

  if (!result) {
    throw new NotFoundException(`${filter._id ?? JSON.stringify(filter)} not found`);
  }

  return result;
=======
  const result = await query.lean({ virtuals: true });

  if (!result) {
    throw new NotFoundException(
      `${filter._id ?? JSON.stringify(filter)} not found`,
    );
  }

  const modelName = model.modelName ?? 'Document';
  return {
    data: [result as T], // no .toObject() needed, already plain
    message: `${modelName} fetched successfully`,
  };
>>>>>>> 11f85f50
}


export async function queryUpdateOne<T>(
  model: Model<HydratedDocument<T>>,
  id: string,
  update: UpdateQuery<HydratedDocument<T>>,
): Promise<T> {
  const updated = await model
    .findByIdAndUpdate(id, update, { new: true })
    .lean();
  if (!updated) {
    throw new NotFoundException(`Update failed, id ${id} not found`);
  }
  return updated as T;
<<<<<<< HEAD
=======
}

/**
 *
 * @param {Model<HydratedDocument<T>>} model - Mongoose model to query.
 * @param {FilterQuery<T>} filter - Filter condition to find the document.
 * @param {UpdateQuery<HydratedDocument<T>>} update - Update query for the document.
 * @param {QueryOptions} [options={}] - Additional Mongoose update options (e.g., upsert, projection, runValidators).
 * @returns {Promise<T>} - Updated document as a plain JavaScript object (lean).
 * @example
 * const updated = await queryUpdateOneByFilter<User>(
 *   this.userModel,
 *   { email: 'test@example.com' },
 *   { $set: { name: 'Updated' } },
 *   { upsert: true, runValidators: true }
 * );
 */
export async function queryUpdateOneByFilter<T>(
  model: Model<HydratedDocument<T>>,
  filter: FilterQuery<T>,
  update: UpdateQuery<HydratedDocument<T>>,
  options: QueryOptions = {},
): Promise<T> {
  const updated = await model
    .findOneAndUpdate(filter, update, {
      new: true,
      ...options,
    })
    .lean();

  if (!updated) {
    throw new NotFoundException(
      `Update failed, filter: ${JSON.stringify(filter)} not found`,
    );
  }

  return updated as T;
>>>>>>> 11f85f50
}

export async function queryDeleteOne<T>(
  model: Model<HydratedDocument<T>>,
  id: string,
): Promise<T> {
  const deleted = await model.findByIdAndDelete(id).lean();
  if (!deleted) {
    throw new NotFoundException(`Delete failed, id ${id} not found`);
  }
  return deleted as T;
}<|MERGE_RESOLUTION|>--- conflicted
+++ resolved
@@ -13,10 +13,7 @@
   PopulateField,
 } from '../types/query';
 import { NotFoundException } from '@nestjs/common';
-<<<<<<< HEAD
-=======
 import { PopulateOptions } from 'mongoose';
->>>>>>> 11f85f50
 
 function parseSort(sortString?: string): Record<string, SortOrder> {
   if (!sortString) return {};
@@ -150,18 +147,8 @@
         .lean(),
     );
 
-<<<<<<< HEAD
-      populateFields.forEach((p) => {
-        chunkQuery.populate(p);
-      });
-
-      const chunk = (await chunkQuery) as T[];
-      allData.push(...chunk);
-    }
-=======
     const allBatches = await Promise.all(allBatchPromises);
     const allData = allBatches.flat();
->>>>>>> 11f85f50
 
     return {
       data: allData as T[],
@@ -172,11 +159,7 @@
         totalPages: 1,
         lastUpdatedAt: await lastUpdatedAtPromise,
       },
-<<<<<<< HEAD
-      message: 'Data fetched successfully',
-=======
       message: `${model.modelName} fetched successfully`,
->>>>>>> 11f85f50
     };
   }
 
@@ -190,20 +173,10 @@
     .populate(populate)
     .lean();
 
-<<<<<<< HEAD
-  populateFields.forEach((p) => {
-    queryBuilder.populate(p);
-  });
-
-  const [data, lastUpdatedAt] = await Promise.all([
-    queryBuilder as Promise<T[]>,
-    getLastUpdatedAt(model),
-=======
   const [total, data, lastUpdatedAt] = await Promise.all([
     totalPromise,
     dataPromise,
     lastUpdatedAtPromise,
->>>>>>> 11f85f50
   ]);
 
   return {
@@ -215,16 +188,6 @@
       totalPages: Math.ceil(total / limitNum),
       lastUpdatedAt,
     },
-<<<<<<< HEAD
-    message: 'Data fetched successfully',
-  };
-}
-
-/**
- * 
- * @param query 
- * @returns 
-=======
     message: `${model.modelName} fetched successfully`,
   };
 }
@@ -233,33 +196,19 @@
  *
  * @param query
  * @returns
->>>>>>> 11f85f50
  * example: this.usersService.findOneByQuery({ username });
  */
 export async function queryFindOne<T>(
   model: Model<HydratedDocument<T>>,
   filter: FilterQuery<T>,
   populateFields?: PopulateField[],
-<<<<<<< HEAD
-): Promise<HydratedDocument<T>> {
-=======
 ): Promise<{ data: T[]; message: string }> {
   // <- note: data is plain T[]
->>>>>>> 11f85f50
   const query = model.findOne(filter);
   populateFields?.forEach((p) => {
     query.populate(p);
   });
 
-<<<<<<< HEAD
-  const result = await query;
-
-  if (!result) {
-    throw new NotFoundException(`${filter._id ?? JSON.stringify(filter)} not found`);
-  }
-
-  return result;
-=======
   const result = await query.lean({ virtuals: true });
 
   if (!result) {
@@ -273,9 +222,7 @@
     data: [result as T], // no .toObject() needed, already plain
     message: `${modelName} fetched successfully`,
   };
->>>>>>> 11f85f50
-}
-
+}
 
 export async function queryUpdateOne<T>(
   model: Model<HydratedDocument<T>>,
@@ -289,8 +236,6 @@
     throw new NotFoundException(`Update failed, id ${id} not found`);
   }
   return updated as T;
-<<<<<<< HEAD
-=======
 }
 
 /**
@@ -328,7 +273,6 @@
   }
 
   return updated as T;
->>>>>>> 11f85f50
 }
 
 export async function queryDeleteOne<T>(
