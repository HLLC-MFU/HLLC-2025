import {
  Model,
  HydratedDocument,
  SortOrder,
  UpdateQuery,
  FilterQuery,
  PopulateOptions,
} from 'mongoose';
import { PaginatedResponse } from '../interceptors/response.interceptor';
import {
  FieldType,
  QueryPaginationOptions,
  PopulateField,
} from '../types/query';
import { NotFoundException } from '@nestjs/common';

function parseSort(sortString?: string): Record<string, SortOrder> {
  if (!sortString) return {};
  return sortString
    .split(',')
    .reduce<Record<string, SortOrder>>((acc, field) => {
      const key = field.startsWith('-') ? field.slice(1) : field;
      acc[key] = field.startsWith('-') ? -1 : 1;
      return acc;
    }, {});
}

function parseFilters<T>(
  raw: Record<string, string>,
  schema: Record<string, FieldType> = {},
): Record<keyof T | string, string | number | boolean> {
  const filters: Record<string, string | number | boolean> = {};
  for (const key in raw) {
    const val = raw[key];
    if (!val) continue;

    switch (schema[key]) {
      case 'boolean':
        filters[key] = val === 'true';
        break;
      case 'number':
        filters[key] = Number(val);
        break;
      default:
        filters[key] = val;
    }
  }
  return filters as Record<keyof T | string, string | number | boolean>;
}

async function getLastUpdatedAt<T>(
  model: Model<HydratedDocument<T>>,
): Promise<string> {
  const latest = await model
    .findOne()
    .sort({ updatedAt: -1 })
    .select('updatedAt')
    .lean<{ updatedAt?: Date }>()
    .exec();

  return latest?.updatedAt instanceof Date
    ? latest.updatedAt.toISOString()
    : new Date().toISOString();
}

export async function queryAll<T>(
  options: QueryPaginationOptions<T>,
): Promise<PaginatedResponse<T> & { message: string }> {
  const {
    model,  
    query = {},
    filterSchema,
    buildPopulateFields,
    chunkSize = 1000,
    defaultLimit = 20,
  } = options;

  const { page = '1', limit, sort, excluded = '', ...rawFilters } = query;

  const pageNum = parseInt(page, 10) || 1;
  const limitNum = limit ? parseInt(limit, 10) : defaultLimit;
  const excludedList = excluded.split(',').filter(Boolean);

  const filters = parseFilters<T>(rawFilters, filterSchema);
  const sortFields = parseSort(sort);
  const populateFields = buildPopulateFields
    ? await buildPopulateFields(excludedList)
    : [];

  const total = await model.countDocuments(
    filters as import('mongoose').RootFilterQuery<T>,
  );
  const totalPages = limitNum > 0 ? Math.ceil(total / limitNum) : 1;

  if (limitNum === 0) {
    const totalChunks = Math.ceil(total / chunkSize);
    const allData: T[] = [];

    for (let i = 0; i < totalChunks; i++) {
      const chunkQuery = model
        .find(filters as import('mongoose').RootFilterQuery<T>)
        .skip(i * chunkSize)
        .limit(chunkSize)
        .sort(sortFields);

      populateFields.forEach((p) => {
        chunkQuery.populate(p);
      });

      const chunk = (await chunkQuery) as T[];
      allData.push(...chunk);
    }

    return {
      data: allData,
      meta: {
        total,
        page: 1,
        limit: total,
        totalPages: 1,
        lastUpdatedAt: await getLastUpdatedAt(model),
      },
      message: 'Data fetched successfully',
    };
  }

  const skip = (pageNum - 1) * limitNum;
  const queryBuilder = model
    .find(filters as import('mongoose').RootFilterQuery<T>)
    .skip(skip)
    .limit(limitNum)
    .sort(sortFields);

  populateFields.forEach((p) => {
    queryBuilder.populate(p);
  });

  const [data, lastUpdatedAt] = await Promise.all([
    queryBuilder as Promise<T[]>,
    getLastUpdatedAt(model),
  ]);

  return {
    data,
    meta: {
      total,
      page: pageNum,
      limit: limitNum,
      totalPages,
      lastUpdatedAt,
    },
    message: 'Data fetched successfully',
  };
}

/**
 * 
 * @param query 
 * @returns 
 * example: this.usersService.findOneByQuery({ username });
 */
export async function queryFindOne<T>(
  model: Model<HydratedDocument<T>>,
  filter: FilterQuery<T>,
<<<<<<< HEAD
  populateFields?: PopulateOptions[], // ✅ ใช้ type จาก Mongoose
): Promise<T | null> {
=======
  populateFields?: PopulateField[],
): Promise<HydratedDocument<T>> {
>>>>>>> 8fe55c55
  const query = model.findOne(filter);
  populateFields?.forEach((p) => {
    query.populate(p);
  });

  const result = await query;

  if (!result) {
    throw new NotFoundException(`${filter._id ?? JSON.stringify(filter)} not found`);
  }

  return result;
}


export async function queryUpdateOne<T>(
  model: Model<HydratedDocument<T>>,
  id: string,
  update: UpdateQuery<HydratedDocument<T>>,
): Promise<T> {
  const updated = await model
    .findByIdAndUpdate(id, update, { new: true })
    .lean();
  if (!updated) {
    throw new NotFoundException(`Update failed, id ${id} not found`);
  }
  return updated as T;
}

export async function queryDeleteOne<T>(
  model: Model<HydratedDocument<T>>,
  id: string,
): Promise<T> {
  const deleted = await model.findByIdAndDelete(id).lean();
  if (!deleted) {
    throw new NotFoundException(`Delete failed, id ${id} not found`);
  }
  return deleted as T;
}<|MERGE_RESOLUTION|>--- conflicted
+++ resolved
@@ -67,7 +67,7 @@
   options: QueryPaginationOptions<T>,
 ): Promise<PaginatedResponse<T> & { message: string }> {
   const {
-    model,  
+    model,
     query = {},
     filterSchema,
     buildPopulateFields,
@@ -162,13 +162,8 @@
 export async function queryFindOne<T>(
   model: Model<HydratedDocument<T>>,
   filter: FilterQuery<T>,
-<<<<<<< HEAD
-  populateFields?: PopulateOptions[], // ✅ ใช้ type จาก Mongoose
-): Promise<T | null> {
-=======
   populateFields?: PopulateField[],
 ): Promise<HydratedDocument<T>> {
->>>>>>> 8fe55c55
   const query = model.findOne(filter);
   populateFields?.forEach((p) => {
     query.populate(p);
