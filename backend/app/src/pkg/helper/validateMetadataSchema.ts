import { BadRequestException } from '@nestjs/common';
import { isValidObjectId } from 'mongoose';

type MetadataFieldSchema = {
  type: 'string' | 'number' | 'boolean' | 'date';
  label?: string;
  required?: boolean;
};

export function validateMetadataSchema<
  TMetadata extends Record<string, unknown> | undefined,
>(
  metadata: TMetadata,
  metadataSchema: Record<string, MetadataFieldSchema>,
): void {
  // 🔥 ถ้า schema ว่าง → ไม่ต้อง validate
  if (Object.keys(metadataSchema || {}).length === 0) return;

  // 🔥 ถ้ามี required field แต่ metadata เป็น undefined → โยน error
  const hasRequired = Object.values(metadataSchema).some((f) => f.required);
  if (hasRequired && !metadata) {
    throw new BadRequestException('Metadata is required for this role');
  }

  // 🔥 ถ้าไม่มี metadata → จบ
  if (!metadata) return;

  const missingFields: string[] = [];
  const typeMismatches: string[] = [];

  for (const field in metadataSchema) {
    const schemaField = metadataSchema[field];
    const value = metadata[field];

    if (schemaField.required && (value === undefined || value === null)) {
      missingFields.push(field);
      continue;
    }

    if (value !== undefined && value !== null) {
      switch (schemaField.type) {
        case 'string':
          if (typeof value !== 'string') {
            typeMismatches.push(`${field} should be string`);
          }
          break;
        case 'number':
          if (typeof value !== 'number') {
            typeMismatches.push(`${field} should be number`);
          }
          break;
        case 'boolean':
          if (typeof value !== 'boolean') {
            typeMismatches.push(`${field} should be boolean`);
          }
          break;
        case 'date': {
          const date = new Date(value as string | number | Date);
          if (isNaN(date.getTime())) {
            typeMismatches.push(`${field} should be a valid date`);
          }
          break;
        }
      }
    }
  }

  if (missingFields.length > 0) {
    throw new BadRequestException(
      `Missing required metadata fields: ${missingFields.join(', ')}`,
    );
  }

  if (typeMismatches.length > 0) {
    throw new BadRequestException(
      `Metadata fields type mismatch: ${typeMismatches.join(', ')}`,
    );
  }

  // ลบ field ที่ไม่อยู่ใน schema
  Object.keys(metadata).forEach((key) => {
    if (!metadataSchema[key]) {
      delete metadata[key];
    }
  });
}

<<<<<<< HEAD
export function validateObjectIdFields(
  metadata: Record<string, any>,
  fields: string[],
) {
=======
export function validateObjectIdFields(metadata: Record<string, string>, fields: string[]) {
>>>>>>> f0d8b3bc
  const invalid: string[] = [];

  for (const field of fields) {
    if (!isValidObjectId(metadata[field])) {
      invalid.push(`${field} must be a valid ObjectId`);
    }
  }

  if (invalid.length > 0) {
    throw new BadRequestException(invalid.join(', '));
  }
}<|MERGE_RESOLUTION|>--- conflicted
+++ resolved
@@ -1,4 +1,5 @@
 import { BadRequestException } from '@nestjs/common';
+import { isValidObjectId } from 'mongoose';
 import { isValidObjectId } from 'mongoose';
 
 type MetadataFieldSchema = {
@@ -85,14 +86,24 @@
   });
 }
 
-<<<<<<< HEAD
+export function validateObjectIdFields(metadata: Record<string, string>, fields: string[]) {
+  const invalid: string[] = [];
+
+  for (const field of fields) {
+    if (!isValidObjectId(metadata[field])) {
+      invalid.push(`${field} must be a valid ObjectId`);
+    }
+  }
+
+  if (invalid.length > 0) {
+    throw new BadRequestException(invalid.join(', '));
+  }
+}
+
 export function validateObjectIdFields(
   metadata: Record<string, any>,
   fields: string[],
 ) {
-=======
-export function validateObjectIdFields(metadata: Record<string, string>, fields: string[]) {
->>>>>>> f0d8b3bc
   const invalid: string[] = [];
 
   for (const field of fields) {
