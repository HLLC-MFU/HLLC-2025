--- conflicted
+++ resolved
@@ -11,21 +11,4 @@
   evoucherImage?: string;
   evoucherImageFront?: string;
   evoucherImageBack?: string;
-<<<<<<< HEAD
-};
-
-export type Location = {
-  latitude: number;
-  longitude: number;
-  mapUrl: string;
-  th: string;
-  en: string;
-};
-
-export type mapCoordinate = {
-  x: number;
-  y: number;
-}
-=======
-};
->>>>>>> 6627dda2
+};