--- conflicted
+++ resolved
@@ -14,16 +14,14 @@
 import * as redisStore from 'cache-manager-ioredis';
 import { CheckinModule } from './module/checkin/checkin.module';
 import { ActivitiesTypeModule } from './module/activities-type/activities-type.module';
-<<<<<<< HEAD
-=======
-import { EvoucherTypeModule } from './module/evoucher-type/evoucher-type.module';
-import { EvoucherModule } from './module/evoucher/evoucher.module';
-import { EvoucherCodeModule } from './module/evoucher-code/evoucher-code.module';
-import { SponsorsModule } from './module/sponsors/sponsors.module';
-import { SponsorsTypeModule } from './module/sponsors-type/sponsors-type.module';
-import { CampaignsModule } from './module/campaigns/campaigns.module';
->>>>>>> f0d8b3bc
 import { SseModule } from './module/sse/sse.module';
+import { ReportTypeModule } from './module/report-type/report-type.module';
+import { ReportsModule } from './module/reports/reports.module';
+import { AppearancesModule } from './module/appearances/appearances.module';
+import { SystemStatusModule } from './module/system-status/system-status.module';
+import { APP_GUARD } from '@nestjs/core';
+import { JwtAuthGuard } from './module/auth/guards/jwt-auth.guard';
+import { SystemStatusGuard } from './module/system-status/guards/system-status.guard';
 import { ReportTypeModule } from './module/report-type/report-type.module';
 import { ReportsModule } from './module/reports/reports.module';
 import { AppearancesModule } from './module/appearances/appearances.module';
@@ -63,25 +61,12 @@
     MajorsModule,
     ActivitiesModule,
     ActivitiesTypeModule,
-<<<<<<< HEAD
-=======
-    EvoucherTypeModule,
-    EvoucherModule,
-    EvoucherCodeModule,
-    SponsorsModule,
-    SponsorsTypeModule,
-    CampaignsModule,
->>>>>>> f0d8b3bc
     NotificationsModule,
     ReportTypeModule,
     SystemStatusModule,
     AppearancesModule,
     ReportsModule,
-<<<<<<< HEAD
     SseModule,
-=======
-    SseModule
->>>>>>> f0d8b3bc
   ],
   providers: [
     {
@@ -93,9 +78,5 @@
       useClass: SystemStatusGuard,
     },
   ],
-<<<<<<< HEAD
-=======
-
->>>>>>> f0d8b3bc
 })
 export class AppModule { }