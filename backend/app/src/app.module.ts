import { Module } from '@nestjs/common';
import { MongooseModule } from '@nestjs/mongoose';
import configuration from './pkg/config/configuration';
import { ConfigModule, ConfigService } from '@nestjs/config';
import { UsersModule } from './module/users/users.module';
import { SchoolsModule } from './module/schools/schools.module';
import { MajorsModule } from './module/majors/majors.module';
import { RoleModule } from './module/role/role.module';
import { AuthModule } from './module/auth/auth.module';
import { CacheModule } from '@nestjs/cache-manager';
import { GlobalCacheModule } from './pkg/cache/cache.module';
import * as redisStore from 'cache-manager-ioredis';
import { SseModule } from './module/sse/sse.module';
import { SystemStatusGuard } from './module/system-status/guards/system-status.guard';
import { ReportTypeModule } from './module/report-type/report-type.module';
import { ReportsModule } from './module/reports/reports.module';
import { AppearancesModule } from './module/appearances/appearances.module';
import { SystemStatusModule } from './module/system-status/system-status.module';
import { APP_GUARD } from '@nestjs/core';
import { JwtAuthGuard } from './module/auth/guards/jwt-auth.guard';
import { SponsorsModule } from './module/sponsors/sponsors.module';
import { SponsorsTypeModule } from './module/sponsors-type/sponsors-type.module';
import { CheckinModule } from './module/checkin/checkin.module';
import { ActivitiesModule } from './module/activities/activities.module';
import { EvoucherModule } from './module/evoucher/evoucher.module';
import { EvoucherTypeModule } from './module/evoucher/evoucher-type.module';
import { EvoucherCodeModule } from './module/evoucher/evoucher-code.module';
import { ActivitiesTypeModule } from './module/activities/activities-type.module';
import { NotificationsModule } from './module/notifications/notifications.module';
import { KafkaBootstrapModule } from './module/kafka/kafka-bootstrap.module';
import { AssessmentsModule } from './module/assessments/assessments.module';
import { AssessmentAnswersModule } from './module/assessments/assessment-answers.module';
import { PrepostQuestionsModule } from './module/prepost-questions/prepost-question.module';
import { PosttestAnswersModule } from './module/prepost-questions/posttest-answer.module';
import { PretestAnswersModule } from './module/prepost-questions/pretest-answer.module';
import { StepCountersModule } from './module/step-counters/step-counters.module';
<<<<<<< HEAD
import { InterfacesModule } from './module/interfaces/interfaces.module';
=======
import { FirebaseAdminModule } from './module/firebase/firebase-admin.module';
import { LandmarksModule } from './module/coin-collections/landmarks.module';
import { CoinCollectionsModule } from './module/coin-collections/coin-collections.module';
import { MapsModule } from './module/coin-collections/maps.module';
import { LamduanFlowersModule } from './module/lamduan-flowers/lamduan-flowers.module';
import { LamduanSettingModule } from './module/lamduan-flowers/lamduan-setting.module';
>>>>>>> 32227394

@Module({
  imports: [
    ConfigModule.forRoot({
      load: [configuration],
      envFilePath: '.env.production',
      isGlobal: true,
    }),
    MongooseModule.forRootAsync({
      imports: [ConfigModule],
      useFactory: (configService: ConfigService) => ({
        uri: configService.get<string>('MONGO_URI'),
      }),
      inject: [ConfigService],
    }),
    CacheModule.registerAsync({
      imports: [ConfigModule],
      useFactory: (configService: ConfigService) => ({
        store: redisStore,
        url: configService.get<string>('REDIS_URI'),
        ttl: 60, // default TTL
      }),
      inject: [ConfigService],
    }),
    GlobalCacheModule,
    ActivitiesTypeModule,
    ActivitiesModule,
    AuthModule,
    RoleModule,
    UsersModule,
    SchoolsModule,
    SponsorsModule,
    SponsorsTypeModule,
    MajorsModule,
    ReportTypeModule,
    SystemStatusModule,
    AppearancesModule,
    ReportsModule,
    SseModule,
    CheckinModule,
    ActivitiesModule,
    EvoucherModule,
    EvoucherCodeModule,
    EvoucherTypeModule,
    NotificationsModule,
    KafkaBootstrapModule,
    AssessmentsModule,
    AssessmentAnswersModule,
    PrepostQuestionsModule,
    PosttestAnswersModule,
    PretestAnswersModule,
    FirebaseAdminModule,
    StepCountersModule,
<<<<<<< HEAD
    InterfacesModule
=======
    LandmarksModule,
    CoinCollectionsModule,
    MapsModule,
    LamduanFlowersModule,
    LamduanSettingModule
>>>>>>> 32227394
  ],
  providers: [
    {
      provide: APP_GUARD,
      useClass: JwtAuthGuard,
    },
    {
      provide: APP_GUARD,
      useClass: SystemStatusGuard,
    },
  ],
})
export class AppModule { }<|MERGE_RESOLUTION|>--- conflicted
+++ resolved
@@ -34,16 +34,13 @@
 import { PosttestAnswersModule } from './module/prepost-questions/posttest-answer.module';
 import { PretestAnswersModule } from './module/prepost-questions/pretest-answer.module';
 import { StepCountersModule } from './module/step-counters/step-counters.module';
-<<<<<<< HEAD
 import { InterfacesModule } from './module/interfaces/interfaces.module';
-=======
 import { FirebaseAdminModule } from './module/firebase/firebase-admin.module';
 import { LandmarksModule } from './module/coin-collections/landmarks.module';
 import { CoinCollectionsModule } from './module/coin-collections/coin-collections.module';
 import { MapsModule } from './module/coin-collections/maps.module';
 import { LamduanFlowersModule } from './module/lamduan-flowers/lamduan-flowers.module';
 import { LamduanSettingModule } from './module/lamduan-flowers/lamduan-setting.module';
->>>>>>> 32227394
 
 @Module({
   imports: [
@@ -97,15 +94,12 @@
     PretestAnswersModule,
     FirebaseAdminModule,
     StepCountersModule,
-<<<<<<< HEAD
     InterfacesModule
-=======
     LandmarksModule,
     CoinCollectionsModule,
     MapsModule,
     LamduanFlowersModule,
     LamduanSettingModule
->>>>>>> 32227394
   ],
   providers: [
     {
