--- conflicted
+++ resolved
@@ -34,15 +34,12 @@
 import { PosttestAnswersModule } from './module/prepost-questions/posttest-answer.module';
 import { PretestAnswersModule } from './module/prepost-questions/pretest-answer.module';
 import { StepCountersModule } from './module/step-counters/step-counters.module';
-<<<<<<< HEAD
 import { FirebaseAdminModule } from './module/firebase/firebase-admin.module';
 import { LandmarksModule } from './module/coin-collections/landmarks.module';
 import { CoinCollectionsModule } from './module/coin-collections/coin-collections.module';
 import { MapsModule } from './module/coin-collections/maps.module';
-=======
 import { LamduanFlowersModule } from './module/lamduan-flowers/lamduan-flowers.module';
 import { LamduanSettingModule } from './module/lamduan-flowers/lamduan-setting.module';
->>>>>>> 16657f92
 
 @Module({
   imports: [
@@ -96,14 +93,11 @@
     PretestAnswersModule,
     FirebaseAdminModule,
     StepCountersModule,
-<<<<<<< HEAD
     LandmarksModule,
     CoinCollectionsModule,
     MapsModule,
-=======
     LamduanFlowersModule,
     LamduanSettingModule
->>>>>>> 16657f92
   ],
   providers: [
     {
