import { Module } from '@nestjs/common';
import { MongooseModule } from '@nestjs/mongoose';
import configuration from './pkg/config/configuration';
import { ConfigModule, ConfigService } from '@nestjs/config';
import { UsersModule } from './module/users/users.module';
import { SchoolsModule } from './module/schools/schools.module';
import { MajorsModule } from './module/majors/majors.module';
import { RoleModule } from './module/role/role.module';
import { AuthModule } from './module/auth/auth.module';
import { CacheModule } from '@nestjs/cache-manager';
import { GlobalCacheModule } from './pkg/cache/cache.module';
import * as redisStore from 'cache-manager-ioredis';
import { SseModule } from './module/sse/sse.module';
import { SystemStatusGuard } from './module/system-status/guards/system-status.guard';
import { ReportTypeModule } from './module/report-type/report-type.module';
import { ReportsModule } from './module/reports/reports.module';
import { AppearancesModule } from './module/appearances/appearances.module';
import { SystemStatusModule } from './module/system-status/system-status.module';
import { APP_GUARD } from '@nestjs/core';
import { JwtAuthGuard } from './module/auth/guards/jwt-auth.guard';
import { SponsorsModule } from './module/sponsors/sponsors.module';
import { SponsorsTypeModule } from './module/sponsors-type/sponsors-type.module';
import { CheckinModule } from './module/checkin/checkin.module';
import { ActivitiesModule } from './module/activities/activities.module';
import { EvoucherModule } from './module/evoucher/evoucher.module';
import { EvoucherTypeModule } from './module/evoucher/evoucher-type.module';
import { EvoucherCodeModule } from './module/evoucher/evoucher-code.module';
import { ActivitiesTypeModule } from './module/activities-type/activities-type.module';
import { NotificationsModule } from './module/notifications/notifications.module';
<<<<<<< HEAD
import { LamduanFlowersModule } from './module/lamduan-flowers/lamduan-flowers.module';
=======
import { KafkaBootstrapModule } from './module/kafka/kafka-bootstrap.module';
import { AssessmentsModule } from './module/assessments/assessments.module';
import { AssessmentAnswersModule } from './module/assessment-answers/assessment-answers.module';
>>>>>>> 10dd984f

@Module({
  imports: [
    ConfigModule.forRoot({
      load: [configuration],
      isGlobal: true,
    }),
    MongooseModule.forRootAsync({
      imports: [ConfigModule],
      useFactory: (configService: ConfigService) => ({
        uri: configService.get<string>('MONGO_URI'),
      }),
      inject: [ConfigService],
    }),
    CacheModule.registerAsync({
      imports: [ConfigModule],
      useFactory: (configService: ConfigService) => ({
        store: redisStore,
        url: configService.get<string>('REDIS_URI'),
        ttl: 60, // default TTL
      }),
      inject: [ConfigService],
    }),
    GlobalCacheModule,
    ActivitiesTypeModule,
    ActivitiesModule,
    AuthModule,
    RoleModule,
    UsersModule,
    SchoolsModule,
    SponsorsModule,
    SponsorsTypeModule,
    MajorsModule,
    ReportTypeModule,
    SystemStatusModule,
    AppearancesModule,
    ReportsModule,
    SseModule,
    CheckinModule,
    ActivitiesModule,
    EvoucherModule,
    EvoucherCodeModule,
    EvoucherTypeModule,
<<<<<<< HEAD
    NotificationsModule, 
    LamduanFlowersModule,
=======
    NotificationsModule,
    KafkaBootstrapModule,
    AssessmentsModule,
    AssessmentAnswersModule,
>>>>>>> 10dd984f
  ],
  providers: [
    {
      provide: APP_GUARD,
      useClass: JwtAuthGuard,
    },
    {
      provide: APP_GUARD,
      useClass: SystemStatusGuard,
    },
  ],
})
export class AppModule {}<|MERGE_RESOLUTION|>--- conflicted
+++ resolved
@@ -27,13 +27,10 @@
 import { EvoucherCodeModule } from './module/evoucher/evoucher-code.module';
 import { ActivitiesTypeModule } from './module/activities-type/activities-type.module';
 import { NotificationsModule } from './module/notifications/notifications.module';
-<<<<<<< HEAD
-import { LamduanFlowersModule } from './module/lamduan-flowers/lamduan-flowers.module';
-=======
 import { KafkaBootstrapModule } from './module/kafka/kafka-bootstrap.module';
 import { AssessmentsModule } from './module/assessments/assessments.module';
 import { AssessmentAnswersModule } from './module/assessment-answers/assessment-answers.module';
->>>>>>> 10dd984f
+import { LamduanFlowersModule } from './module/lamduan-flowers/lamduan-flowers.module';
 
 @Module({
   imports: [
@@ -77,15 +74,11 @@
     EvoucherModule,
     EvoucherCodeModule,
     EvoucherTypeModule,
-<<<<<<< HEAD
-    NotificationsModule, 
-    LamduanFlowersModule,
-=======
     NotificationsModule,
     KafkaBootstrapModule,
     AssessmentsModule,
     AssessmentAnswersModule,
->>>>>>> 10dd984f
+    LamduanFlowersModule,
   ],
   providers: [
     {
