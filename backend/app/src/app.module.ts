--- conflicted
+++ resolved
@@ -29,13 +29,10 @@
 import { NotificationsModule } from './module/notifications/notifications.module';
 import { KafkaBootstrapModule } from './module/kafka/kafka-bootstrap.module';
 import { AssessmentsModule } from './module/assessments/assessments.module';
-<<<<<<< HEAD
+import { AssessmentAnswersModule } from './module/assessment-answers/assessment-answers.module';
 import { PosttestModule } from './module/post-test/post-test.module';
 import { PreTestModule } from './module/pre-test/pre-test.module';
 import { PostTestAnswerModule } from './module/post-test-answer/post-test-answer.module';
-=======
-import { AssessmentAnswersModule } from './module/assessment-answers/assessment-answers.module';
->>>>>>> 10dd984f
 
 @Module({
   imports: [
@@ -82,13 +79,10 @@
     NotificationsModule,
     KafkaBootstrapModule,
     AssessmentsModule,
-<<<<<<< HEAD
+    AssessmentAnswersModule,
     PosttestModule,
     PostTestAnswerModule,
     PreTestModule,
-=======
-    AssessmentAnswersModule,
->>>>>>> 10dd984f
   ],
   providers: [
     {
