import { Module } from '@nestjs/common';
import { MongooseModule } from '@nestjs/mongoose';
import configuration from './pkg/config/configuration';
import { ConfigModule, ConfigService } from '@nestjs/config';
import { UsersModule } from './module/users/users.module';
import { SchoolsModule } from './module/schools/schools.module';
import { MajorsModule } from './module/majors/majors.module';
import { RoleModule } from './module/role/role.module';
import { AuthModule } from './module/auth/auth.module';
import { CacheModule } from '@nestjs/cache-manager';
import { GlobalCacheModule } from './pkg/cache/cache.module';
import * as redisStore from 'cache-manager-ioredis';
import { SseModule } from './module/sse/sse.module';
import { SystemStatusGuard } from './module/system-status/guards/system-status.guard';
import { ReportTypeModule } from './module/report-type/report-type.module';
import { ReportsModule } from './module/reports/reports.module';
import { AppearancesModule } from './module/appearances/appearances.module';
import { SystemStatusModule } from './module/system-status/system-status.module';
import { APP_GUARD } from '@nestjs/core';
import { JwtAuthGuard } from './module/auth/guards/jwt-auth.guard';
import { SponsorsModule } from './module/sponsors/sponsors.module';
import { SponsorsTypeModule } from './module/sponsors-type/sponsors-type.module';
import { CheckinModule } from './module/checkin/checkin.module';
import { ActivitiesModule } from './module/activities/activities.module';
import { ActivitiesTypeModule } from './module/activities/activities-type.module';
import { NotificationsModule } from './module/notifications/notifications.module';
import { KafkaBootstrapModule } from './module/kafka/kafka-bootstrap.module';
import { AssessmentsModule } from './module/assessments/assessments.module';
import { AssessmentAnswersModule } from './module/assessments/assessment-answers.module';
import { PrepostQuestionsModule } from './module/prepost-questions/prepost-question.module';
import { PosttestAnswersModule } from './module/prepost-questions/posttest-answer.module';
import { PretestAnswersModule } from './module/prepost-questions/pretest-answer.module';
import { StepCountersModule } from './module/step-counters/step-counters.module';
import { FirebaseAdminModule } from './module/firebase/firebase-admin.module';
import { LandmarksModule } from './module/coin-collections/landmarks.module';
import { CoinCollectionsModule } from './module/coin-collections/coin-collections.module';
import { MapsModule } from './module/coin-collections/maps.module';
import { LamduanFlowersModule } from './module/lamduan-flowers/lamduan-flowers.module';
import { LamduanSettingModule } from './module/lamduan-flowers/lamduan-setting.module';
<<<<<<< HEAD
import { EvoucherModule } from './module/evoucher/evoucher.module';
import { EvoucherCodeModule } from './module/evoucher/evoucher-code.module';
=======
import { StepAchievementModule } from './module/step-achievement/step-achievement.module';
>>>>>>> 7d0e1ca7

@Module({
  imports: [
    ConfigModule.forRoot({
      load: [configuration],
      envFilePath: '.env.production',
      isGlobal: true,
    }),
    MongooseModule.forRootAsync({
      imports: [ConfigModule],
      useFactory: (configService: ConfigService) => ({
        uri: configService.get<string>('MONGO_URI'),
      }),
      inject: [ConfigService],
    }),
    CacheModule.registerAsync({
      imports: [ConfigModule],
      useFactory: (configService: ConfigService) => ({
        store: redisStore,
        url: configService.get<string>('REDIS_URI'),
        ttl: 60, // default TTL
      }),
      inject: [ConfigService],
    }),
    GlobalCacheModule,
    ActivitiesTypeModule,
    ActivitiesModule,
    AuthModule,
    RoleModule,
    UsersModule,
    SchoolsModule,
    SponsorsModule,
    SponsorsTypeModule,
    MajorsModule,
    ReportTypeModule,
    SystemStatusModule,
    AppearancesModule,
    ReportsModule,
    SseModule,
    CheckinModule,
    ActivitiesModule,
    NotificationsModule,
    KafkaBootstrapModule,
    AssessmentsModule,
    AssessmentAnswersModule,
    PrepostQuestionsModule,
    PosttestAnswersModule,
    PretestAnswersModule,
    StepCountersModule,
<<<<<<< HEAD
    FirebaseAdminModule,
=======
    StepAchievementModule,
    InterfacesModule,
>>>>>>> 7d0e1ca7
    LandmarksModule,
    CoinCollectionsModule,
    MapsModule,
    LamduanFlowersModule,
    LamduanSettingModule,
    EvoucherModule,
    EvoucherCodeModule,
  ],
  providers: [
    {
      provide: APP_GUARD,
      useClass: JwtAuthGuard,
    },
    {
      provide: APP_GUARD,
      useClass: SystemStatusGuard,
    },
  ],
})
export class AppModule { }<|MERGE_RESOLUTION|>--- conflicted
+++ resolved
@@ -37,12 +37,9 @@
 import { MapsModule } from './module/coin-collections/maps.module';
 import { LamduanFlowersModule } from './module/lamduan-flowers/lamduan-flowers.module';
 import { LamduanSettingModule } from './module/lamduan-flowers/lamduan-setting.module';
-<<<<<<< HEAD
+import { StepAchievementModule } from './module/step-achievement/step-achievement.module';
 import { EvoucherModule } from './module/evoucher/evoucher.module';
 import { EvoucherCodeModule } from './module/evoucher/evoucher-code.module';
-=======
-import { StepAchievementModule } from './module/step-achievement/step-achievement.module';
->>>>>>> 7d0e1ca7
 
 @Module({
   imports: [
@@ -92,12 +89,9 @@
     PosttestAnswersModule,
     PretestAnswersModule,
     StepCountersModule,
-<<<<<<< HEAD
     FirebaseAdminModule,
-=======
+    StepCountersModule,
     StepAchievementModule,
-    InterfacesModule,
->>>>>>> 7d0e1ca7
     LandmarksModule,
     CoinCollectionsModule,
     MapsModule,
