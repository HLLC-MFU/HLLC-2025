import { Module } from '@nestjs/common';
import { MongooseModule } from '@nestjs/mongoose';
import configuration from './pkg/config/configuration';
import { ConfigModule, ConfigService } from '@nestjs/config';
import { UsersModule } from './module/users/users.module';
import { SchoolsModule } from './module/schools/schools.module';
import { MajorsModule } from './module/majors/majors.module';
import { RoleModule } from './module/role/role.module';
import { AuthModule } from './module/auth/auth.module';
import { CacheModule } from '@nestjs/cache-manager';
import { GlobalCacheModule } from './pkg/cache/cache.module';
import * as redisStore from 'cache-manager-ioredis';
<<<<<<< HEAD
=======
import { CheckinModule } from './module/checkin/checkin.module';
import { ActivitiesTypeModule } from './module/activities-type/activities-type.module';
import { SseModule } from './module/sse/sse.module';
import { ReportTypeModule } from './module/report-type/report-type.module';
import { ReportsModule } from './module/reports/reports.module';
import { AppearancesModule } from './module/appearances/appearances.module';
>>>>>>> c087b08f
import { SystemStatusModule } from './module/system-status/system-status.module';
import { APP_GUARD } from '@nestjs/core';
import { JwtAuthGuard } from './module/auth/guards/jwt-auth.guard';
import { SystemStatusGuard } from './module/system-status/guards/system-status.guard';
<<<<<<< HEAD
import { SponsorsModule } from './module/sponsors/sponsors.module';
import { SponsorsTypeModule } from './module/sponsors-type/sponsors-type.module';
=======
>>>>>>> c087b08f

@Module({
  imports: [
    ConfigModule.forRoot({
      load: [configuration],
      isGlobal: true,
    }),
    MongooseModule.forRootAsync({
      imports: [ConfigModule],
      useFactory: (configService: ConfigService) => ({
        uri: configService.get<string>('MONGO_URI'),
      }),
      inject: [ConfigService],
    }),
    CacheModule.registerAsync({
      imports: [ConfigModule],
      useFactory: (configService: ConfigService) => ({
        store: redisStore,
        url: configService.get<string>('REDIS_URI'),
        ttl: 60, // default TTL
      }),
      inject: [ConfigService],
    }),
    GlobalCacheModule,
    AuthModule,
    RoleModule,
    UsersModule,
    SchoolsModule,
    SponsorsModule,
    SponsorsTypeModule,
    MajorsModule,
<<<<<<< HEAD
    SystemStatusModule,
=======
    ActivitiesModule,
    ActivitiesTypeModule,
    NotificationsModule,
    ReportTypeModule,
    SystemStatusModule,
    AppearancesModule,
    ReportsModule,
    SseModule,
>>>>>>> c087b08f
  ],
  providers: [
    {
      provide: APP_GUARD,
      useClass: JwtAuthGuard,
    },
<<<<<<< HEAD
  ],

=======
    {
      provide: APP_GUARD,
      useClass: SystemStatusGuard,
    },
  ],
>>>>>>> c087b08f
})
export class AppModule { }<|MERGE_RESOLUTION|>--- conflicted
+++ resolved
@@ -10,24 +10,16 @@
 import { CacheModule } from '@nestjs/cache-manager';
 import { GlobalCacheModule } from './pkg/cache/cache.module';
 import * as redisStore from 'cache-manager-ioredis';
-<<<<<<< HEAD
-=======
 import { CheckinModule } from './module/checkin/checkin.module';
 import { ActivitiesTypeModule } from './module/activities-type/activities-type.module';
 import { SseModule } from './module/sse/sse.module';
 import { ReportTypeModule } from './module/report-type/report-type.module';
 import { ReportsModule } from './module/reports/reports.module';
 import { AppearancesModule } from './module/appearances/appearances.module';
->>>>>>> c087b08f
 import { SystemStatusModule } from './module/system-status/system-status.module';
 import { APP_GUARD } from '@nestjs/core';
 import { JwtAuthGuard } from './module/auth/guards/jwt-auth.guard';
 import { SystemStatusGuard } from './module/system-status/guards/system-status.guard';
-<<<<<<< HEAD
-import { SponsorsModule } from './module/sponsors/sponsors.module';
-import { SponsorsTypeModule } from './module/sponsors-type/sponsors-type.module';
-=======
->>>>>>> c087b08f
 
 @Module({
   imports: [
@@ -59,9 +51,6 @@
     SponsorsModule,
     SponsorsTypeModule,
     MajorsModule,
-<<<<<<< HEAD
-    SystemStatusModule,
-=======
     ActivitiesModule,
     ActivitiesTypeModule,
     NotificationsModule,
@@ -70,22 +59,16 @@
     AppearancesModule,
     ReportsModule,
     SseModule,
->>>>>>> c087b08f
   ],
   providers: [
     {
       provide: APP_GUARD,
       useClass: JwtAuthGuard,
     },
-<<<<<<< HEAD
-  ],
-
-=======
     {
       provide: APP_GUARD,
       useClass: SystemStatusGuard,
     },
   ],
->>>>>>> c087b08f
 })
 export class AppModule { }