--- conflicted
+++ resolved
@@ -29,14 +29,10 @@
 import { NotificationsModule } from './module/notifications/notifications.module';
 import { KafkaBootstrapModule } from './module/kafka/kafka-bootstrap.module';
 import { AssessmentsModule } from './module/assessments/assessments.module';
-<<<<<<< HEAD
 import { AssessmentAnswersModule } from './module/assessments/assessment-answers.module';
-=======
-import { AssessmentAnswersModule } from './module/assessment-answers/assessment-answers.module';
-import { PrepostQuestionModule } from './module/prepost-question/prepost-question.module';
-import { PosttestAnswerModule } from './module/prepost-question/posttest-answer.module';
-import { PretestAnswerModule } from './module/prepost-question/pretest-answer.module';
->>>>>>> 937d60be
+import { PrepostQuestionsModule } from './module/prepost-questions/prepost-question.module';
+import { PosttestAnswersModule } from './module/prepost-questions/posttest-answer.module';
+import { PretestAnswersModule } from './module/prepost-questions/pretest-answer.module';
 
 @Module({
   imports: [
@@ -84,9 +80,9 @@
     KafkaBootstrapModule,
     AssessmentsModule,
     AssessmentAnswersModule,
-    PrepostQuestionModule,
-    PosttestAnswerModule,
-    PretestAnswerModule
+    PrepostQuestionsModule,
+    PosttestAnswersModule,
+    PretestAnswersModule
   ],
   providers: [
     {
