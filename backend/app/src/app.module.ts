--- conflicted
+++ resolved
@@ -31,10 +31,6 @@
 import { PosttestAnswersModule } from './module/prepost-questions/posttest-answer.module';
 import { PretestAnswersModule } from './module/prepost-questions/pretest-answer.module';
 import { StepCountersModule } from './module/step-counters/step-counters.module';
-<<<<<<< HEAD
-import { EvoucherModule } from './module/evoucher/evoucher.module';
-import { EvoucherCodeModule } from './module/evoucher/evoucher-code.module';
-=======
 import { InterfacesModule } from './module/interfaces/interfaces.module';
 import { FirebaseAdminModule } from './module/firebase/firebase-admin.module';
 import { LandmarksModule } from './module/coin-collections/landmarks.module';
@@ -42,7 +38,6 @@
 import { MapsModule } from './module/coin-collections/maps.module';
 import { LamduanFlowersModule } from './module/lamduan-flowers/lamduan-flowers.module';
 import { LamduanSettingModule } from './module/lamduan-flowers/lamduan-setting.module';
->>>>>>> 234fecbb
 
 @Module({
   imports: [
@@ -93,17 +88,12 @@
     PretestAnswersModule,
     FirebaseAdminModule,
     StepCountersModule,
-<<<<<<< HEAD
-    EvoucherModule,
-    EvoucherCodeModule,
-=======
     InterfacesModule,
     LandmarksModule,
     CoinCollectionsModule,
     MapsModule,
     LamduanFlowersModule,
     LamduanSettingModule
->>>>>>> 234fecbb
   ],
   providers: [
     {
