import { Injectable } from '@nestjs/common';
import { CreateMajorDto } from './dto/create-major.dto';
import { UpdateMajorDto } from './dto/update-major.dto';
import { InjectModel } from '@nestjs/mongoose';
import { Model } from 'mongoose';
import { Major, MajorDocument } from './schemas/major.schema';
import { School } from '../schools/schemas/school.schema';
import { SchoolDocument } from '../schools/schemas/school.schema';
import { findOrThrow, throwIfExists } from 'src/pkg/validator/model.validator';
import { handleMongoDuplicateError } from 'src/pkg/helper/helpers';
import { Types } from 'mongoose';
import {
  queryAll,
  queryFindOne,
  queryUpdateOne,
  queryDeleteOne,
} from 'src/pkg/helper/query.util';

@Injectable()
export class MajorsService {
  constructor(
    @InjectModel(Major.name) private majorModel: Model<MajorDocument>,
    @InjectModel(School.name) private schoolModel: Model<SchoolDocument>,
  ) {}

  async create(createMajorDto: CreateMajorDto) {
    await throwIfExists(
      this.majorModel,
      { name: createMajorDto.name },
      'Major already exists',
    );

    await findOrThrow(
      this.schoolModel,
      createMajorDto.school,
      'School not found',
    );

    const major = new this.majorModel({
      ...createMajorDto,
      school: new Types.ObjectId(createMajorDto.school),
    });

    try {
      return await major.save();
    } catch (error) {
      handleMongoDuplicateError(error, 'name');
    }
  }

  async findAll(query: Record<string, string>) {
    return queryAll<Major>({
      model: this.majorModel,
      query,
      filterSchema: {},
<<<<<<< HEAD
      populateFields: () => Promise.resolve([{ path: 'school' }]),
=======
      populateFields: (excluded) =>
        Promise.resolve(
          excluded.includes('school') ? [] : [{ path: 'school' }],
        ),
>>>>>>> f0d8b3bc
    });
  }

  async findOne(id: string) {
    return queryFindOne<Major>(this.majorModel, { _id: id }, [
      { path: 'school' },
    ]);
  }

  async update(id: string, updateMajorDto: UpdateMajorDto) {
    updateMajorDto.updatedAt = new Date();
    return queryUpdateOne<Major>(this.majorModel, id, updateMajorDto);
  }

  async remove(id: string) {
    await queryDeleteOne<Major>(this.majorModel, id);
    return {
      message: 'Major deleted successfully',
      id,
    }
  }
}<|MERGE_RESOLUTION|>--- conflicted
+++ resolved
@@ -53,14 +53,7 @@
       model: this.majorModel,
       query,
       filterSchema: {},
-<<<<<<< HEAD
       populateFields: () => Promise.resolve([{ path: 'school' }]),
-=======
-      populateFields: (excluded) =>
-        Promise.resolve(
-          excluded.includes('school') ? [] : [{ path: 'school' }],
-        ),
->>>>>>> f0d8b3bc
     });
   }
 
