import { Injectable } from '@nestjs/common';
import { CreateMajorDto } from './dto/create-major.dto';
import { UpdateMajorDto } from './dto/update-major.dto';
import { InjectModel } from '@nestjs/mongoose';
import { Model } from 'mongoose';
import { Major, MajorDocument } from './schemas/major.schema';
import { School } from '../schools/schemas/school.schema';
import { SchoolDocument } from '../schools/schemas/school.schema';
import { findOrThrow, throwIfExists } from 'src/pkg/validator/model.validator';
import { handleMongoDuplicateError } from 'src/pkg/helper/helpers';
import { Types } from 'mongoose';
import {
  queryAll,
  queryFindOne,
  queryUpdateOne,
  queryDeleteOne,
} from 'src/pkg/helper/query.util';

@Injectable()
export class MajorsService {
  constructor(
    @InjectModel(Major.name) private majorModel: Model<MajorDocument>,
    @InjectModel(School.name) private schoolModel: Model<SchoolDocument>,
  ) {}

  async create(createMajorDto: CreateMajorDto) {
    await throwIfExists(
      this.majorModel,
      { name: createMajorDto.name },
      'Major already exists',
    );

    await findOrThrow(
      this.schoolModel,
      createMajorDto.school,
      'School not found',
    );

    const major = new this.majorModel({
      ...createMajorDto,
      school: new Types.ObjectId(createMajorDto.school),
    });

    try {
      return await major.save();
    } catch (error) {
      handleMongoDuplicateError(error, 'name');
    }
  }

  async findAll(query: Record<string, string>) {
    return queryAll<Major>({
      model: this.majorModel,
      query,
      filterSchema: {},
<<<<<<< HEAD
      buildPopulateFields: (excluded) =>
        Promise.resolve(
          excluded.includes('school') ? [] : [{ path: 'school' }],
        ),
=======
      populateFields: () => Promise.resolve([{ path: 'school' }]),
>>>>>>> 11f85f50
    });
  }

  async findOne(id: string) {
    return queryFindOne<Major>(this.majorModel, { _id: id }, [
      { path: 'school' },
    ]);
  }

  async update(id: string, updateMajorDto: UpdateMajorDto) {
    updateMajorDto.updatedAt = new Date();
    return queryUpdateOne<Major>(this.majorModel, id, updateMajorDto);
  }

  async remove(id: string) {
    return queryDeleteOne<Major>(this.majorModel, id);
  }
}<|MERGE_RESOLUTION|>--- conflicted
+++ resolved
@@ -53,14 +53,7 @@
       model: this.majorModel,
       query,
       filterSchema: {},
-<<<<<<< HEAD
-      buildPopulateFields: (excluded) =>
-        Promise.resolve(
-          excluded.includes('school') ? [] : [{ path: 'school' }],
-        ),
-=======
       populateFields: () => Promise.resolve([{ path: 'school' }]),
->>>>>>> 11f85f50
     });
   }
 
