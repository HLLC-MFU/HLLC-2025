--- conflicted
+++ resolved
@@ -44,14 +44,7 @@
       model: this.schoolModel,
       query,
       filterSchema: {},
-<<<<<<< HEAD
       populateFields: () => Promise.resolve([{ path: 'majors' }]),
-=======
-        populateFields: (excluded) =>
-        Promise.resolve(
-          excluded.includes('majors') ? [] : [{ path: 'majors' }],
-        ),
->>>>>>> f0d8b3bc
     });
   }
 
