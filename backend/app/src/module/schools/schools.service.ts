--- conflicted
+++ resolved
@@ -44,11 +44,7 @@
       model: this.schoolModel,
       query,
       filterSchema: {},
-<<<<<<< HEAD
         populateFields: (excluded) =>
-=======
-      populateFields: (excluded) =>
->>>>>>> 913e1d72
         Promise.resolve(
           excluded.includes('majors') ? [] : [{ path: 'majors' }],
         ),
