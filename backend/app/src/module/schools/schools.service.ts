--- conflicted
+++ resolved
@@ -18,12 +18,7 @@
 export class SchoolsService {
   constructor(
     @InjectModel(School.name) private schoolModel: Model<SchoolDocument>,
-<<<<<<< HEAD
-    @InjectModel(Appearance.name) private AppearanceModel: Model<ApprearanceDocument>,
-  ) { }
-=======
   ) {}
->>>>>>> dcba566a
 
   async create(createSchoolDto: CreateSchoolDto) {
     await throwIfExists(
