--- conflicted
+++ resolved
@@ -42,14 +42,7 @@
       model: this.schoolModel,
       query,
       filterSchema: {},
-<<<<<<< HEAD
-        populateFields: (excluded) =>
-        Promise.resolve(
-          excluded.includes('majors') ? [] : [{ path: 'majors' }],
-        ),
-=======
       populateFields: () => Promise.resolve([{ path: 'majors' }]),
->>>>>>> c087b08f
     });
   }
 
