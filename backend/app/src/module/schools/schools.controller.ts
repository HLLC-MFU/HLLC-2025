--- conflicted
+++ resolved
@@ -65,10 +65,6 @@
     return this.schoolsService.findColor(id, query);
   }
 
-<<<<<<< HEAD
-
-=======
->>>>>>> 234fecbb
   @Get(':id/interfaces')
   findInterfaces(
     @Param('id') id: string,
