import {
  Controller,
  Get,
  Post,
  Body,
  Patch,
  Param,
  Delete,
  Query,
  UseGuards,
  UseInterceptors,
} from '@nestjs/common';
import { SchoolsService } from './schools.service';
import { CreateSchoolDto } from './dto/create-school.dto';
import { UpdateSchoolDto } from './dto/update-school.dto';
import { PermissionsGuard } from '../auth/guards/permissions.guard';
import { Permissions } from '../auth/decorators/permissions.decorator';
import { ApiTags } from '@nestjs/swagger';
import { MultipartInterceptor } from 'src/pkg/interceptors/multipart.interceptor';

@UseGuards(PermissionsGuard)
@ApiTags('schools')
@Controller('schools')
export class SchoolsController {
  constructor(private readonly schoolsService: SchoolsService) {}

  @UseInterceptors(new MultipartInterceptor())
  @Post()
  @Permissions('schools:create')
  create(@Body() createSchoolDto: CreateSchoolDto) {
    return this.schoolsService.create(createSchoolDto);
  }

  @Get()
  @Permissions('schools:read')
  findAll(@Query() query: Record<string, string>) {
    return this.schoolsService.findAll(query);
  }

  @Get(':id')
  findOne(@Param('id') id: string) {
    return this.schoolsService.findOne(id);
  }

  @Patch(':id')
  @Permissions('schools:update')
  update(@Param('id') id: string, @Body() updateSchoolDto: UpdateSchoolDto) {
    return this.schoolsService.update(id, updateSchoolDto);
  }

  @Delete(':id')
  @Permissions('schools:delete')
  remove(@Param('id') id: string) {
    return this.schoolsService.remove(id);
  }

  @Get(':id/appearances')
  findAppearance(
    @Param('id') id: string,
    @Query() query: Record<string, string>,
  ) {
<<<<<<< HEAD
    return this.schoolsService.findAppearance(id, query);
=======
    return this.schoolsService.findColor(id, query);
  }

  @Get(':id/interfaces')
  findInterfaces(@Param('id') id: string) {
    return this.schoolsService.findInterfaces(id);
>>>>>>> 3f7bb172
  }
}<|MERGE_RESOLUTION|>--- conflicted
+++ resolved
@@ -59,15 +59,6 @@
     @Param('id') id: string,
     @Query() query: Record<string, string>,
   ) {
-<<<<<<< HEAD
     return this.schoolsService.findAppearance(id, query);
-=======
-    return this.schoolsService.findColor(id, query);
-  }
-
-  @Get(':id/interfaces')
-  findInterfaces(@Param('id') id: string) {
-    return this.schoolsService.findInterfaces(id);
->>>>>>> 3f7bb172
   }
 }