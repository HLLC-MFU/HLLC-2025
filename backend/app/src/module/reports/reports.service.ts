import { Injectable, NotFoundException, InternalServerErrorException } from '@nestjs/common';
import { InjectModel } from '@nestjs/mongoose';
<<<<<<< HEAD
import { Model } from 'mongoose';

=======
import { Model, PopulateOptions, Types } from 'mongoose';
>>>>>>> 38e03655
import { Report, ReportDocument } from './schemas/reports.schema';
import {
<<<<<<< HEAD
  ReportCategory,
  ReportCategoryDocument,
} from '../report_categories/schemas/report_categories.schemas';

import { CreateReportDto } from './dto/create-report.dto';

import {
=======
>>>>>>> 38e03655
  queryAll,
  queryFindOne,
  queryUpdateOne,
  queryDeleteOne,
} from 'src/pkg/helper/query.util';
<<<<<<< HEAD
import { findOrThrow, throwIfExists } from 'src/pkg/validator/model.validator';
import { UpdateReportDto } from './dto/update-report.dto';
=======
import { findOrThrow } from 'src/pkg/validator/model.validator';
import { handleMongoDuplicateError } from 'src/pkg/helper/helpers';
import { UpdateReportDto } from './dto/update-report.dto';
import { PopulateField } from 'src/pkg/types/query';
import { CreateReportDto } from './dto/create-report.dto';
>>>>>>> 38e03655

@Injectable()
export class ReportsService {
  constructor(
    @InjectModel(Report.name)
    private readonly reportModel: Model<ReportDocument>,
<<<<<<< HEAD
    @InjectModel(ReportCategory.name)
    private readonly categoryModel: Model<ReportCategoryDocument>,
  ) { }

  async create(createReportDto: CreateReportDto) {
    await throwIfExists(
      this.reportModel,
      { message: createReportDto.message },
      'Message already exists',
=======

    @InjectModel(User.name)
    private readonly userModel: Model<UserDocument>,

    @InjectModel(ReportType.name)
    private readonly reportTypeModel: Model<ReportTypeDocument>,
  ) {}

  async create(createReportDto: CreateReportDto) {
    await findOrThrow(
      this.userModel,
      createReportDto.reporter,
      'User not found',
    );
    await findOrThrow(
      this.reportTypeModel,
      createReportDto.category,
      'Category not found',
>>>>>>> 38e03655
    );

    const report = new this.reportModel({
      ...createReportDto,
    });

    try {
      return await report.save();
    } catch (error) {
      throw new InternalServerErrorException('Failed to create report');
    }
  }

  async findAll(query: Record<string, string>) {
<<<<<<< HEAD
    try {
      return await queryAll<Report>({
        model: this.reportModel,
        query: {
          ...query,
          excluded: [
            'reporter.password',
            'reporter.refreshToken',
            'reporter.role',
            'reporter.metadata',
            'reporter.createdAt',
            'reporter.updatedAt',
            'reporter.__v',
            '__v',
          ].join(',')
        },
        filterSchema: {},
        populateFields: (excluded) =>
          Promise.resolve(
            ['reporter', 'category']
              .filter(path => !excluded.includes(path))
              .map(path => ({ path }))
          ),
      });
    } catch (error) {
      throw new InternalServerErrorException('Failed to fetch reports');
    }
=======
    return queryAll<Report>({
      model: this.reportModel,
      query: {
        ...query,
        excluded:
          'reporter.password,reporter.refreshToken,reporter.role,reporter.metadata,reporter.__v,__v',
      },
      filterSchema: {},
      populateFields: () =>
        Promise.resolve([{ path: 'reporter' }, { path: 'category' }]),
    });
>>>>>>> 38e03655
  }

  async findAllByCategory(categoryId: string) {
  try {
    const result = await queryAll<Report>({
      model: this.reportModel,
<<<<<<< HEAD
      query: {
        category: categoryId,
        excluded: [
          'reporter.password',
          'reporter.refreshToken',
          'reporter.role',
          'reporter.metadata',
          'reporter.createdAt',
          'reporter.updatedAt',
          'reporter.__v',
          '__v',
        ].join(','),
      } as Record<string, string>,
      filterSchema: { category: 'string' },
      populateFields: (e) =>
        Promise.resolve(
          ['reporter', 'category']
            .filter((p) => !e.includes(p))
            .map((path) => ({ path })),
        ),
=======
      query: query as unknown as Record<string, string>,
      filterSchema: {
        category: 'string',
      } as const,
      populateFields: () =>
        Promise.resolve([{ path: 'reporter' }, { path: 'category' }]),
>>>>>>> 38e03655
    });

    if (result.data.length === 0) {
      const category = await this.categoryModel.findById(categoryId);
      if (!category) {
        throw new NotFoundException(`Category with id ${categoryId} not found`);
      }

<<<<<<< HEAD
      return {
        category,
        reports: [],
      };
    }
=======
    const category =
      result.data[0]?.category ||
      (await this.reportTypeModel.findById(categoryId));
>>>>>>> 38e03655

    return {
      category: result.data[0].category,
      reports: result.data.map(({ category, ...rest }) => rest),
    };
  } catch (error) {
    if (error instanceof NotFoundException) throw error;
    throw new InternalServerErrorException('Failed to fetch reports by category');
  }
}

<<<<<<< HEAD
=======
  async findOne(id: string) {
    const populateFields: PopulateField[] = [
      { path: 'reporter' },
      { path: 'category' },
    ];
    return queryFindOne<Report>(this.reportModel, { _id: id }, populateFields);
  }
>>>>>>> 38e03655



  async findOne(id: string): Promise<{ data: Report[] | null; message: string }> {

    const result = await queryFindOne(this.reportModel, { _id: id });
    if (!result) {
      throw new NotFoundException(`Report with id ${id} not found`);
    }
    return result;

<<<<<<< HEAD
  }
=======
    const populateFields: PopulateOptions[] = [
      { path: 'reporter' },
      { path: 'category' },
    ];
>>>>>>> 38e03655

  async update(id: string, updateReportDto: UpdateReportDto) {
    try {
      await findOrThrow(this.reportModel, { _id: id }, 'Report not found');

      updateReportDto.updatedAt = new Date();
      return await queryUpdateOne<Report>(this.reportModel, id, updateReportDto);
    } catch (error) {
      if (error instanceof NotFoundException) {
      throw error;
    }
    throw new InternalServerErrorException(`Failed to update report with id ${id}`);
   }
  }

  async remove(id: string) {
  try {
    await findOrThrow(this.reportModel, { _id: id }, 'Report not found');
    await queryDeleteOne<Report>(this.reportModel, id);

    return {
      message: 'Report deleted successfully',
      id,
    };
  } catch (error) {
    if (error instanceof NotFoundException) {
      throw error; 
    }
    throw new InternalServerErrorException(`Failed to delete report with id ${id}`);
  }
}

}<|MERGE_RESOLUTION|>--- conflicted
+++ resolved
@@ -1,55 +1,25 @@
 import { Injectable, NotFoundException, InternalServerErrorException } from '@nestjs/common';
 import { InjectModel } from '@nestjs/mongoose';
-<<<<<<< HEAD
-import { Model } from 'mongoose';
-
-=======
 import { Model, PopulateOptions, Types } from 'mongoose';
->>>>>>> 38e03655
 import { Report, ReportDocument } from './schemas/reports.schema';
+import { User, UserDocument } from '../users/schemas/user.schema';
 import {
-<<<<<<< HEAD
-  ReportCategory,
-  ReportCategoryDocument,
-} from '../report_categories/schemas/report_categories.schemas';
-
-import { CreateReportDto } from './dto/create-report.dto';
-
-import {
-=======
->>>>>>> 38e03655
   queryAll,
   queryFindOne,
   queryUpdateOne,
   queryDeleteOne,
 } from 'src/pkg/helper/query.util';
-<<<<<<< HEAD
-import { findOrThrow, throwIfExists } from 'src/pkg/validator/model.validator';
-import { UpdateReportDto } from './dto/update-report.dto';
-=======
 import { findOrThrow } from 'src/pkg/validator/model.validator';
 import { handleMongoDuplicateError } from 'src/pkg/helper/helpers';
 import { UpdateReportDto } from './dto/update-report.dto';
 import { PopulateField } from 'src/pkg/types/query';
 import { CreateReportDto } from './dto/create-report.dto';
->>>>>>> 38e03655
 
 @Injectable()
 export class ReportsService {
   constructor(
     @InjectModel(Report.name)
     private readonly reportModel: Model<ReportDocument>,
-<<<<<<< HEAD
-    @InjectModel(ReportCategory.name)
-    private readonly categoryModel: Model<ReportCategoryDocument>,
-  ) { }
-
-  async create(createReportDto: CreateReportDto) {
-    await throwIfExists(
-      this.reportModel,
-      { message: createReportDto.message },
-      'Message already exists',
-=======
 
     @InjectModel(User.name)
     private readonly userModel: Model<UserDocument>,
@@ -68,7 +38,6 @@
       this.reportTypeModel,
       createReportDto.category,
       'Category not found',
->>>>>>> 38e03655
     );
 
     const report = new this.reportModel({
@@ -83,35 +52,6 @@
   }
 
   async findAll(query: Record<string, string>) {
-<<<<<<< HEAD
-    try {
-      return await queryAll<Report>({
-        model: this.reportModel,
-        query: {
-          ...query,
-          excluded: [
-            'reporter.password',
-            'reporter.refreshToken',
-            'reporter.role',
-            'reporter.metadata',
-            'reporter.createdAt',
-            'reporter.updatedAt',
-            'reporter.__v',
-            '__v',
-          ].join(',')
-        },
-        filterSchema: {},
-        populateFields: (excluded) =>
-          Promise.resolve(
-            ['reporter', 'category']
-              .filter(path => !excluded.includes(path))
-              .map(path => ({ path }))
-          ),
-      });
-    } catch (error) {
-      throw new InternalServerErrorException('Failed to fetch reports');
-    }
-=======
     return queryAll<Report>({
       model: this.reportModel,
       query: {
@@ -123,74 +63,34 @@
       populateFields: () =>
         Promise.resolve([{ path: 'reporter' }, { path: 'category' }]),
     });
->>>>>>> 38e03655
   }
 
   async findAllByCategory(categoryId: string) {
   try {
     const result = await queryAll<Report>({
       model: this.reportModel,
-<<<<<<< HEAD
-      query: {
-        category: categoryId,
-        excluded: [
-          'reporter.password',
-          'reporter.refreshToken',
-          'reporter.role',
-          'reporter.metadata',
-          'reporter.createdAt',
-          'reporter.updatedAt',
-          'reporter.__v',
-          '__v',
-        ].join(','),
-      } as Record<string, string>,
-      filterSchema: { category: 'string' },
-      populateFields: (e) =>
-        Promise.resolve(
-          ['reporter', 'category']
-            .filter((p) => !e.includes(p))
-            .map((path) => ({ path })),
-        ),
-=======
       query: query as unknown as Record<string, string>,
       filterSchema: {
         category: 'string',
       } as const,
       populateFields: () =>
         Promise.resolve([{ path: 'reporter' }, { path: 'category' }]),
->>>>>>> 38e03655
     });
 
-    if (result.data.length === 0) {
-      const category = await this.categoryModel.findById(categoryId);
-      if (!category) {
-        throw new NotFoundException(`Category with id ${categoryId} not found`);
-      }
+    const reportsWithoutCategory = result.data.map(
+      ({ category, ...rest }) => rest,
+    );
 
-<<<<<<< HEAD
-      return {
-        category,
-        reports: [],
-      };
-    }
-=======
     const category =
       result.data[0]?.category ||
       (await this.reportTypeModel.findById(categoryId));
->>>>>>> 38e03655
 
     return {
-      category: result.data[0].category,
-      reports: result.data.map(({ category, ...rest }) => rest),
+      category,
+      reports: reportsWithoutCategory,
     };
-  } catch (error) {
-    if (error instanceof NotFoundException) throw error;
-    throw new InternalServerErrorException('Failed to fetch reports by category');
   }
-}
 
-<<<<<<< HEAD
-=======
   async findOne(id: string) {
     const populateFields: PopulateField[] = [
       { path: 'reporter' },
@@ -198,39 +98,34 @@
     ];
     return queryFindOne<Report>(this.reportModel, { _id: id }, populateFields);
   }
->>>>>>> 38e03655
 
+  async update(id: string, updateReportDto: UpdateReportDto) {
+    const updated = await queryUpdateOne<Report>(
+      this.reportModel,
+      id,
+      updateReportDto,
+    );
 
+    if (!updated) {
+      throw new NotFoundException('Report not found');
+    }
 
-  async findOne(id: string): Promise<{ data: Report[] | null; message: string }> {
-
-    const result = await queryFindOne(this.reportModel, { _id: id });
-    if (!result) {
-      throw new NotFoundException(`Report with id ${id} not found`);
-    }
-    return result;
-
-<<<<<<< HEAD
-  }
-=======
     const populateFields: PopulateOptions[] = [
       { path: 'reporter' },
       { path: 'category' },
     ];
->>>>>>> 38e03655
 
-  async update(id: string, updateReportDto: UpdateReportDto) {
-    try {
-      await findOrThrow(this.reportModel, { _id: id }, 'Report not found');
+    const populated = await this.reportModel
+      .findById(id)
+      .populate(populateFields)
+      .lean()
+      .exec();
 
-      updateReportDto.updatedAt = new Date();
-      return await queryUpdateOne<Report>(this.reportModel, id, updateReportDto);
-    } catch (error) {
-      if (error instanceof NotFoundException) {
-      throw error;
-    }
-    throw new InternalServerErrorException(`Failed to update report with id ${id}`);
-   }
+    return {
+      message: 'Report updated successfully',
+      updatedId: id,
+      data: populated,
+    };
   }
 
   async remove(id: string) {
