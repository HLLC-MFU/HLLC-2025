import { Injectable } from '@nestjs/common';
import { CreateSponsorDto } from './dto/create-sponsor.dto';
import { UpdateSponsorDto } from './dto/update-sponsor.dto';
import { SponsorsDocument } from './schema/sponsors.schema';
import { Model, Types } from 'mongoose';
import { InjectModel } from '@nestjs/mongoose';
import { Sponsors } from './schema/sponsors.schema';
import { SponsorsType } from '../sponsors-type/schema/sponsors-type.schema';
import { SponsorsTypeDocument } from '../sponsors-type/schema/sponsors-type.schema';
import { findOrThrow } from 'src/pkg/validator/model.validator';
import { queryAll, queryFindOne } from 'src/pkg/helper/query.util';
<<<<<<< HEAD
import { handleMongoDuplicateError } from 'src/pkg/helper/helpers';
import { EvoucherCode } from '../evoucher/schema/evoucher-code.schema';
=======
>>>>>>> 0a4fb65f

@Injectable()
export class SponsorsService {
  constructor(
    @InjectModel(Sponsors.name)
    private sponsorsModel: Model<SponsorsDocument>,
    @InjectModel(SponsorsType.name)
    private sponsorsTypeModel: Model<SponsorsTypeDocument>,
<<<<<<< HEAD
    @InjectModel(EvoucherCode.name)
    private evoucherCodeModel: Model<EvoucherCode>
  ) { }
=======
  ) {}
>>>>>>> 0a4fb65f

  async create(createSponsorDto: CreateSponsorDto) {
    await findOrThrow(
      this.sponsorsTypeModel,
      createSponsorDto.type,
      'Sponsors type not found',
    );

    const newSponsor = new this.sponsorsModel({
      ...createSponsorDto,
      metadata: createSponsorDto.metadata,
      type: new Types.ObjectId(createSponsorDto.type),
    });

    return await newSponsor.save();
  }

  async findAll(query: Record<string, string>) {
    return await queryAll<Sponsors>({
      model: this.sponsorsModel,
      query,
      filterSchema: {},
      populateFields: (excluded) =>
        Promise.resolve(excluded.includes('type') ? [] : [{ path: 'type' }]),
    });
  }

  async findOne(_id: string) {
    return await queryFindOne<Sponsors>(this.sponsorsModel, { _id }, [
      { path: 'type' },
    ]);
  }

  async update(_id: string, updateSponsorDto: UpdateSponsorDto) {
    await findOrThrow(this.sponsorsModel, _id, 'Sponsor not found');

    await findOrThrow(
      this.sponsorsTypeModel,
      updateSponsorDto.type || '',
      'Sponsors type not found',
    );

    return await this.sponsorsModel.findByIdAndUpdate(_id, updateSponsorDto, {
      new: true,
    });
  }

  async remove(_id: string) {
    await findOrThrow(this.sponsorsModel, _id, 'Sponsor not found');

    return await this.sponsorsModel.findByIdAndDelete(_id);
  }

  async findEvoucherCodesBySponsorId(sponsorId: string, query: Record<string, string>) {
    const res = await this.evoucherCodeModel.find(query)
      .populate({
        path: 'evoucher',
        match: { sponsors: new Types.ObjectId(sponsorId) },
        populate: { path: 'sponsors' }
      })
      .populate('user')
      .then(results => results.filter(code => code.evoucher));
    return res
  }
}<|MERGE_RESOLUTION|>--- conflicted
+++ resolved
@@ -9,11 +9,7 @@
 import { SponsorsTypeDocument } from '../sponsors-type/schema/sponsors-type.schema';
 import { findOrThrow } from 'src/pkg/validator/model.validator';
 import { queryAll, queryFindOne } from 'src/pkg/helper/query.util';
-<<<<<<< HEAD
-import { handleMongoDuplicateError } from 'src/pkg/helper/helpers';
 import { EvoucherCode } from '../evoucher/schema/evoucher-code.schema';
-=======
->>>>>>> 0a4fb65f
 
 @Injectable()
 export class SponsorsService {
@@ -22,13 +18,9 @@
     private sponsorsModel: Model<SponsorsDocument>,
     @InjectModel(SponsorsType.name)
     private sponsorsTypeModel: Model<SponsorsTypeDocument>,
-<<<<<<< HEAD
     @InjectModel(EvoucherCode.name)
     private evoucherCodeModel: Model<EvoucherCode>
   ) { }
-=======
-  ) {}
->>>>>>> 0a4fb65f
 
   async create(createSponsorDto: CreateSponsorDto) {
     await findOrThrow(
