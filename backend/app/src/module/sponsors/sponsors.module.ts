import { Module } from '@nestjs/common';
<<<<<<< HEAD
import { SponsorsService } from './service/sponsors.service';
import { SponsorsController } from './controller/sponsors.controller';
import { SponsorsSchema } from './schema/sponsors.schema';
import { MongooseModule } from '@nestjs/mongoose';
import { Sponsors } from './schema/sponsors.schema';
import { SponsorsType } from './schema/sponsors-type.schema';
import { SponsorsTypeSchema } from './schema/sponsors-type.schema';
=======
import { SponsorsController } from './controllers/sponsors.controller';
import { SponsorsService } from './services/sponsors.service';
import { MongooseModule } from '@nestjs/mongoose';
import { Sponsors, SponsorsSchema } from './schemas/sponsors.schema';
import {
  SponsorsType,
  SponsorsTypeSchema,
} from './schemas/sponsors-type.schema';
>>>>>>> d243d35b

@Module({
  imports: [
    MongooseModule.forFeature([
      {
        name: Sponsors.name,
        schema: SponsorsSchema,
      },
      {
        name: SponsorsType.name,
        schema: SponsorsTypeSchema,
      },
    ]),
  ],
  controllers: [SponsorsController],
  providers: [SponsorsService],
  exports: [SponsorsService],
})
export class SponsorsModule {}<|MERGE_RESOLUTION|>--- conflicted
+++ resolved
@@ -1,13 +1,4 @@
 import { Module } from '@nestjs/common';
-<<<<<<< HEAD
-import { SponsorsService } from './service/sponsors.service';
-import { SponsorsController } from './controller/sponsors.controller';
-import { SponsorsSchema } from './schema/sponsors.schema';
-import { MongooseModule } from '@nestjs/mongoose';
-import { Sponsors } from './schema/sponsors.schema';
-import { SponsorsType } from './schema/sponsors-type.schema';
-import { SponsorsTypeSchema } from './schema/sponsors-type.schema';
-=======
 import { SponsorsController } from './controllers/sponsors.controller';
 import { SponsorsService } from './services/sponsors.service';
 import { MongooseModule } from '@nestjs/mongoose';
@@ -16,7 +7,6 @@
   SponsorsType,
   SponsorsTypeSchema,
 } from './schemas/sponsors-type.schema';
->>>>>>> d243d35b
 
 @Module({
   imports: [
