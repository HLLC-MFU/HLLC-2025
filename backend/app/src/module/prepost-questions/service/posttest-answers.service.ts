--- conflicted
+++ resolved
@@ -109,9 +109,6 @@
       model: this.posttestAnswerModel,
       query,
       filterSchema: {},
-<<<<<<< HEAD
-    });
-=======
       populateFields: () => Promise.resolve([
         {
           path: 'user',
@@ -125,7 +122,6 @@
         }
       ]),
     })
->>>>>>> 03dce1d3
   }
 
   async findOne(
