--- conflicted
+++ resolved
@@ -109,7 +109,8 @@
       model: this.posttestAnswerModel,
       query,
       filterSchema: {},
-<<<<<<< HEAD
+    });
+      filterSchema: {},
       populateFields: () => Promise.resolve([
         {
           path: 'user',
@@ -123,9 +124,6 @@
         }
       ]),
     })
-=======
-    });
->>>>>>> 0a4fb65f
   }
 
   async findOne(
