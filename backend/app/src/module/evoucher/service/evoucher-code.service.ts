import { Injectable, BadRequestException } from '@nestjs/common';
import { InjectModel } from '@nestjs/mongoose';
import { InjectConnection } from '@nestjs/mongoose';
import { Connection, Model, Types } from 'mongoose';
import { EvoucherCode, EvoucherCodeDocument } from '../schema/evoucher-code.schema';
import { User, UserDocument } from 'src/module/users/schemas/user.schema';
import { Evoucher, EvoucherDocument, EvoucherStatus } from '../schema/evoucher.schema';
import { CreateEvoucherCodeDto } from '../dto/evoucher-codes/create-evoucher-code.dto';
import { UpdateEvoucherCodeDto } from '../dto/evoucher-codes/update-evoucher-code.dto';
import { 
  generateEvoucherCode, 
  claimVoucherCode, 
  validateUserDuplicateClaim, 
  validateEvoucherExpired, 
  validateEvoucherTypeClaimable,
  useEvoucherCode as useEvoucherCodeUtil
} from '../utils/evoucher.util';
<<<<<<< HEAD
import { queryAll, queryDeleteOne, queryFindOne, queryUpdateOne } from 'src/pkg/helper/query.util';
import { findOrThrow } from 'src/pkg/validator/model.validator';
=======
import { EvoucherCodeSequence, EvoucherCodeSequenceDocument } from '../schema/evoucher-code-sequence.schema';
>>>>>>> 82664522

@Injectable()
export class EvoucherCodeService {
  constructor(
    @InjectModel(EvoucherCode.name) private evoucherCodeModel: Model<EvoucherCodeDocument>,
    @InjectModel(Evoucher.name) private evoucherModel: Model<EvoucherDocument>,
    @InjectModel(User.name) private userModel: Model<UserDocument>,
<<<<<<< HEAD
    @InjectConnection() private readonly connection: Connection,
=======
    @InjectModel(EvoucherCodeSequence.name) private sequenceModel: Model<EvoucherCodeSequenceDocument>,
>>>>>>> 82664522
  ) {}

  private async getExistingCodes(acronym: string) {
    return await this.evoucherCodeModel
      .find({ code: new RegExp(`^${acronym}\\d+$`) })
      .lean();
  }

  async create(dto: CreateEvoucherCodeDto) {
    const [evoucher] = await Promise.all([
      validateEvoucherExpired(dto.evoucher, this.evoucherModel),
      findOrThrow(this.userModel, dto.user, 'User not found'),
    ]);

    const trySave = async () => {
      const existingCodes = await this.getExistingCodes(evoucher.acronym);
      const code = generateEvoucherCode(dto, evoucher, existingCodes);
      const doc = new this.evoucherCodeModel({
        ...dto,
        code,
        isUsed: false,
        evoucher: new Types.ObjectId(dto.evoucher),
        user: new Types.ObjectId(dto.user),
        metadata: { expiration: evoucher.expiration }
      });
      return await doc.save();
    };

    try {
      return await trySave();
    } catch (error) {
      if (error.code === 11000) {
        try {
          return await trySave(); // retry once
        } catch {
          throw new BadRequestException('Failed to generate unique code after retry');
        }
      }
      throw error;
    }
  }

  async generateEvoucherCodes(dto: CreateEvoucherCodeDto & { count: number }) {
    const evoucher = await validateEvoucherExpired(dto.evoucher, this.evoucherModel);
    const existingCodes = await this.getExistingCodes(evoucher.acronym);
    const generated = generateEvoucherCode(dto, evoucher, existingCodes);
    await this.evoucherCodeModel.insertMany(generated);
    return generated;
  }

  async claimEvoucher(userId: string, evoucherId: string) {
    const evoucher = await validateEvoucherExpired(evoucherId, this.evoucherModel);
    validateEvoucherTypeClaimable(evoucher.type);
    await validateUserDuplicateClaim(userId, evoucherId, this.evoucherCodeModel);
    return await claimVoucherCode(userId, evoucher, this.evoucherCodeModel, this.sequenceModel);
  }

  async getUserEvoucherCodes(userId: string) {
    const codes = await queryAll<EvoucherCode>({
      model: this.evoucherCodeModel,
      query: { user: userId },
      filterSchema: {},
      populateFields: () => Promise.resolve([
        { path: 'evoucher', populate: [{ path: 'sponsors' }] }
      ])
    });

    const processed = codes.data.map(code => {
      const evoucher = code.evoucher as unknown as Evoucher;
      const isExpire = evoucher.expiration && new Date() > new Date(evoucher.expiration);
      return { ...code, canUse: !code.isUsed && !isExpire, isExpire };
    });

    return { ...codes, data: processed };
  }

  update(id: string, dto: UpdateEvoucherCodeDto) {
    return queryUpdateOne<EvoucherCode>(this.evoucherCodeModel, id, dto);
  }

  findAll(query: Record<string, string>) {
    return queryAll<EvoucherCode>({
      model: this.evoucherCodeModel,
      query,
      filterSchema: {},
      populateFields: () => Promise.resolve([
        { path: 'evoucher', populate: [{ path: 'sponsors' }] },
        { path: 'user' }
      ]),
    });
  }

  findOne(id: string) {
    return queryFindOne<EvoucherCode>(this.evoucherCodeModel, { _id: id }, [{ path: 'evoucher' }]);
  }

  async remove(id: string) {
    await queryDeleteOne<EvoucherCode>(this.evoucherCodeModel, id);
    return { message: 'Evoucher code deleted successfully', id };
  }

  async checkVoucherUsage(user: string, evoucher: string) {
    return !!await this.evoucherCodeModel.findOne({ user, evoucher, isUsed: true });
  }

  async useEvoucherCode(userId: Types.ObjectId, codeId: string) {
    const evoucherCode = await useEvoucherCodeUtil(userId, codeId, this.evoucherCodeModel);
    return { message: 'Evoucher code used successfully', code: evoucherCode };
  }
}<|MERGE_RESOLUTION|>--- conflicted
+++ resolved
@@ -15,12 +15,8 @@
   validateEvoucherTypeClaimable,
   useEvoucherCode as useEvoucherCodeUtil
 } from '../utils/evoucher.util';
-<<<<<<< HEAD
 import { queryAll, queryDeleteOne, queryFindOne, queryUpdateOne } from 'src/pkg/helper/query.util';
 import { findOrThrow } from 'src/pkg/validator/model.validator';
-=======
-import { EvoucherCodeSequence, EvoucherCodeSequenceDocument } from '../schema/evoucher-code-sequence.schema';
->>>>>>> 82664522
 
 @Injectable()
 export class EvoucherCodeService {
@@ -28,11 +24,7 @@
     @InjectModel(EvoucherCode.name) private evoucherCodeModel: Model<EvoucherCodeDocument>,
     @InjectModel(Evoucher.name) private evoucherModel: Model<EvoucherDocument>,
     @InjectModel(User.name) private userModel: Model<UserDocument>,
-<<<<<<< HEAD
     @InjectConnection() private readonly connection: Connection,
-=======
-    @InjectModel(EvoucherCodeSequence.name) private sequenceModel: Model<EvoucherCodeSequenceDocument>,
->>>>>>> 82664522
   ) {}
 
   private async getExistingCodes(acronym: string) {
