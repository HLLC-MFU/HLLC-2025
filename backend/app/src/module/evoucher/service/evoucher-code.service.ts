import { Injectable, BadRequestException } from '@nestjs/common';
import { InjectModel } from '@nestjs/mongoose';
import { Model, Types } from 'mongoose';
import { EvoucherCode, EvoucherCodeDocument } from '../schema/evoucher-code.schema';
import { Evoucher, EvoucherDocument } from '../schema/evoucher.schema';
import { CreateEvoucherCodeDto } from '../dto/evoucher-codes/create-evoucher-code.dto';
import { UpdateEvoucherCodeDto } from '../dto/evoucher-codes/update-evoucher-code.dto';
import { 
  validateEvoucher,
  validateClaimEligibility,
  createEvoucherCode,
  useEvoucherCode as useEvoucherCodeUtil,
  validatePublicAvailableVoucher
} from '../utils/evoucher.util';
import { queryAll, queryDeleteOne, queryFindOne, queryUpdateOne } from 'src/pkg/helper/query.util';

@Injectable()
export class EvoucherCodeService {
  constructor(
    @InjectModel(EvoucherCode.name)
    private evoucherCodeModel: Model<EvoucherCodeDocument>,
    @InjectModel(Evoucher.name) private evoucherModel: Model<EvoucherDocument>,
  ) {}

  async create(dto: CreateEvoucherCodeDto) {
    const evoucher = await validateEvoucher(dto.evoucher, this.evoucherModel);
    await validateClaimEligibility(dto.user, evoucher, this.evoucherCodeModel);
    return await createEvoucherCode(dto.user, evoucher, this.evoucherCodeModel);
  }

  async claimEvoucher(userId: string, evoucherId: string) {
    const evoucher = await validateEvoucher(evoucherId, this.evoucherModel);
    await validateClaimEligibility(userId, evoucher, this.evoucherCodeModel);
    return await createEvoucherCode(userId, evoucher, this.evoucherCodeModel);
  }

  async getUserEvoucherCodes(userId: string) {
    const codes = await queryAll<EvoucherCode>({
      model: this.evoucherCodeModel,
      query: { user: userId },
      filterSchema: {},
      populateFields: () => Promise.resolve([
        { path: 'evoucher', populate: [{ path: 'sponsors' }] }
      ])
    });

    const processed = codes.data.map(code => {
      const evoucher = code.evoucher as unknown as Evoucher;
      const isExpire = evoucher.expiration && new Date() > new Date(evoucher.expiration);
      return { ...code, canUse: !code.isUsed && !isExpire, isExpire };
    });

    return { ...codes, data: processed };
  }

  update(id: string, dto: UpdateEvoucherCodeDto) {
    return queryUpdateOne<EvoucherCode>(this.evoucherCodeModel, id, dto);
  }

  findAll(query: Record<string, string>) {
    return queryAll<EvoucherCode>({
      model: this.evoucherCodeModel,
      query,
      filterSchema: {},
      populateFields: () => Promise.resolve([
        { path: 'evoucher', populate: [{ path: 'sponsors' }] },
        { path: 'user' }
      ]),
    });
  }

<<<<<<< HEAD
  async findOne(id: string) {
    return await queryFindOne<EvoucherCode>(
      this.evoucherCodeModel,
      { _id: id },
      [{ path: 'evoucher' }],
    );
=======
  findOne(id: string) {
    return queryFindOne<EvoucherCode>(this.evoucherCodeModel, { _id: id }, [{ path: 'evoucher' }]);
>>>>>>> 2f601dd4
  }

  async remove(id: string) {
    await queryDeleteOne<EvoucherCode>(this.evoucherCodeModel, id);
    return { message: 'Evoucher code deleted successfully', id };
  }

  async checkVoucherUsage(user: string, evoucher: string) {
    return !!await this.evoucherCodeModel.findOne({ user, evoucher, isUsed: true });
  }

  async useEvoucherCode(userId: Types.ObjectId, codeId: string) {
    const evoucherCode = await useEvoucherCodeUtil(userId, codeId, this.evoucherCodeModel);
    return { message: 'Evoucher code used successfully', code: evoucherCode };
  }
}<|MERGE_RESOLUTION|>--- conflicted
+++ resolved
@@ -69,17 +69,8 @@
     });
   }
 
-<<<<<<< HEAD
-  async findOne(id: string) {
-    return await queryFindOne<EvoucherCode>(
-      this.evoucherCodeModel,
-      { _id: id },
-      [{ path: 'evoucher' }],
-    );
-=======
   findOne(id: string) {
     return queryFindOne<EvoucherCode>(this.evoucherCodeModel, { _id: id }, [{ path: 'evoucher' }]);
->>>>>>> 2f601dd4
   }
 
   async remove(id: string) {
