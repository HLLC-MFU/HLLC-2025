import { Module } from '@nestjs/common';
import { StepCountersService } from './service/step-counters.service';
import { StepCountersController } from './controller/step-counters.controller';
import { MongooseModule } from '@nestjs/mongoose';
import { User, UserSchema } from '../users/schemas/user.schema';
import { StepCounter, StepCounterSchema } from './schema/step-counter.schema';
import { School, SchoolSchema } from '../schools/schemas/school.schema';
<<<<<<< HEAD
import { Major, MajorSchema } from '../majors/schemas/major.schema';
=======
import { StepAchievement, StepAchievementSchema } from './schema/step-achievement.schema';
>>>>>>> 6aee66e1

@Module({
  imports: [
    MongooseModule.forFeature([
      {
        name: StepCounter.name,
        schema: StepCounterSchema,
      },
      {
        name: User.name,
        schema: UserSchema,
      },
      {
        name: School.name,
        schema: SchoolSchema,
<<<<<<< HEAD
=======
      },
      {
        name: StepAchievement.name,
        schema: StepAchievementSchema,
>>>>>>> 6aee66e1
      }
    ]),
  ],
  controllers: [StepCountersController],
  providers: [StepCountersService],
  exports: [StepCountersService],
})
export class StepCountersModule {}<|MERGE_RESOLUTION|>--- conflicted
+++ resolved
@@ -5,11 +5,7 @@
 import { User, UserSchema } from '../users/schemas/user.schema';
 import { StepCounter, StepCounterSchema } from './schema/step-counter.schema';
 import { School, SchoolSchema } from '../schools/schemas/school.schema';
-<<<<<<< HEAD
-import { Major, MajorSchema } from '../majors/schemas/major.schema';
-=======
 import { StepAchievement, StepAchievementSchema } from './schema/step-achievement.schema';
->>>>>>> 6aee66e1
 
 @Module({
   imports: [
@@ -25,13 +21,10 @@
       {
         name: School.name,
         schema: SchoolSchema,
-<<<<<<< HEAD
-=======
       },
       {
         name: StepAchievement.name,
         schema: StepAchievementSchema,
->>>>>>> 6aee66e1
       }
     ]),
   ],
@@ -39,4 +32,4 @@
   providers: [StepCountersService],
   exports: [StepCountersService],
 })
-export class StepCountersModule {}+export class StepCountersModule { }