import {
  Controller,
  Post,
  Body,
  Query,
  Get,
  BadRequestException,
  Req,
  Patch,
} from '@nestjs/common';
import { StepCountersService } from '../service/step-counters.service';
<<<<<<< HEAD
import { CreateStepCounterDto } from '../dto/step-counters/create-step-counter.dto';
import { UserRequest } from 'src/pkg/types/users';
=======
import { FastifyRequest } from 'fastify';
>>>>>>> f857b44a

class RegisterDeviceDto {
  deviceId: string;
}

class UpdateDeviceDto {
  userId: string;
  deviceId: string;
}

class CollectStepDto {
  userId: string;
  deviceId: string;
  stepCount: number;
  date: string; // ISO string or date string
}

@Controller('step-counters')
export class StepCountersController {
  constructor(private readonly stepCountersService: StepCountersService) {}

  @Get()
  getUserStep(
    @Req() req: FastifyRequest & { user?: { _id?: string; id?: string } },
  ) {
    const user = req.user as { _id?: string; id?: string };
    const userId: string = user?._id ?? user?.id ?? '';
    return this.stepCountersService.getRegisteredDevices(userId);
  }

  // ลงทะเบียน device ใหม่
  @Post('device')
  async registerDevice(
    @Req() req: FastifyRequest & { user?: { _id?: string; id?: string } },
    @Body() body: RegisterDeviceDto,
  ) {
    const { deviceId } = body;
    const user = req.user as { _id?: string; id?: string };
    const userId: string = user?._id ?? user?.id ?? '';
    if (!req || !deviceId) {
      throw new BadRequestException('Missing userId or deviceId');
    }
    return this.stepCountersService.registerDevice(userId, deviceId);
  }

  // อัปเดต device id ของ user
  @Patch('device')
  async updateDevice(@Body() body: UpdateDeviceDto) {
    const { userId, deviceId } = body;
    if (!userId || !deviceId) {
      throw new BadRequestException('Missing userId or deviceId');
    }
    return this.stepCountersService.updateDevice(userId, deviceId);
  }

  // อัปเดตหรือเพิ่ม step ของ device และ user ตามวันที่
  @Post('collect-step')
  async collectStep(@Body() body: CollectStepDto) {
    const { userId, deviceId, stepCount, date } = body;
    if (!userId || !deviceId || stepCount == null || !date) {
      throw new BadRequestException(
        'Missing userId, deviceId, stepCount, or date',
      );
    }
    return this.stepCountersService.collectStep(
      userId,
      deviceId,
      stepCount,
      date,
    );
  }

<<<<<<< HEAD
  @Get('leaderboard/by-achieved')
  async getByAchieved(@Query('stepAchievementId') stepAchievementId?: string) {
    return this.stepCountersService.getLeaderBoardByAchieved(stepAchievementId);
  }

  @Get('my-rank')
  getUserRank(
    @Req() req: UserRequest,
    @Query('scope') scope: 'global' | 'school' | 'achieved' = 'global',
    @Query('stepAchievementId') stepAchievementId?: string,
=======
  // ดึง leaderboard
  // ตัวอย่าง query: ?scope=all&page=1&pageSize=10
  // หรือ ?scope=school&schoolId=xxx&page=1&pageSize=10
  // หรือ ?scope=date&date=2025-07-03&page=1&pageSize=10
  @Get('leaderboard')
  async leaderboard(
    @Query('scope') scope: 'all' | 'school' | 'date' = 'all',
    @Query('schoolId') schoolId?: string,
    @Query('date') date?: string,
    @Query('page') page = '1',
    @Query('pageSize') pageSize = '20',
>>>>>>> f857b44a
  ) {
    const pageNum = parseInt(page, 10);
    const pageSizeNum = parseInt(pageSize, 10);
    return this.stepCountersService.leaderboard(scope, {
      schoolId,
      date,
      page: pageNum,
      pageSize: pageSizeNum,
    });
  }
}

// import {
//   Controller,
//   Get,
//   Post,
//   Body,
//   Param,
//   Delete,
//   Query,
//   BadRequestException,
//   Req,
// } from '@nestjs/common';
// import { StepCountersService } from '../service/step-counters.service';
// import { CreateStepCounterDto } from '../dto/step-counters/create-step-counter.dto';
// import { FastifyRequest } from 'fastify';
// import { Types } from 'mongoose';

// @Controller('step-counters')
// export class StepCountersController {
//   constructor(private readonly stepCountersService: StepCountersService) {}

//   @Post()
//   create(@Body() createStepCounterDto: CreateStepCounterDto) {
//     return this.stepCountersService.create(createStepCounterDto);
//   }

//   @Get()
//   findAll(@Query() query: Record<string, string>) {
//     return this.stepCountersService.findAll(query);
//   }

//   @Get(':id')
//   findOne(@Param('id') id: string) {
//     return this.stepCountersService.findOne(id);
//   }

//   @Delete(':id')
//   remove(@Param('id') id: string) {
//     return this.stepCountersService.remove(id);
//   }

//   @Get('leaderboard/all')
//   getAllLeaderBorad(@Query('limit') limit?: number) {
//     return this.stepCountersService.getLeaderboard(limit);
//   }

//   @Get('leaderboard/by-date')
//   async getDailyLeaderboard(@Query('date') date: string) {
//     if (!date) {
//       throw new BadRequestException('Query parameter "date" is required');
//     }

//     const parsedDate = new Date(date);
//     if (isNaN(parsedDate.getTime())) {
//       throw new BadRequestException('Invalid date format. Expected YYYY-MM-DD');
//     }

//     return await this.stepCountersService.getDailyLeaderboard(parsedDate);
//   }

//   @Get('leaderboard/by-school')
//   async getLeaderboardBySchoolId(@Query('schoolId') schoolId: string) {
//     if (!schoolId) {
//       throw new BadRequestException('schoolId is required');
//     }

//     return this.stepCountersService.getLeaderboardBySchoolId(schoolId);
//   }

//   @Get('leaderboard/by-school-and-date')
//   async getLeaderboardBySchoolAndDate(
//     @Query('schoolId') schoolId: string,
//     @Query('date') dateStr: string,
//   ) {
//     if (!schoolId || !dateStr) {
//       throw new BadRequestException('schoolId and date are required');
//     }

//     const date = new Date(dateStr);
//     if (isNaN(date.getTime())) {
//       throw new BadRequestException('Invalid date format');
//     }

//     return this.stepCountersService.getLeaderboardBySchoolAndDate(
//       schoolId,
//       date,
//     );
//   }

//   @Get('leaderboard/by-achieved')
//   async getByAchieved(@Query('stepAchievementId') stepAchievementId?: string) {
//     return this.stepCountersService.getLeaderBoardByAchieved(stepAchievementId);
//   }

//   @Get('my-rank')
//   getUserRank(
//     @Req() req: FastifyRequest & { user: { _id: Types.ObjectId } },
//     @Query('scope') scope: 'global' | 'school' | 'achieved' = 'global',
//     @Query('stepAchievementId') stepAchievementId?: string,
//   ) {
//     return this.stepCountersService.getUserRank(
//       req.user._id,
//       scope,
//       stepAchievementId,
//     );
//   }
// }<|MERGE_RESOLUTION|>--- conflicted
+++ resolved
@@ -9,12 +9,7 @@
   Patch,
 } from '@nestjs/common';
 import { StepCountersService } from '../service/step-counters.service';
-<<<<<<< HEAD
-import { CreateStepCounterDto } from '../dto/step-counters/create-step-counter.dto';
-import { UserRequest } from 'src/pkg/types/users';
-=======
 import { FastifyRequest } from 'fastify';
->>>>>>> f857b44a
 
 class RegisterDeviceDto {
   deviceId: string;
@@ -87,18 +82,6 @@
     );
   }
 
-<<<<<<< HEAD
-  @Get('leaderboard/by-achieved')
-  async getByAchieved(@Query('stepAchievementId') stepAchievementId?: string) {
-    return this.stepCountersService.getLeaderBoardByAchieved(stepAchievementId);
-  }
-
-  @Get('my-rank')
-  getUserRank(
-    @Req() req: UserRequest,
-    @Query('scope') scope: 'global' | 'school' | 'achieved' = 'global',
-    @Query('stepAchievementId') stepAchievementId?: string,
-=======
   // ดึง leaderboard
   // ตัวอย่าง query: ?scope=all&page=1&pageSize=10
   // หรือ ?scope=school&schoolId=xxx&page=1&pageSize=10
@@ -110,7 +93,6 @@
     @Query('date') date?: string,
     @Query('page') page = '1',
     @Query('pageSize') pageSize = '20',
->>>>>>> f857b44a
   ) {
     const pageNum = parseInt(page, 10);
     const pageSizeNum = parseInt(pageSize, 10);
