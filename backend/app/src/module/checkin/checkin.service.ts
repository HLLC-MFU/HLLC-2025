import { Injectable } from '@nestjs/common';
import { CreateCheckinDto } from './dto/create-checkin.dto';
import { UpdateCheckinDto } from './dto/update-checkin.dto';
import { InjectModel } from '@nestjs/mongoose';
import { Checkin, CheckinDocument } from './schema/checkin.schema';
import { Model, Types } from 'mongoose';
import { findOrThrow } from 'src/pkg/validator/model.validator';
import {
  queryAll,
  queryDeleteOne,
  queryFindOne,
  queryUpdateOne,
} from 'src/pkg/helper/query.util';
import { User } from '../users/schemas/user.schema';
import { UserDocument } from '../users/schemas/user.schema';
import { Activities } from '../activities/schema/activities.schema';
import { ActivityDocument } from '../activities/schema/activities.schema';
import { PopulateField } from 'src/pkg/types/query';

const userSelectFields = 'name username ';

@Injectable()
export class CheckinService {
  constructor(
    @InjectModel(Checkin.name)
    private readonly checkinModel: Model<CheckinDocument>,
    @InjectModel(User.name)
    private readonly userModel: Model<UserDocument>,
    @InjectModel(Activities.name)
    private readonly activitiesModel: Model<ActivityDocument>,
  ) {}

  async create(createCheckinDto: CreateCheckinDto) {
    let userId: Types.ObjectId;

    // หา user จาก username
    const user = await this.userModel.findOne({
      username: createCheckinDto.user,
    });
    if (!user) throw new Error('User not found');
    userId = user._id;

    // ตรวจสอบ activities
    const activityIds = Array.isArray(createCheckinDto.activities)
      ? createCheckinDto.activities.map((id) => new Types.ObjectId(id))
      : [];

    for (const id of activityIds) {
      await findOrThrow(this.activitiesModel, id, 'Activity not found');
    }

    // สร้าง checkin ทีละ activity
    const checkins = await Promise.all(
      activityIds.map((activityId) => {
        const checkin = new this.checkinModel({
          user: userId,
          staff: new Types.ObjectId(createCheckinDto.staff),
          activities: activityId,
        });
        return checkin.save();
      }),
    );

    return checkins;
  }

  async findAll(query: Record<string, string>) {
    const populateFields: PopulateField[] = [
      { path: 'user', select: userSelectFields },
      { path: 'staff', select: userSelectFields },
      { path: 'activities' },
    ];

    return queryAll<Checkin>({
      model: this.checkinModel,
      query,
      filterSchema: {},
      populateFields: (excluded) => Promise.resolve(populateFields),
    });
  }

  async findOne(id: string) {
    const populateFields: PopulateField[] = [
      { path: 'user', select: userSelectFields },
      { path: 'staff', select: userSelectFields },
      { path: 'activities' },
    ];

    return queryFindOne<Checkin>(
      this.checkinModel,
      { _id: id },
      populateFields,
    );
  }

  async update(id: string, updateCheckinDto: UpdateCheckinDto) {
    if (updateCheckinDto.user) {
      await findOrThrow(
        this.userModel,
        updateCheckinDto.user,
        'User not found',
      );
    }

    if (updateCheckinDto.staff) {
      await findOrThrow(
        this.userModel,
        updateCheckinDto.staff,
        'Staff not found',
      );
    }

    if (updateCheckinDto.activities) {
      await findOrThrow(
        this.activitiesModel,
        updateCheckinDto.activities,
        'Activities not found',
      );
    }
    return queryUpdateOne<Checkin>(this.checkinModel, id, updateCheckinDto);
  }

  async remove(id: string) {
    await queryDeleteOne<Checkin>(this.checkinModel, id);
    return {
      message: 'Checkin deleted successfully',
      id,
<<<<<<< HEAD
    };
=======
    }
>>>>>>> f0d8b3bc
  }
}<|MERGE_RESOLUTION|>--- conflicted
+++ resolved
@@ -76,6 +76,7 @@
       query,
       filterSchema: {},
       populateFields: (excluded) => Promise.resolve(populateFields),
+      populateFields: (excluded) => Promise.resolve(populateFields),
     });
   }
 
@@ -125,10 +126,6 @@
     return {
       message: 'Checkin deleted successfully',
       id,
-<<<<<<< HEAD
     };
-=======
-    }
->>>>>>> f0d8b3bc
   }
 }