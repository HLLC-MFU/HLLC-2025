--- conflicted
+++ resolved
@@ -42,17 +42,10 @@
       'Staff not found'
     )
   
-<<<<<<< HEAD
-    for (const activityId of createCheckinDto.activities) {
-      await findOrThrow(
-        this.activitiesModel,
-        new Types.ObjectId(activityId),
-=======
     for (const activity of createCheckinDto.activities) {
       await findOrThrow(
         this.activitiesModel,
         new Types.ObjectId(activity),
->>>>>>> 03b94b08
         'Activity not found'
       );
     }
@@ -60,11 +53,7 @@
     const newCheckin = new this.checkinModel({
       user: new Types.ObjectId(createCheckinDto.user),
       staff: new Types.ObjectId(createCheckinDto.staff),
-<<<<<<< HEAD
-      activities: createCheckinDto.activities.map(activityId => new Types.ObjectId(activityId)),
-=======
       activities: createCheckinDto.activities.map(activity => new Types.ObjectId(activity)),
->>>>>>> 03b94b08
     });
     
     return newCheckin.save();
@@ -87,14 +76,10 @@
     });
   }
   async findOne(id: string) {
-<<<<<<< HEAD
-    return queryFindOne<Checkin>(this.checkinModel, { _id: id }, []);
-=======
     return queryFindOne<Checkin>(this.checkinModel, { _id: id }, [
       { path: 'user' },
       { path: 'activities' },
     ]);
->>>>>>> 03b94b08
   }
 
   async update(id: string, updateCheckinDto: UpdateCheckinDto) {
