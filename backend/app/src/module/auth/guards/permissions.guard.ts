import {
  ExecutionContext,
  ForbiddenException,
  Injectable,
  UnauthorizedException,
} from '@nestjs/common';
import { AuthGuard } from '@nestjs/passport';
import { Reflector } from '@nestjs/core';
import { PERMISSIONS_KEY } from '../decorators/permissions.decorator';
import { IS_PUBLIC_KEY } from '../decorators/public.decorator';
import { FastifyRequest } from 'fastify';
import { decryptItem, encryptItem } from '../utils/crypto';

declare module 'fastify' {
  interface FastifyRequest {
    user?: any;
  }
}

interface Role {
  permissions: string[]; // Can be encrypted or plain strings
}

interface User {
  _id: string;
  role: Role;
}

@Injectable()
export class PermissionsGuard extends AuthGuard('jwt') {
  constructor(private readonly reflector: Reflector) {
    super();
  }

  private isEncrypted(text: string): boolean {
    return text.includes(':') && /^[0-9a-fA-F]+:[0-9a-fA-F]+$/.test(text);
  }

  private decryptPermission(permission: string): string {
    try {
      return this.isEncrypted(permission)
        ? decryptItem(permission)
        : permission;
    } catch (error) {
      console.warn('Failed to decrypt permission:', permission, error);
      return permission;
    }
  }

  async canActivate(context: ExecutionContext): Promise<boolean> {
    const isPublic = this.reflector.get<boolean>(
      IS_PUBLIC_KEY,
      context.getHandler(),
    );
    if (isPublic) return true;

    const isJwtValid = (await super.canActivate(context)) as boolean;
    if (!isJwtValid) throw new ForbiddenException('Unauthorized');

    const request = context.switchToHttp().getRequest<FastifyRequest>();
    const user = request.user as User | undefined;
    if (!user) throw new ForbiddenException('User not found');

    // Handle both encrypted and non-encrypted permissions
    const decryptedPermissions: string[] = user.role.permissions.map(
      (permission) => this.decryptPermission(permission),
    );

    // If permissions include "*", bypass check
    if (decryptedPermissions.includes('*')) {
      return true;
    }

    // Check required permissions
    const requiredPermissions = this.reflector.getAllAndOverride<string[]>(
      PERMISSIONS_KEY,
      [context.getHandler(), context.getClass()],
    );

    if (requiredPermissions && requiredPermissions.length > 0) {
      const fullPermissions = decryptedPermissions.filter(
        (p) => !p.endsWith(':id'),
      );
      let hasPermission = false;

      for (const perm of requiredPermissions) {
        if (fullPermissions.includes(perm)) {
          hasPermission = true;
          break;
        }

        if (perm.endsWith(':id')) {
          const params = request.params as Record<string, unknown> | undefined;
          const paramId =
            typeof params?.['id'] === 'string'
              ? params['id']
              : params?.['id']?.toString?.();
          if (paramId && paramId === user._id.toString()) {
            hasPermission = true;
            break;
          }
        }
      }

      if (!hasPermission) {
        throw new ForbiddenException('Access Denied');
      }
    }

    // Re-encrypt permissions only if they were encrypted before
    user.role.permissions = user.role.permissions.map((permission) =>
      this.isEncrypted(permission)
        ? encryptItem(this.decryptPermission(permission))
        : permission,
    );

    return true;
  }

  handleRequest<TUser = any>(
    err: any,
    user: TUser,
<<<<<<< HEAD
    info: any,
    context?: ExecutionContext,
=======
    context?: ExecutionContext, // Note the "?" here
>>>>>>> f926f98d
  ): TUser {
    if (err || !user) {
      throw err || new UnauthorizedException('Unauthorized');
    }

    if (context) {
<<<<<<< HEAD
      try {
        const req = context.switchToHttp().getRequest<FastifyRequest>();
        req.user = user;
      } catch (error) {
        console.warn('Could not set user in request:', error);
      }
=======
      const req = context.switchToHttp().getRequest<FastifyRequest>();
      req.user = user;
>>>>>>> f926f98d
    }

    return user;
  }

}<|MERGE_RESOLUTION|>--- conflicted
+++ resolved
@@ -120,29 +120,15 @@
   handleRequest<TUser = any>(
     err: any,
     user: TUser,
-<<<<<<< HEAD
-    info: any,
-    context?: ExecutionContext,
-=======
     context?: ExecutionContext, // Note the "?" here
->>>>>>> f926f98d
   ): TUser {
     if (err || !user) {
       throw err || new UnauthorizedException('Unauthorized');
     }
 
     if (context) {
-<<<<<<< HEAD
-      try {
-        const req = context.switchToHttp().getRequest<FastifyRequest>();
-        req.user = user;
-      } catch (error) {
-        console.warn('Could not set user in request:', error);
-      }
-=======
       const req = context.switchToHttp().getRequest<FastifyRequest>();
       req.user = user;
->>>>>>> f926f98d
     }
 
     return user;
