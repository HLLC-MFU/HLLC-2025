--- conflicted
+++ resolved
@@ -18,11 +18,7 @@
 }
 
 interface Role {
-<<<<<<< HEAD
-  permissions: string[]; // Can be encrypted or plain strings
-=======
   permissions: string[];
->>>>>>> 11f85f50
 }
 
 interface User {
@@ -65,26 +61,14 @@
     const user = request.user as User | undefined;
     if (!user) throw new ForbiddenException('User not found');
 
-<<<<<<< HEAD
-    // Handle both encrypted and non-encrypted permissions
-=======
->>>>>>> 11f85f50
     const decryptedPermissions: string[] = user.role.permissions.map(
       (permission) => this.decryptPermission(permission),
     );
 
-<<<<<<< HEAD
-    // If permissions include "*", bypass check
-=======
->>>>>>> 11f85f50
     if (decryptedPermissions.includes('*')) {
       return true;
     }
 
-<<<<<<< HEAD
-    // Check required permissions
-=======
->>>>>>> 11f85f50
     const requiredPermissions = this.reflector.getAllAndOverride<string[]>(
       PERMISSIONS_KEY,
       [context.getHandler(), context.getClass()],
@@ -94,10 +78,7 @@
       const fullPermissions = decryptedPermissions.filter(
         (p) => !p.endsWith(':id'),
       );
-<<<<<<< HEAD
-=======
 
->>>>>>> 11f85f50
       let hasPermission = false;
 
       for (const perm of requiredPermissions) {
@@ -108,12 +89,6 @@
 
         if (perm.endsWith(':id')) {
           const params = request.params as Record<string, unknown> | undefined;
-<<<<<<< HEAD
-          const paramId =
-            typeof params?.['id'] === 'string'
-              ? params['id']
-              : params?.['id']?.toString?.();
-=======
           const rawId =
             params && typeof params['id'] !== 'undefined'
               ? params['id']
@@ -124,7 +99,6 @@
               : typeof rawId === 'number' || typeof rawId === 'bigint'
                 ? rawId.toString()
                 : undefined;
->>>>>>> 11f85f50
           if (paramId && paramId === user._id.toString()) {
             hasPermission = true;
             break;
@@ -137,11 +111,7 @@
       }
     }
 
-<<<<<<< HEAD
-    // Re-encrypt permissions only if they were encrypted before
-=======
     // Re-encrypt only encrypted permissions
->>>>>>> 11f85f50
     user.role.permissions = user.role.permissions.map((permission) =>
       this.isEncrypted(permission)
         ? encryptItem(this.decryptPermission(permission))
@@ -154,19 +124,6 @@
   handleRequest<TUser = any>(
     err: any,
     user: TUser,
-<<<<<<< HEAD
-    context?: ExecutionContext, // Note the "?" here
-  ): TUser {
-    if (err || !user) {
-      throw err || new UnauthorizedException('Unauthorized');
-    }
-
-    if (context) {
-      const req = context.switchToHttp().getRequest<FastifyRequest>();
-      req.user = user;
-    }
-
-=======
     context?: ExecutionContext,
   ): TUser {
     if (err || !user) {
@@ -178,8 +135,6 @@
       req.user = user;
     }
 
->>>>>>> 11f85f50
     return user;
   }
-
 }