<<<<<<< HEAD
import { BadRequestException, ConflictException, Injectable, UnauthorizedException, NotFoundException } from '@nestjs/common';
=======
import { Injectable, UnauthorizedException, Type } from '@nestjs/common';
>>>>>>> 11f85f50
import { InjectModel } from '@nestjs/mongoose';
import { Model } from 'mongoose';
import { UserDocument } from 'src/module/users/schemas/user.schema';
import { JwtService } from '@nestjs/jwt';
import * as bcrypt from 'bcryptjs';
import { ConfigService } from '@nestjs/config';
import { FastifyReply } from 'fastify';
import '@fastify/cookie';
<<<<<<< HEAD
import { findOrThrow } from 'src/pkg/validator/model.validator';
import { RegisterDto } from './dto/register.dto';
import { ResetPasswordDto } from './dto/reset-password.dto';
=======
import { DiscoveryService, Reflector } from '@nestjs/core';
import { PERMISSIONS_KEY } from '../auth/decorators/permissions.decorator';

type Permission = string;
>>>>>>> 11f85f50

interface LoginOptions {
  useCookie?: boolean;
  response?: FastifyReply;
}

@Injectable()
export class AuthService {
  constructor(
    @InjectModel('User') private readonly userModel: Model<UserDocument>,
    private readonly jwtService: JwtService,
    private readonly configService: ConfigService,
    private readonly discoveryService: DiscoveryService,
    private readonly reflector: Reflector,
  ) {}

  async validateUser(username: string, pass: string): Promise<UserDocument> {
    const user = await this.userModel.findOne({ username }).select('+password').populate('role');
    if (!user) throw new UnauthorizedException('User not found');

    if (!user.password) {
      throw new UnauthorizedException('User not registered');
    }

    const isMatch = await bcrypt.compare(pass, user.password);
    if (!isMatch) throw new UnauthorizedException('Invalid password');

    return user;
  }

  async login(
    user: UserDocument,
    options?: LoginOptions,
  ): Promise<{ accessToken: string; refreshToken: string }> {
    const payload = { sub: user._id.toString(), username: user.username };

    const accessToken = this.jwtService.sign(payload, {
      expiresIn: this.configService.get<string>('JWT_EXPIRATION'),
    });

    const refreshToken = this.jwtService.sign(payload, {
      expiresIn: this.configService.get<string>('JWT_REFRESH_EXPIRATION'),
      secret: this.configService.get<string>('JWT_REFRESH_SECRET'),
    });

    user.refreshToken = await bcrypt.hash(refreshToken, 10);
    await user.save();

    if (options?.useCookie && options.response) {
      const reply = options.response as FastifyReply & {
        setCookie: (
          name: string,
          value: string,
          options?: Record<string, string>,
        ) => FastifyReply;
      };
      reply.setCookie('accessToken', accessToken, {
        httpOnly: true,
        secure: false,
        sameSite: 'lax',
        path: '/',
        maxAge: 60 * 60,
        domain: 'localhost',
      });

      reply.setCookie('refreshToken', refreshToken, {
        httpOnly: true,
        secure: false,
        sameSite: 'lax',
        path: '/',
        maxAge: 60 * 60 * 24 * 7,
        domain: 'localhost',
      });
    }

    return { accessToken, refreshToken };
  }

  async register(registerDto: RegisterDto) {
    const { username, password, confirmPassword, metadata } = registerDto;

    // First check if user exists
    const existingUser = await this.userModel.findOne({ username }).select('+password').lean();
    if (!existingUser) {
      throw new NotFoundException('User not found. Please contact administrator to create your account first.');
    }
    if (existingUser.password) {
      throw new ConflictException(`Username ${username} is already registered`);
    }

    if (password !== confirmPassword) {
      throw new BadRequestException('Password and confirm password do not match');
    }

    // Get the user document (not lean) for saving
    const user = await this.userModel.findOne({ username });
    if (!user) {
      throw new NotFoundException('User not found');
    }

    // Set password (will be hashed by pre-save hook)
    user.password = password;
    
    if (!user.metadata) user.metadata = {};
    
    user.metadata = {
      ...user.metadata,
      secret: await bcrypt.hash(metadata.secret, 10),
    };

    await user.save();

    return { message: 'User registered successfully' };
  }

  async refreshToken(oldRefreshToken: string) {
    const refreshSecret =
      this.configService.get<string>('JWT_REFRESH_SECRET') || 'refresh-secret';
    const accessTokenExpiresIn =
      this.configService.get<string>('JWT_EXPIRATION') || '15m';
    const refreshTokenExpiresIn =
      this.configService.get<string>('JWT_REFRESH_EXPIRATION') || '7d';

    try {
      const payload = this.jwtService.verify<JwtPayload>(oldRefreshToken, {
        secret: refreshSecret,
      });

      const user = await this.userModel.findById(payload.sub);
      if (!user || !user.refreshToken) {
        throw new UnauthorizedException('User not found');
      }

      const isMatch = await bcrypt.compare(oldRefreshToken, user.refreshToken);
      if (!isMatch) {
        throw new UnauthorizedException('Invalid refresh token');
      }
      const newAccessToken = this.jwtService.sign(
        { sub: user._id.toString(), username: user.username },
        {
          expiresIn: accessTokenExpiresIn,
        },
      );

      const newRefreshToken = this.jwtService.sign(
        { sub: user._id.toString(), username: user.username },
        {
          expiresIn: refreshTokenExpiresIn,
          secret: refreshSecret,
        },
      );

      // Update refresh token
      user.refreshToken = await bcrypt.hash(newRefreshToken, 10);
      await user.save();

      return {
        accessToken: newAccessToken,
        refreshToken: newRefreshToken,
      };
    } catch (err) {
      console.error(err); // For debugging, remove in production
      throw new UnauthorizedException('Invalid refresh token');
    }
  }

  async resetPassword(resetPasswordDto: ResetPasswordDto) {
    const { username, password, confirmPassword, metadata } = resetPasswordDto;

    // First find the user
    const user = await this.userModel.findOne({ username }).select('+password');
    if (!user) {
      throw new NotFoundException('User not found');
    }

    if (!user.metadata?.secret) {
      throw new BadRequestException('User has no secret set. Please register first.');
    }

    const isSecretValid = await bcrypt.compare(metadata.secret, user.metadata.secret);
    if (!isSecretValid) {
      throw new UnauthorizedException('Invalid secret');
    }

    if (password !== confirmPassword) {
      throw new BadRequestException('Password and confirm password do not match');
    }

    // Set new password (will be hashed by pre-save hook)
    user.password = password;
    user.refreshToken = null;
    await user.save();

    return { message: 'Password reset successfully' };
  }

  async logout(userId: string) {
    const user = await this.userModel.findById(userId);
    if (!user) throw new UnauthorizedException('User not found');

    user.refreshToken = null;
    await user.save();
    return { message: 'Logged out successfully' };
  }

  scanPermissions(): Permission[] {
    const allPermissions = new Set<Permission>();

    const controllers = this.discoveryService
      .getControllers()
      .map((wrapper: { instance?: unknown }) => wrapper?.instance)
      .filter(
        (
          instance,
        ): instance is object & { constructor: new (...args: any[]) => any } =>
          !!instance,
      );

    for (const controller of controllers) {
      const controllerType = controller.constructor as Type<unknown>;

      const classPermissions =
        this.reflector.get<Permission[]>(PERMISSIONS_KEY, controllerType) ?? [];
      classPermissions.forEach((p) => allPermissions.add(p));

      const prototype = Object.getPrototypeOf(controller) as object;
      const methodNames = Object.getOwnPropertyNames(prototype).filter(
        (key): key is keyof typeof prototype =>
          key !== 'constructor' && typeof prototype[key] === 'function',
      );

      for (const methodName of methodNames) {
        const method = prototype[methodName] as (...args: unknown[]) => unknown;

        const methodPermissions =
          this.reflector.get<Permission[]>(PERMISSIONS_KEY, method) ?? [];

        methodPermissions.forEach((p) => allPermissions.add(p));
      }
    }

    return [...allPermissions].sort();
  }
}<|MERGE_RESOLUTION|>--- conflicted
+++ resolved
@@ -1,8 +1,4 @@
-<<<<<<< HEAD
-import { BadRequestException, ConflictException, Injectable, UnauthorizedException, NotFoundException } from '@nestjs/common';
-=======
 import { Injectable, UnauthorizedException, Type } from '@nestjs/common';
->>>>>>> 11f85f50
 import { InjectModel } from '@nestjs/mongoose';
 import { Model } from 'mongoose';
 import { UserDocument } from 'src/module/users/schemas/user.schema';
@@ -11,16 +7,10 @@
 import { ConfigService } from '@nestjs/config';
 import { FastifyReply } from 'fastify';
 import '@fastify/cookie';
-<<<<<<< HEAD
-import { findOrThrow } from 'src/pkg/validator/model.validator';
-import { RegisterDto } from './dto/register.dto';
-import { ResetPasswordDto } from './dto/reset-password.dto';
-=======
 import { DiscoveryService, Reflector } from '@nestjs/core';
 import { PERMISSIONS_KEY } from '../auth/decorators/permissions.decorator';
 
 type Permission = string;
->>>>>>> 11f85f50
 
 interface LoginOptions {
   useCookie?: boolean;
