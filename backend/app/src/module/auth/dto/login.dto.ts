--- conflicted
+++ resolved
@@ -1,14 +1,17 @@
+import { IsNotEmpty, IsString } from "class-validator";
+
 import { IsNotEmpty, IsString } from "class-validator";
 
 export class LoginDto {
   @IsString()
   @IsNotEmpty()
+  @IsString()
+  @IsNotEmpty()
   username: string;
-<<<<<<< HEAD
   
-=======
+  @IsString()
+  @IsNotEmpty()
 
->>>>>>> dcba566a
   @IsString()
   @IsNotEmpty()
   password: string;
