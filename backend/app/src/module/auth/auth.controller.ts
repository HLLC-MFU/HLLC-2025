--- conflicted
+++ resolved
@@ -14,13 +14,7 @@
 import { LoginDto } from './dto/login.dto';
 import { UserRequest } from 'src/pkg/types/users';
 import { FastifyReply } from 'fastify';
-<<<<<<< HEAD
-import { RegisterDto } from './dto/register.dto';
-import { ResetPasswordDto } from './dto/reset-password.dto';
-
-=======
 import { Permissions } from './decorators/permissions.decorator';
->>>>>>> 11f85f50
 @Controller('auth')
 export class AuthController {
   constructor(
