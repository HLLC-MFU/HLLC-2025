--- conflicted
+++ resolved
@@ -14,13 +14,7 @@
 import { LoginDto } from './dto/login.dto';
 import { UserRequest } from 'src/pkg/types/users';
 import { FastifyReply } from 'fastify';
-<<<<<<< HEAD
-import { RegisterDto } from './dto/register.dto';
-import { ResetPasswordDto } from './dto/reset-password.dto';
-
-=======
 import { Permissions } from './decorators/permissions.decorator';
->>>>>>> 11f85f50
 @Controller('auth')
 export class AuthController {
   constructor(
@@ -57,18 +51,6 @@
     return this.authService.refreshToken(body.refreshToken);
   }
 
-  @Public()
-  @Post('register')
-  async register(@Body() registerDto: RegisterDto) {
-    return this.authService.register(registerDto);
-  }
-
-  @Public()
-  @Post('reset-password')
-  async resetPassword(@Body() resetPasswordDto: ResetPasswordDto) {
-    return this.authService.resetPassword(resetPasswordDto);
-  }
-
   @Post('logout')
   @UseGuards(PermissionsGuard)
   async logout(@Req() req: UserRequest) {
