import { IsEnum, IsNotEmpty, IsNumber, IsObject, IsOptional, IsString } from "class-validator";
import { Localization, Location, mapCoordinate } from "src/pkg/types/common";
import { LandmarkType } from "../../enum/landmark-types.enum";

export class CreateLandmarkDto {
    @IsObject()
    @IsNotEmpty()
    name: Localization;

    @IsNotEmpty()
<<<<<<< HEAD
=======
    @IsNumber()
    order: number

    @IsNotEmpty()
>>>>>>> 6aee66e1
    @IsString()
    coinImage: string

    @IsObject()
    @IsNotEmpty()
    hint: Localization;

    @IsNotEmpty()
    @IsString()
    hintImage: string;

    @IsObject()
    @IsNotEmpty()
    location: Location;

    @IsNotEmpty()
    @IsNumber()
    cooldown: number;
<<<<<<< HEAD

    @IsNumber()
    @IsOptional()
    limitDistance: number;

=======

    @IsNumber()
    @IsOptional()
    limitDistance: number;

>>>>>>> 6aee66e1
    @IsEnum(LandmarkType)
    @IsNotEmpty()
    type: LandmarkType;

    @IsObject()
    @IsNotEmpty()
    mapCoordinates: mapCoordinate
}   <|MERGE_RESOLUTION|>--- conflicted
+++ resolved
@@ -8,13 +8,10 @@
     name: Localization;
 
     @IsNotEmpty()
-<<<<<<< HEAD
-=======
     @IsNumber()
     order: number
 
     @IsNotEmpty()
->>>>>>> 6aee66e1
     @IsString()
     coinImage: string
 
@@ -33,19 +30,11 @@
     @IsNotEmpty()
     @IsNumber()
     cooldown: number;
-<<<<<<< HEAD
 
     @IsNumber()
     @IsOptional()
     limitDistance: number;
 
-=======
-
-    @IsNumber()
-    @IsOptional()
-    limitDistance: number;
-
->>>>>>> 6aee66e1
     @IsEnum(LandmarkType)
     @IsNotEmpty()
     type: LandmarkType;
