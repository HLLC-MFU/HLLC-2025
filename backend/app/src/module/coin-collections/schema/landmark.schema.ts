import { Prop, raw, Schema, SchemaFactory } from "@nestjs/mongoose";
import { HydratedDocument } from "mongoose";
import { Localization, Location, mapCoordinate } from "src/pkg/types/common";
import { LandmarkType } from "../enum/landmark-types.enum";

export type LandmarkDocument = HydratedDocument<Landmark>;

@Schema({ timestamps: true })
export class Landmark {

    @Prop({ required: true, type: Object, unique: true })
    name: Localization;

<<<<<<< HEAD
=======
    @Prop({ required: true, type: Number, unique: true })
    order: number

>>>>>>> 6aee66e1
    @Prop({ required: true, type: String })
    coinImage: string;

    @Prop({ required: true, type: Object })
    hint: Localization;

    @Prop({ required: true, type: String })
    hintImage: string;

    @Prop(raw({
        latitude: { type: Number, required: true, },
        longitude: { type: Number, required: true },
        mapUrl: { type: String, required: true }
    }),)
    location: Location;

    @Prop({ required: true, type: Number, default: 0 })
    cooldown: number;

    @Prop({ required: true, type: Number, default: 50 })
    limitDistance: number

    @Prop({ required: true, type: String, enum: LandmarkType })
    type: LandmarkType;

    @Prop(raw({
        x: { type: Number, required: true, },
        y: { type: Number, required: true },
    }),)
    mapCoordinates: mapCoordinate;
}

export const LandmarkSchema = SchemaFactory.createForClass(Landmark);<|MERGE_RESOLUTION|>--- conflicted
+++ resolved
@@ -11,12 +11,9 @@
     @Prop({ required: true, type: Object, unique: true })
     name: Localization;
 
-<<<<<<< HEAD
-=======
     @Prop({ required: true, type: Number, unique: true })
     order: number
 
->>>>>>> 6aee66e1
     @Prop({ required: true, type: String })
     coinImage: string;
 
