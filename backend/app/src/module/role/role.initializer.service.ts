import { Injectable, Logger, OnModuleInit } from '@nestjs/common';
import { InjectModel } from '@nestjs/mongoose';
import { Model } from 'mongoose';
import { Role, RoleDocument, Actions, Permission } from './schemas/role.schema';

@Injectable()
export class RoleInitializerService implements OnModuleInit {
  private readonly logger = new Logger(RoleInitializerService.name);

  constructor(
    @InjectModel(Role.name) private readonly roleModel: Model<RoleDocument>,
  ) {}

  async onModuleInit() {
    await this.createDefaultRoles();
  }

  private async createDefaultRoles() {
    this.logger.log('Checking for default roles...');

    const roles = [
      {
        name: 'Administrator',
        permissions: ['*'] as Permission[], // Admin has full access to everything
      },
      {
        name: 'User',
        permissions: ['users:read:id', 'users:update:id'] as Permission[],
      },
    ];

    for (const roleData of roles) {
      const existing = await this.roleModel.findOne({ name: roleData.name });

      if (!existing) {
        this.logger.log(`Creating default role: ${roleData.name}`);
        await this.roleModel.create(roleData);
      } else {
        // Always update User role permissions to ensure they're restricted
        if (roleData.name === 'User') {
          this.logger.log(
            `Updating User role permissions to: ${roleData.permissions.join(', ')}`,
          );
          existing.permissions = roleData.permissions;
          await existing.save();
        }
        // Update Administrator permissions if needed
<<<<<<< HEAD
        else if (roleData.name === 'Administrator' && existing.permissions[0] !== '*') {
          this.logger.log('Updating Administrator permissions to use wildcard (*)');
=======
        else if (
          roleData.name === 'Administrator' &&
          existing.permissions[0] !== '*'
        ) {
          this.logger.log(
            'Updating Administrator permissions to use wildcard (*)',
          );
>>>>>>> c087b08f
          existing.permissions = roleData.permissions;
          await existing.save();
        }
      }
    }
  }

  private createAdminPermissions(): Permission[] {
    const resources = [
      'users',
      'schools',
      'majors',
      'roles',
      'activities',
      'checkin',
    ] as const;
    const actions = Object.values(Actions);

    const permissions: Permission[] = [];

    // Add base permissions (e.g., users:read, users:create)
    for (const resource of resources) {
      for (const action of actions) {
        permissions.push(`${resource}:${action}` as Permission);
      }
    }

    // Add :id permissions for admin (e.g., users:read:id, users:update:id)
    for (const resource of resources) {
      for (const action of actions) {
        permissions.push(`${resource}:${action}:id` as Permission);
      }
    }

    return permissions;
  }
}<|MERGE_RESOLUTION|>--- conflicted
+++ resolved
@@ -45,10 +45,6 @@
           await existing.save();
         }
         // Update Administrator permissions if needed
-<<<<<<< HEAD
-        else if (roleData.name === 'Administrator' && existing.permissions[0] !== '*') {
-          this.logger.log('Updating Administrator permissions to use wildcard (*)');
-=======
         else if (
           roleData.name === 'Administrator' &&
           existing.permissions[0] !== '*'
@@ -56,7 +52,6 @@
           this.logger.log(
             'Updating Administrator permissions to use wildcard (*)',
           );
->>>>>>> c087b08f
           existing.permissions = roleData.permissions;
           await existing.save();
         }
