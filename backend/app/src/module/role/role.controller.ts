--- conflicted
+++ resolved
@@ -7,13 +7,8 @@
   Param,
   Delete,
   Put,
-<<<<<<< HEAD
   Query,
   BadRequestException,
-=======
-  UseGuards,
-  UseInterceptors,
->>>>>>> 6a2e72a4
 } from '@nestjs/common';
 import { RoleService } from './role.service';
 import { CreateRoleDto } from './dto/create-role.dto';
