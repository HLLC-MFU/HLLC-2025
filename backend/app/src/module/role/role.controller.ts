import {
  Controller,
  Get,
  Post,
  Body,
  Patch,
  Param,
  Delete,
  Put,
  UseGuards,
  UseInterceptors,
} from '@nestjs/common';
import { RoleService } from './role.service';
import { CreateRoleDto } from './dto/create-role.dto';
import { UpdateRoleDto } from './dto/update-role.dto';
import { UpdateMetadataSchemaDto } from './dto/update-metadata-schema.dto';
import { Public } from '../auth/decorators/public.decorator';

import { CacheKey } from '@nestjs/cache-manager';
import { PermissionsGuard } from '../auth/guards/permissions.guard';
import { AutoCacheInterceptor } from 'src/pkg/cache/auto-cache.interceptor';
import { Permissions } from '../auth/decorators/permissions.decorator';
import { UpdatePermissionsDto } from './dto/update-permissions.dto';

@UseGuards(PermissionsGuard)
@UseInterceptors(AutoCacheInterceptor)
@Controller('roles')
export class RoleController {
  constructor(private readonly roleService: RoleService) { }

  @Post()
<<<<<<< HEAD
  @Public()
=======
  @CacheKey('roles:invalidate')
>>>>>>> 2e990933
  create(@Body() createRoleDto: CreateRoleDto) {
    return this.roleService.create(createRoleDto);
  }

  @Get()
<<<<<<< HEAD
  @Public()
=======
  @Permissions('roles:read')
>>>>>>> 2e990933
  findAll() {
    return this.roleService.findAll();
  }

  @Get(':id')
  findOne(@Param('id') id: string) {
    return this.roleService.findOne(id);
  }

  @Put(':id/metadata-schema')
<<<<<<< HEAD
=======
  @CacheKey('roles:invalidate')
>>>>>>> 2e990933
  updateMetadataSchema(
    @Param('id') id: string,
    @Body() dto: UpdateMetadataSchemaDto,
  ) {
    return this.roleService.updateMetadataSchema(id, dto);
  }

  @Patch(':id')
<<<<<<< HEAD
=======
  @CacheKey('roles:invalidate')
>>>>>>> 2e990933
  update(@Param('id') id: string, @Body() updateRoleDto: UpdateRoleDto) {
    return this.roleService.update(id, updateRoleDto);
  }

  @Patch(':id/permissions')
  @CacheKey('roles:invalidate')
  async updatePermissions(
    @Param('id') id: string,
    @Body() dto: UpdatePermissionsDto,
  ) {
    return this.roleService.updatePermissions(id, dto.permissions);
  }

  @Patch(':id/checkin-scope')
  updateCheckinScope(
    @Param('id') id: string,
    @Body()
    user?: string[],
    major?: string[],
    school?: string[],
  ) {
    return this.roleService.updateCheckinScope(id, user, major, school);
  }

  @Delete(':id')
<<<<<<< HEAD
=======
  @CacheKey('roles:invalidate')
>>>>>>> 2e990933
  remove(@Param('id') id: string) {
    return this.roleService.remove(id);
  }
}<|MERGE_RESOLUTION|>--- conflicted
+++ resolved
@@ -29,21 +29,13 @@
   constructor(private readonly roleService: RoleService) { }
 
   @Post()
-<<<<<<< HEAD
-  @Public()
-=======
   @CacheKey('roles:invalidate')
->>>>>>> 2e990933
   create(@Body() createRoleDto: CreateRoleDto) {
     return this.roleService.create(createRoleDto);
   }
 
   @Get()
-<<<<<<< HEAD
-  @Public()
-=======
   @Permissions('roles:read')
->>>>>>> 2e990933
   findAll() {
     return this.roleService.findAll();
   }
@@ -54,10 +46,7 @@
   }
 
   @Put(':id/metadata-schema')
-<<<<<<< HEAD
-=======
   @CacheKey('roles:invalidate')
->>>>>>> 2e990933
   updateMetadataSchema(
     @Param('id') id: string,
     @Body() dto: UpdateMetadataSchemaDto,
@@ -66,10 +55,7 @@
   }
 
   @Patch(':id')
-<<<<<<< HEAD
-=======
   @CacheKey('roles:invalidate')
->>>>>>> 2e990933
   update(@Param('id') id: string, @Body() updateRoleDto: UpdateRoleDto) {
     return this.roleService.update(id, updateRoleDto);
   }
@@ -95,10 +81,7 @@
   }
 
   @Delete(':id')
-<<<<<<< HEAD
-=======
   @CacheKey('roles:invalidate')
->>>>>>> 2e990933
   remove(@Param('id') id: string) {
     return this.roleService.remove(id);
   }
