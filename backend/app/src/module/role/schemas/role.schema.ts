import { Prop, Schema, SchemaFactory } from '@nestjs/mongoose';
import { HydratedDocument } from 'mongoose';

export type RoleDocument = HydratedDocument<Role>;

export enum Actions {
  Read = 'read',
  Create = 'create',
  Update = 'update',
  Delete = 'delete',
  All = '*',
}

type BasePermission = `${string}:${Actions}`;
type IdPermission = `${string}:${Actions}:id`;
<<<<<<< HEAD
export type Permission = BasePermission | IdPermission;
=======
type WildcardPermission = '*' | `${string}:*`;
export type Permission = BasePermission | IdPermission | WildcardPermission;
>>>>>>> 11f85f50

@Schema({ timestamps: true })
export class Role {
  /**
   * The name of the role.
   * This should be unique and descriptive.
   * @example "Admin"
   * @example "Editor"
   */
  @Prop({ required: true, unique: true })
  name: string;

  /**
   * The permissions associated with the role.
   * Each permission should be a string formatted as:
   * - "resource:action" (e.g., "users:create")
   * - "resource:action:id" (e.g., "users:update:id")
   * - "resource:*" (all actions for a resource)
   * - "*" (all actions for all resources)
   * @example ["*"] for superadmin
   * @example ["users:*"] for full user management
   * @example ["users:create", "users:update:id"] for specific permissions
   */
  @Prop({ type: [String], default: [] })
  permissions: string[];

  /**
   * The metadata schema for the role.
   * This defines additional properties that can be associated with the role.
   * Each property should specify its type, label, and whether it is required.
   * @example "major": { "type": "string", "label": "major", "required": true }
   */
  @Prop({ type: Object, default: {} })
  metadataSchema: Record<
    string,
    {
      type: 'string' | 'number' | 'boolean' | 'date';
      label?: string;
      required?: boolean;
    }
  >;
}

export const RoleSchema = SchemaFactory.createForClass(Role);
<<<<<<< HEAD
=======
/**
 * Remove __v and metadataSchema from the JSON representation
 */
>>>>>>> 11f85f50
RoleSchema.set('toJSON', {
  transform: (doc, ret) => {
    delete ret.__v;
    delete ret.metadataSchema;
    return ret;
  },
});<|MERGE_RESOLUTION|>--- conflicted
+++ resolved
@@ -13,12 +13,8 @@
 
 type BasePermission = `${string}:${Actions}`;
 type IdPermission = `${string}:${Actions}:id`;
-<<<<<<< HEAD
-export type Permission = BasePermission | IdPermission;
-=======
 type WildcardPermission = '*' | `${string}:*`;
 export type Permission = BasePermission | IdPermission | WildcardPermission;
->>>>>>> 11f85f50
 
 @Schema({ timestamps: true })
 export class Role {
@@ -63,12 +59,9 @@
 }
 
 export const RoleSchema = SchemaFactory.createForClass(Role);
-<<<<<<< HEAD
-=======
 /**
  * Remove __v and metadataSchema from the JSON representation
  */
->>>>>>> 11f85f50
 RoleSchema.set('toJSON', {
   transform: (doc, ret) => {
     delete ret.__v;
