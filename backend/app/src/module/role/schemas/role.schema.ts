--- conflicted
+++ resolved
@@ -56,37 +56,6 @@
       required?: boolean;
     }
   >;
-<<<<<<< HEAD
-
-  /**
-   * ใช้สำหรับ config scan
-   * เช่น ใครสามารถ scan role ไหนได้บ้าง
-   */
-  @Prop({ type: Object, default: {} })
-  metadataScanned: Record<
-    string,
-    {
-      scan?: boolean;
-      canScan?: string[];
-      scope?: {
-        type: 'major' | 'school'; // major or school
-        values?: string[]; // major or school id
-      }
-    }
-  >;
-}
-
-export const RoleSchema = SchemaFactory.createForClass(Role);
-/**
- * Remove __v from the JSON representation
- */
-RoleSchema.set('toJSON', {
-  transform: (doc, ret) => {
-    delete ret.__v;
-    return ret;
-  },
-});
-=======
 
   /**
  * The metadata schema for the role.
@@ -98,5 +67,4 @@
   metadata: Record<string, any>;
 }
 
-export const RoleSchema = SchemaFactory.createForClass(Role);
->>>>>>> f63e056c
+export const RoleSchema = SchemaFactory.createForClass(Role);