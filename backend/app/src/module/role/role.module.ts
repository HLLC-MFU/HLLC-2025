--- conflicted
+++ resolved
@@ -4,11 +4,8 @@
 import { Role } from './schemas/role.schema';
 import { RoleSchema } from './schemas/role.schema';
 import { MongooseModule } from '@nestjs/mongoose';
-<<<<<<< HEAD
-=======
 import { RoleInitializerService } from './role.initializer.service';
 import { CheckinModule } from '../checkin/checkin.module';
->>>>>>> ab87c8fd
 
 @Module({
   imports: [
