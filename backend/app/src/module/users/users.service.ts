import {
  Injectable,
  NotFoundException,
<<<<<<< HEAD
  ConflictException,
  BadRequestException,
  UnauthorizedException,
=======
  BadRequestException,
>>>>>>> 11f85f50
} from '@nestjs/common';
import { InjectModel } from '@nestjs/mongoose';
import { Model, Types, FilterQuery } from 'mongoose';
import {
  queryDeleteOne,
<<<<<<< HEAD
  queryUpdateOne,
  queryAll,
  queryFindOne,
=======
  queryAll,
  queryFindOne,
  queryUpdateOne,
>>>>>>> 11f85f50
} from 'src/pkg/helper/query.util';
import { User, UserDocument } from './schemas/user.schema';
import { Role, RoleDocument } from '../role/schemas/role.schema';
import { CreateUserDto } from './dto/create-user.dto';
import { findOrThrow } from 'src/pkg/validator/model.validator';
import { Major, MajorDocument } from '../majors/schemas/major.schema';
<<<<<<< HEAD
import { UploadUserDto } from './dto/upload.user.dto';
=======


>>>>>>> 11f85f50
import { UpdateUserDto } from './dto/update-user.dto';
import { validateMetadataSchema } from 'src/pkg/helper/validateMetadataSchema';

@Injectable()
export class UsersService {
  constructor(
    @InjectModel(User.name)
    private readonly userModel: Model<UserDocument>,
    @InjectModel(Role.name)
    private readonly roleModel: Model<RoleDocument>,
    @InjectModel(Major.name)
    private readonly majorModel: Model<MajorDocument>,
<<<<<<< HEAD
  ) { }

=======
  ) {}

  /**
   * Creates a new user.
   * @param createUserDto - The data to create a new user.
   */
>>>>>>> 11f85f50
  async create(createUserDto: CreateUserDto): Promise<User> {
    const role = await this.roleModel.findById(createUserDto.role).lean();
    if (!role) {
      throw new NotFoundException('Role not found');
    }

    validateMetadataSchema(createUserDto.metadata, role.metadataSchema);

    const newUser = new this.userModel({
      ...createUserDto,
      metadata: createUserDto.metadata,
    });

    return await newUser.save();
  }

<<<<<<< HEAD
  async findAll(query: Record<string, any>) {
    return await queryAll<User>({
=======
  async findAll(query: Record<string, string>) {
    return await queryAll<User>({
      model: this.userModel,
      query: {
        ...query,
        excluded: 'password,refreshToken,role.permissions,role.metadataSchema',
      },
      filterSchema: {},
      populateFields: () =>
        Promise.resolve([
          { path: 'role' },
          { 
            path: 'metadata.major',
            model: 'Major',
            populate: { 
              path: 'school',
            }
          }
        ]),
    });
  }

  /**
   * Find all users with optional filtering by school or major
   * @param query Query parameters that can include school ID or other user fields
   * @returns List of users with populated role, major, and school information
   * example: this.usersService.findAllByQuery({ school: '...' });
   * example: this.usersService.findAllByQuery({ metadata: { major: '...' } });
   */
  async findAllByQuery(query: Partial<User> & { school?: string }) {
    const q = { ...query } as FilterQuery<User>;
  
    if (q.school) {
      console.log('Searching for school:', q.school);
      const majors = await this.majorModel
        .find({ school: new Types.ObjectId(q.school) })
        .select('_id')
        .lean();
  
      console.log('Found majors:', majors);
      const majorIds = majors.map((m) => m._id.toString());
      console.log('Major IDs:', majorIds);
      
      q['metadata.major'] = { $in: majorIds.map(id => new Types.ObjectId(id)) };
      delete q.school;
    }
  
    console.log('Final query:', JSON.stringify(q, null, 2));
  
    return queryAll<User>({
>>>>>>> 11f85f50
      model: this.userModel,
      query: q,
      select: 'username name role metadata.major',
      filterSchema: {},
<<<<<<< HEAD
      buildPopulateFields: excluded =>
=======
      populateFields: (excluded) =>
>>>>>>> 11f85f50
        Promise.resolve(excluded.includes('role') ? [] : [{ path: 'role' }]),
    });
  }

  async findOne(_id: string) {
    return queryFindOne<User>(this.userModel, { _id }, []);
<<<<<<< HEAD
  }

  /**
   * 
   * @param query 
   * @returns 
   * example: this.usersService.findOneByQuery({ username });
   */
  async findOneByQuery(query: Partial<User> & { _id?: string }) {
    return queryFindOne<User>(this.userModel, query, [{
      path: 'role',
    }, {
      path: 'metadata.major', model: 'Major'
    }]);
  }

  async update(userId: string, updateUserDto: UpdateUserDto): Promise<User> {
    const user = await this.userModel.findById(userId).lean();
    if (!user) {
      throw new NotFoundException('User not found');
    }

    const role = await this.roleModel.findById(user.role).lean();
    if (!role) {
      throw new NotFoundException('Role not found');
    }

=======
  }

  async getUserCountByRoles(): Promise<
    Record<string, { registered: number; notRegistered: number }>
  > {
    const pipeline = [
      {
        $lookup: {
          from: 'roles',
          localField: 'role',
          foreignField: '_id',
          as: 'roleData',
        },
      },
      { $unwind: '$roleData' },
      {
        $addFields: {
          isRegistered: {
            $cond: [
              {
                $or: [
                  { $eq: ['$password', ''] },
                  { $not: ['$password'] },
                  { $eq: ['$password', null] },
                ],
              },
              false,
              true,
            ],
          },
        },
      },
      {
        $group: {
          _id: '$roleData.name',
          registered: {
            $sum: { $cond: [{ $eq: ['$isRegistered', true] }, 1, 0] },
          },
          notRegistered: {
            $sum: { $cond: [{ $eq: ['$isRegistered', false] }, 1, 0] },
          },
        },
      },
    ];

    type AggregationResult = {
      _id: string;
      registered: number;
      notRegistered: number;
      total: number;
    };

    const result = (await this.userModel
      .aggregate(pipeline)
      .exec()) as AggregationResult[];

    // Format output
    return result.reduce<
      Record<
        string,
        { registered: number; notRegistered: number; total: number }
      >
    >((acc, curr) => {
      acc[curr._id] = {
        registered: curr.registered,
        notRegistered: curr.notRegistered,
        total: curr.registered + curr.notRegistered,
      };
      return acc;
    }, {});
  }

  /**
   *
   * @param query
   * @returns
   * example: this.usersService.findOneByQuery({ username });
   */
  async findOneByQuery(query: Partial<User> & { _id?: string }) {
    return queryFindOne<User>(this.userModel, query, [
      {
        path: 'role',
      },
      {
        path: 'metadata.major',
        model: 'Major',
        populate: {
          path: 'school',
          model: 'School',
        },
      },
    ]);
  }

  async update(userId: string, updateUserDto: UpdateUserDto): Promise<User> {
    const user = await this.userModel.findById(userId).lean();
    if (!user) {
      throw new NotFoundException('User not found');
    }

    const role = await this.roleModel.findById(user.role).lean();
    if (!role) {
      throw new NotFoundException('Role not found');
    }

>>>>>>> 11f85f50
    if (updateUserDto.metadata) {
      validateMetadataSchema(updateUserDto.metadata, role.metadataSchema);
    }

<<<<<<< HEAD
    const updatedUser = await this.userModel.findByIdAndUpdate(
      userId,
      { $set: updateUserDto },
      { new: true },
    ).lean();
=======
    const updatedUser = await this.userModel
      .findByIdAndUpdate(userId, { $set: updateUserDto }, { new: true })
      .lean();
>>>>>>> 11f85f50

    return updatedUser as User;
  }

  async remove(id: string): Promise<void> {
    await queryDeleteOne<User>(this.userModel, id);
  }

  async removeMultiple(ids: string[]): Promise<User[]> {
    try {
      const users = await this.userModel.find({ _id: { $in: ids } }).lean();
      await this.userModel.deleteMany({ _id: { $in: ids } });
      return users;
    } catch (error) {
      throw new NotFoundException(error);
    }
  }

  async resetPassword(id: string) {
    const user = await findOrThrow(this.userModel, id, 'User not found');
    user.password = '';
    user.refreshToken = null;
    await user.save();
  }

<<<<<<< HEAD
  async upload(uploadUserDto: UploadUserDto): Promise<User[]> {
    const users: CreateUserDto[] = await Promise.all(
      uploadUserDto.users.map(async userDto => {
        const userMajor = userDto.major || uploadUserDto.major;

        // ✅ Check major existence
        if (userDto.major) {
          const userMajorRecord = await this.majorModel
            .findById(userDto.major)
            .lean();
          if (!userMajorRecord) {
            throw new NotFoundException('Major in database not found');
          }
        }

        return {
          name: {
            first: userDto.name.first,
            last: userDto.name.last || '',
          },
          fullName: `${userDto.name.first} ${userDto.name.last || ''}`,
          username: userDto.studentId,
          password: '', // initially blank
          secret: '', // initially blank
          major: new Types.ObjectId(userMajor),
          role: new Types.ObjectId(uploadUserDto.role),
          metadata: {
            type: uploadUserDto.metadata?.type ?? null,
          },
        };
      }),
    );

    try {
      const savedUsers = await Promise.all(
        users.map(async user => {
          const userDoc = new this.userModel(user);
          return await userDoc.save();
        }),
      );

      return savedUsers.map(user => user.toObject());
    } catch (error) {
      if (error.code === 11000) {
        throw new ConflictException('Username already exists');
      }
      throw error;
    }
  }
=======
  /**
   * Uploads multiple users from a DTO.
   * @param uploadUserDto - The DTO containing user data to upload.
   * @returns An array of created User objects.
   */
  // async upload(uploadUserDto: UploadUserDto): Promise<User[]> {
  //   const users: CreateUserDto[] = await Promise.all(
  //     uploadUserDto.users.map(async (userDto) => {
  //       const userMajor = userDto.major || uploadUserDto.major;

  //       // ✅ Check major existence
  //       if (userDto.major) {
  //         const userMajorRecord = await this.majorModel
  //           .findById(userDto.major)
  //           .lean();
  //         if (!userMajorRecord) {
  //           throw new NotFoundException('Major in database not found');
  //         }
  //       }

  //       return {
  //         name: {
  //           first: userDto.name.first,
  //           last: userDto.name.last || '',
  //         },
  //         fullName: `${userDto.name.first} ${userDto.name.last || ''}`,
  //         username: userDto.studentId,
  //         password: '', // initially blank
  //         secret: '', // initially blank
  //         major: new Types.ObjectId(userMajor),
  //         role: new Types.ObjectId(uploadUserDto.role),
  //         metadata: {
  //           type: uploadUserDto.metadata?.type ?? null,
  //         },
  //       };
  //     }),
  //   );

  //   try {
  //     const savedUsers = await Promise.all(
  //       users.map(async (user) => {
  //         const userDoc = new this.userModel(user);
  //         return await userDoc.save();
  //       }),
  //     );

  //     return savedUsers.map((user) => user.toObject());
  //   } catch (error) {
  //     if (error.code === 11000) {
  //       throw new ConflictException('Username already exists');
  //     }
  //     throw error;
  //   }
  // }

  async registerDeviceToken(
    id: string,
    registerTokenDto: Record<string, string>,
  ) {
    await findOrThrow(this.userModel, id, 'User not found');

    const token = registerTokenDto.deviceToken;

    return await queryUpdateOne(this.userModel, id, {
      $addToSet: { 'metadata.deviceTokens': token },
    });
  }

  async removeDeviceToken(id: string, deviceToken: string) {
    await findOrThrow(this.userModel, id, 'User not found');

    if (!deviceToken) {
      throw new BadRequestException('Token is required');
    }

    return await queryUpdateOne(this.userModel, id, {
      $pull: { 'metadata.deviceTokens': deviceToken },
    });
  }
>>>>>>> 11f85f50
}<|MERGE_RESOLUTION|>--- conflicted
+++ resolved
@@ -1,39 +1,23 @@
 import {
   Injectable,
   NotFoundException,
-<<<<<<< HEAD
-  ConflictException,
   BadRequestException,
-  UnauthorizedException,
-=======
-  BadRequestException,
->>>>>>> 11f85f50
 } from '@nestjs/common';
 import { InjectModel } from '@nestjs/mongoose';
 import { Model, Types, FilterQuery } from 'mongoose';
 import {
   queryDeleteOne,
-<<<<<<< HEAD
-  queryUpdateOne,
-  queryAll,
-  queryFindOne,
-=======
   queryAll,
   queryFindOne,
   queryUpdateOne,
->>>>>>> 11f85f50
 } from 'src/pkg/helper/query.util';
 import { User, UserDocument } from './schemas/user.schema';
 import { Role, RoleDocument } from '../role/schemas/role.schema';
 import { CreateUserDto } from './dto/create-user.dto';
 import { findOrThrow } from 'src/pkg/validator/model.validator';
 import { Major, MajorDocument } from '../majors/schemas/major.schema';
-<<<<<<< HEAD
-import { UploadUserDto } from './dto/upload.user.dto';
-=======
-
-
->>>>>>> 11f85f50
+
+
 import { UpdateUserDto } from './dto/update-user.dto';
 import { validateMetadataSchema } from 'src/pkg/helper/validateMetadataSchema';
 
@@ -46,17 +30,12 @@
     private readonly roleModel: Model<RoleDocument>,
     @InjectModel(Major.name)
     private readonly majorModel: Model<MajorDocument>,
-<<<<<<< HEAD
-  ) { }
-
-=======
   ) {}
 
   /**
    * Creates a new user.
    * @param createUserDto - The data to create a new user.
    */
->>>>>>> 11f85f50
   async create(createUserDto: CreateUserDto): Promise<User> {
     const role = await this.roleModel.findById(createUserDto.role).lean();
     if (!role) {
@@ -73,10 +52,6 @@
     return await newUser.save();
   }
 
-<<<<<<< HEAD
-  async findAll(query: Record<string, any>) {
-    return await queryAll<User>({
-=======
   async findAll(query: Record<string, string>) {
     return await queryAll<User>({
       model: this.userModel,
@@ -127,51 +102,17 @@
     console.log('Final query:', JSON.stringify(q, null, 2));
   
     return queryAll<User>({
->>>>>>> 11f85f50
       model: this.userModel,
       query: q,
       select: 'username name role metadata.major',
       filterSchema: {},
-<<<<<<< HEAD
-      buildPopulateFields: excluded =>
-=======
       populateFields: (excluded) =>
->>>>>>> 11f85f50
         Promise.resolve(excluded.includes('role') ? [] : [{ path: 'role' }]),
     });
   }
 
   async findOne(_id: string) {
     return queryFindOne<User>(this.userModel, { _id }, []);
-<<<<<<< HEAD
-  }
-
-  /**
-   * 
-   * @param query 
-   * @returns 
-   * example: this.usersService.findOneByQuery({ username });
-   */
-  async findOneByQuery(query: Partial<User> & { _id?: string }) {
-    return queryFindOne<User>(this.userModel, query, [{
-      path: 'role',
-    }, {
-      path: 'metadata.major', model: 'Major'
-    }]);
-  }
-
-  async update(userId: string, updateUserDto: UpdateUserDto): Promise<User> {
-    const user = await this.userModel.findById(userId).lean();
-    if (!user) {
-      throw new NotFoundException('User not found');
-    }
-
-    const role = await this.roleModel.findById(user.role).lean();
-    if (!role) {
-      throw new NotFoundException('Role not found');
-    }
-
-=======
   }
 
   async getUserCountByRoles(): Promise<
@@ -277,22 +218,13 @@
       throw new NotFoundException('Role not found');
     }
 
->>>>>>> 11f85f50
     if (updateUserDto.metadata) {
       validateMetadataSchema(updateUserDto.metadata, role.metadataSchema);
     }
 
-<<<<<<< HEAD
-    const updatedUser = await this.userModel.findByIdAndUpdate(
-      userId,
-      { $set: updateUserDto },
-      { new: true },
-    ).lean();
-=======
     const updatedUser = await this.userModel
       .findByIdAndUpdate(userId, { $set: updateUserDto }, { new: true })
       .lean();
->>>>>>> 11f85f50
 
     return updatedUser as User;
   }
@@ -318,57 +250,6 @@
     await user.save();
   }
 
-<<<<<<< HEAD
-  async upload(uploadUserDto: UploadUserDto): Promise<User[]> {
-    const users: CreateUserDto[] = await Promise.all(
-      uploadUserDto.users.map(async userDto => {
-        const userMajor = userDto.major || uploadUserDto.major;
-
-        // ✅ Check major existence
-        if (userDto.major) {
-          const userMajorRecord = await this.majorModel
-            .findById(userDto.major)
-            .lean();
-          if (!userMajorRecord) {
-            throw new NotFoundException('Major in database not found');
-          }
-        }
-
-        return {
-          name: {
-            first: userDto.name.first,
-            last: userDto.name.last || '',
-          },
-          fullName: `${userDto.name.first} ${userDto.name.last || ''}`,
-          username: userDto.studentId,
-          password: '', // initially blank
-          secret: '', // initially blank
-          major: new Types.ObjectId(userMajor),
-          role: new Types.ObjectId(uploadUserDto.role),
-          metadata: {
-            type: uploadUserDto.metadata?.type ?? null,
-          },
-        };
-      }),
-    );
-
-    try {
-      const savedUsers = await Promise.all(
-        users.map(async user => {
-          const userDoc = new this.userModel(user);
-          return await userDoc.save();
-        }),
-      );
-
-      return savedUsers.map(user => user.toObject());
-    } catch (error) {
-      if (error.code === 11000) {
-        throw new ConflictException('Username already exists');
-      }
-      throw error;
-    }
-  }
-=======
   /**
    * Uploads multiple users from a DTO.
    * @param uploadUserDto - The DTO containing user data to upload.
@@ -448,5 +329,4 @@
       $pull: { 'metadata.deviceTokens': deviceToken },
     });
   }
->>>>>>> 11f85f50
 }