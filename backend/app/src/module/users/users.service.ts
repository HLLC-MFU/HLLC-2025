--- conflicted
+++ resolved
@@ -4,11 +4,7 @@
   BadRequestException,
 } from '@nestjs/common';
 import { InjectModel } from '@nestjs/mongoose';
-<<<<<<< HEAD
-import { Model } from 'mongoose';
-=======
 import { Model, Types, FilterQuery } from 'mongoose';
->>>>>>> f0d8b3bc
 import {
   queryDeleteOne,
   queryAll,
@@ -63,9 +59,6 @@
         excluded: 'password,refreshToken,role.permissions,role.metadataSchema',
       },
       filterSchema: {},
-<<<<<<< HEAD
-      populateFields: () => Promise.resolve([{ path: 'role' }]),
-=======
       populateFields: () =>
         Promise.resolve([
           { path: 'role' },
@@ -114,7 +107,6 @@
       filterSchema: {},
       populateFields: (excluded) =>
         Promise.resolve(excluded.includes('role') ? [] : [{ path: 'role' }]),
->>>>>>> f0d8b3bc
     });
   }
 
@@ -214,43 +206,6 @@
     ]);
   }
 
-  /**
-   * Find all users with optional filtering by school or major
-   * @param query Query parameters that can include school ID or other user fields
-   * @returns List of users with populated role, major, and school information
-   * example: this.usersService.findAllByQuery({ school: '...' });
-   * example: this.usersService.findAllByQuery({ metadata: { major: '...' } });
-   */
-  async findAllByQuery(query: Partial<User> & { school?: string }) {
-    const q: any = { ...query };
-  
-    if (q.school) {
-      console.log('Searching for school:', q.school);
-      const majors = await this.majorModel
-        .find({ school: new Types.ObjectId(q.school) })
-        .select('_id')
-        .lean();
-  
-      console.log('Found majors:', majors);
-      const majorIds = majors.map((m) => m._id.toString());
-      console.log('Major IDs:', majorIds);
-      
-      q['metadata.major'] = { $in: majorIds };
-      delete q.school;
-    }
-  
-    console.log('Final query:', JSON.stringify(q, null, 2));
-  
-    return queryAll<User>({
-      model: this.userModel,
-      query: q,
-      select: 'username name role metadata.major',
-      filterSchema: {},
-      buildPopulateFields: () => Promise.resolve([]), // ถ้าไม่ต้อง populate อะไร
-    });
-  }
-  
-
   async update(userId: string, updateUserDto: UpdateUserDto): Promise<User> {
     const user = await this.userModel.findById(userId).lean();
     if (!user) {
@@ -276,7 +231,6 @@
   async remove(id: string): Promise<void> {
     await queryDeleteOne<User>(this.userModel, id);
   }
-3
 
   async removeMultiple(ids: string[]): Promise<User[]> {
     try {
@@ -304,7 +258,6 @@
   //   const users: CreateUserDto[] = await Promise.all(
   //     uploadUserDto.users.map(async (userDto) => {
   //       const userMajor = userDto.major || uploadUserDto.major;
-<<<<<<< HEAD
 
   //       // ✅ Check major existence
   //       if (userDto.major) {
@@ -316,19 +269,6 @@
   //         }
   //       }
 
-=======
-
-  //       // ✅ Check major existence
-  //       if (userDto.major) {
-  //         const userMajorRecord = await this.majorModel
-  //           .findById(userDto.major)
-  //           .lean();
-  //         if (!userMajorRecord) {
-  //           throw new NotFoundException('Major in database not found');
-  //         }
-  //       }
-
->>>>>>> f0d8b3bc
   //       return {
   //         name: {
   //           first: userDto.name.first,
@@ -388,27 +328,4 @@
       $pull: { 'metadata.deviceTokens': deviceToken },
     });
   }
-
-  // async getUserScopeIds(userId: string) {
-  //   const user = await this.userModel.findById(userId).lean();
-  //   if (!user) return null;
-
-  //   const majorId = user.metadata?.major;
-  //   let schoolId: string | undefined = undefined;
-
-  //   if (majorId) {
-  //     const major = await this.majorModel.findById(majorId).lean();
-  //     schoolId = major?.school?.toString();
-  //   }
-
-  //   return {
-  //     userId: user._id.toString(),
-  //     majorId: majorId?.toString(),
-  //     schoolId,
-  //     role: user.role?.toString(),
-  //   };
-  // }
-  
-  
-  
 }