--- conflicted
+++ resolved
@@ -171,7 +171,6 @@
       throw error;
     }
   }
-<<<<<<< HEAD
 
   async registerDeviceToken(id: string, registerTokenDto: Record<string, string>) {
     await findOrThrow(this.userModel, id, 'User not found');
@@ -203,6 +202,4 @@
     );
   }
 
-=======
->>>>>>> 8fe55c55
 }