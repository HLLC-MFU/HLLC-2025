--- conflicted
+++ resolved
@@ -19,14 +19,9 @@
 import { handleMongoDuplicateError } from 'src/pkg/helper/helpers';
 import { Major, MajorDocument } from '../majors/schemas/major.schema';
 import { UploadUserDto } from './dto/upload.user.dto';
-<<<<<<< HEAD
 import { FlattenMaps } from 'mongoose';
 import { UpdateUserDto } from './dto/update-user.dto';
 import { validateMetadataSchema } from 'src/pkg/helper/validateMetadataSchema';
-=======
-import { UpdateUserDto } from './dto/update-user.dto';
-import * as bcrypt from 'bcryptjs';
->>>>>>> 06199205
 
 @Injectable()
 export class UsersService {
@@ -115,7 +110,6 @@
     if (!user) {
       throw new NotFoundException('User not found');
     }
-<<<<<<< HEAD
 
     const role = await this.roleModel.findById(user.role).lean();
     if (!role) {
@@ -124,10 +118,6 @@
 
     if (updateUserDto.metadata) {
       validateMetadataSchema(updateUserDto.metadata, role.metadataSchema);
-=======
-    if (updateUserDto.role) {
-      await findOrThrow(this.roleModel, updateUserDto.role, 'Role not found');
->>>>>>> 06199205
     }
 
     const updatedUser = await this.userModel.findByIdAndUpdate(
