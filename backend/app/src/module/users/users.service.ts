--- conflicted
+++ resolved
@@ -19,10 +19,8 @@
 
 import { UpdateUserDto } from './dto/update-user.dto';
 import { validateMetadataSchema } from 'src/pkg/helper/validateMetadataSchema';
-<<<<<<< HEAD
-=======
-
->>>>>>> 0452cc04
+import { Logger } from 'winston';
+
 @Injectable()
 export class UsersService {
   constructor(
@@ -62,22 +60,8 @@
         excluded: 'password,refreshToken,role.permissions,role.metadataSchema',
       },
       filterSchema: {},
-<<<<<<< HEAD
-      populateFields: () =>
-        Promise.resolve([
-          { path: 'role' },
-          {
-            path: 'metadata.major',
-            model: 'Major',
-            populate: {
-              path: 'school',
-              model: 'School',
-            },
-          },
-        ]),
-=======
-      populateFields: () => Promise.resolve([{ path: 'role' }]),
->>>>>>> 0452cc04
+      populateFields: (excluded) =>
+        Promise.resolve(excluded.includes('role') ? [] : [{ path: 'role' }]),
     });
   }
 
@@ -229,7 +213,6 @@
   //   const users: CreateUserDto[] = await Promise.all(
   //     uploadUserDto.users.map(async (userDto) => {
   //       const userMajor = userDto.major || uploadUserDto.major;
-<<<<<<< HEAD
 
   //       // ✅ Check major existence
   //       if (userDto.major) {
@@ -259,37 +242,6 @@
   //     }),
   //   );
 
-=======
-
-  //       // ✅ Check major existence
-  //       if (userDto.major) {
-  //         const userMajorRecord = await this.majorModel
-  //           .findById(userDto.major)
-  //           .lean();
-  //         if (!userMajorRecord) {
-  //           throw new NotFoundException('Major in database not found');
-  //         }
-  //       }
-
-  //       return {
-  //         name: {
-  //           first: userDto.name.first,
-  //           last: userDto.name.last || '',
-  //         },
-  //         fullName: `${userDto.name.first} ${userDto.name.last || ''}`,
-  //         username: userDto.studentId,
-  //         password: '', // initially blank
-  //         secret: '', // initially blank
-  //         major: new Types.ObjectId(userMajor),
-  //         role: new Types.ObjectId(uploadUserDto.role),
-  //         metadata: {
-  //           type: uploadUserDto.metadata?.type ?? null,
-  //         },
-  //       };
-  //     }),
-  //   );
-
->>>>>>> 0452cc04
   //   try {
   //     const savedUsers = await Promise.all(
   //       users.map(async (user) => {
