--- conflicted
+++ resolved
@@ -19,14 +19,9 @@
 import { handleMongoDuplicateError } from 'src/pkg/helper/helpers';
 import { Major, MajorDocument } from '../majors/schemas/major.schema';
 import { UploadUserDto } from './dto/upload.user.dto';
-<<<<<<< HEAD
-import { UpdateUserDto } from './dto/update-user.dto';
-import * as bcrypt from 'bcryptjs';
-=======
 import { FlattenMaps } from 'mongoose';
 import { UpdateUserDto } from './dto/update-user.dto';
 import { validateMetadataSchema } from 'src/pkg/helper/validateMetadataSchema';
->>>>>>> f926f98d
 
 @Injectable()
 export class UsersService {
@@ -115,10 +110,6 @@
     if (!user) {
       throw new NotFoundException('User not found');
     }
-<<<<<<< HEAD
-    if (updateUserDto.role) {
-      await findOrThrow(this.roleModel, updateUserDto.role, 'Role not found');
-=======
 
     const role = await this.roleModel.findById(user.role).lean();
     if (!role) {
@@ -127,7 +118,6 @@
 
     if (updateUserDto.metadata) {
       validateMetadataSchema(updateUserDto.metadata, role.metadataSchema);
->>>>>>> f926f98d
     }
 
     const updatedUser = await this.userModel.findByIdAndUpdate(
