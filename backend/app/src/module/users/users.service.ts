--- conflicted
+++ resolved
@@ -301,10 +301,6 @@
       throw new BadRequestException(error);
     }
   }
-<<<<<<< HEAD
-
-  async registerDeviceToken(id: string, registerTokenDto: Record<string, string>) {
-=======
   
   
 
@@ -312,24 +308,13 @@
     id: string,
     registerTokenDto: Record<string, string>,
   ) {
->>>>>>> 9e3dcd28
     await findOrThrow(this.userModel, id, 'User not found');
 
     const token = registerTokenDto.deviceToken;
 
-<<<<<<< HEAD
-    return await queryUpdateOne(
-      this.userModel,
-      id,
-      {
-        $addToSet: { 'metadata.deviceTokens': token },
-      },
-    );
-=======
     return await queryUpdateOne(this.userModel, id, {
       $addToSet: { 'metadata.deviceTokens': token },
     });
->>>>>>> 9e3dcd28
   }
 
   async removeDeviceToken(id: string, deviceToken: string) {
@@ -338,22 +323,9 @@
     if (!deviceToken) {
       throw new BadRequestException('Token is required');
     }
-<<<<<<< HEAD
-    
-    return await queryUpdateOne(
-      this.userModel,
-      id,
-      {
-        $pull: { 'metadata.deviceTokens': deviceToken },
-      }
-    );
-  }
-
-=======
 
     return await queryUpdateOne(this.userModel, id, {
       $pull: { 'metadata.deviceTokens': deviceToken },
     });
   }
->>>>>>> 9e3dcd28
 }