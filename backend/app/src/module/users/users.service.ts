--- conflicted
+++ resolved
@@ -2,10 +2,7 @@
   Injectable,
   NotFoundException,
   ConflictException,
-<<<<<<< HEAD
   BadRequestException,
-=======
->>>>>>> 7fc64111
 } from '@nestjs/common';
 import { InjectModel } from '@nestjs/mongoose';
 import { Model, Types } from 'mongoose';
@@ -22,11 +19,7 @@
 import { UploadUserDto } from './dto/upload.user.dto';
 import { UpdateUserDto } from './dto/update-user.dto';
 import { validateMetadataSchema } from 'src/pkg/helper/validateMetadataSchema';
-<<<<<<< HEAD
 import { handleMongoDuplicateError } from 'src/pkg/helper/helpers';
-=======
-import { Logger } from 'winston';
->>>>>>> 7fc64111
 
 @Injectable()
 export class UsersService {
