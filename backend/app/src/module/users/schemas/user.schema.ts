--- conflicted
+++ resolved
@@ -47,9 +47,6 @@
   }
   next();
 });
-<<<<<<< HEAD
-UserSchema.set('toJSON', {
-=======
 UserSchema.virtual('major', {
   ref: 'Major',
   localField: 'metadata.major',
@@ -59,7 +56,6 @@
 UserSchema.set('toObject', { virtuals: true });
 UserSchema.set('toJSON', {
   virtuals: true,
->>>>>>> 11f85f50
   transform: (doc, ret) => {
     delete ret.password;
     delete ret.refreshToken;
