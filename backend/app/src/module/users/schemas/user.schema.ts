import { Prop, Schema, SchemaFactory } from '@nestjs/mongoose';
import * as bcrypt from 'bcryptjs';
import { HydratedDocument, SchemaTypes, Types } from 'mongoose';

export type UserDocument = HydratedDocument<User>;

@Schema({ timestamps: true })
export class User {
  @Prop({
    required: true,
    type: {
      first: { type: String, required: true, unique: false },
      middle: { type: String, required: false, unique: false },
      last: { type: String, required: false, unique: false },
    },
    _id: false,
  })
  name: {
    first: string;
    middle?: string;
    last?: string;
  };

  @Prop({ required: true, unique: true })
  username: string;

  @Prop({ required: false, select: false, default: '' })
  password: string;

  @Prop({ required: true, type: Types.ObjectId, ref: 'Role' })
  role: Types.ObjectId;

  @Prop({ type: String || null, default: null, select: false })
  refreshToken: string | null;

  @Prop({ type: SchemaTypes.Mixed, default: {} })
  metadata: Record<string, string>;
}

export const UserSchema = SchemaFactory.createForClass(User);

UserSchema.index({ updatedAt: -1 });

UserSchema.pre('save', async function (next) {
  // Only hash password if it's being modified and isn't already hashed
<<<<<<< HEAD
  if (this.isModified('password') && this.password && !this.password.startsWith('$2b$')) {
=======
  if (this.isModified('password')) {
>>>>>>> d7808703
    this.password = await bcrypt.hash(this.password, 10);
  }

  next();
});
UserSchema.set('toJSON', {
  transform: (doc, ret) => {
    delete ret.password;
    delete ret.refreshToken;
    delete ret.__v;
    return ret;
  },
});<|MERGE_RESOLUTION|>--- conflicted
+++ resolved
@@ -43,11 +43,7 @@
 
 UserSchema.pre('save', async function (next) {
   // Only hash password if it's being modified and isn't already hashed
-<<<<<<< HEAD
-  if (this.isModified('password') && this.password && !this.password.startsWith('$2b$')) {
-=======
   if (this.isModified('password')) {
->>>>>>> d7808703
     this.password = await bcrypt.hash(this.password, 10);
   }
 
