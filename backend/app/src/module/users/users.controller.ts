import {
  Controller,
  Get,
  Param,
  Delete,
  Query,
  UseGuards,
  UseInterceptors,
  Body,
  Patch,
  Post,
<<<<<<< HEAD
  Request,
  UnauthorizedException,
=======
  Req,
>>>>>>> e4b8d43c
} from '@nestjs/common';

import { UsersService } from './users.service';
import { PermissionsGuard } from '../auth/guards/permissions.guard';
import { Permissions } from '../auth/decorators/permissions.decorator';
import { Public } from '../auth/decorators/public.decorator';
import { CacheKey } from '@nestjs/cache-manager';
import { UpdateUserDto } from './dto/update-user.dto';
import { CreateUserDto } from './dto/create-user.dto';
import { UploadUserDto } from './dto/upload.user.dto';
import { AutoCacheInterceptor } from 'src/pkg/cache/auto-cache.interceptor';
import { FastifyRequest } from 'fastify';

@UseGuards(PermissionsGuard)
@UseInterceptors(AutoCacheInterceptor)
@Controller('users')
export class UsersController {
  constructor(private readonly usersService: UsersService) { }

  @Post()
  @Public()
  @CacheKey('users:invalidate')
  create(@Body() createUserDto: CreateUserDto) {
    return this.usersService.create(createUserDto);
  }

  @Get()
  @Permissions('users:read')
  @CacheKey('users')
  async findAll(@Query() query: Record<string, any>) {
    const { id, username } = query;

    if (id || username) {
      const identifier = {
        id: id as string | undefined,
        username: username as string | undefined,
      };
      return this.usersService.findOne(identifier);
    }

    return this.usersService.findAll(query);
  }

  @Get(':id')
  @Permissions('users:read:id')
  @CacheKey('users:$params.id')
  @Get(':id')
  findOne(@Param('id') id: string) {
    return this.usersService.findOne(id);
  }

  @Get('profile')
  getProfile(@Req() req: FastifyRequest) {
    const userId = req.user?._id || req.user?.id;
    return this.usersService.findOneByQuery({
      _id: userId,
    });
  }

  @Post('upload')
  @Permissions('users:create')
  upload(@Body() uploadUserDto: UploadUserDto) {
    return this.usersService.upload(uploadUserDto);
  }

  @Patch(':id')
  @CacheKey('users:invalidate')
  update(@Param('id') id: string, @Body() updateUserDto: UpdateUserDto) {
    return this.usersService.update(id, updateUserDto);
  }

  @Delete(':id')
  @CacheKey('users:invalidate')
  @Public()
  remove(@Param('id') id: string) {
    return this.usersService.remove(id);
  }

  @Delete('multiple')
  @Permissions('users:delete')
  @CacheKey('users:invalidate')
  removeMultiple(@Body() ids: string[]) {
    return this.usersService.removeMultiple(ids);
  }
}<|MERGE_RESOLUTION|>--- conflicted
+++ resolved
@@ -9,12 +9,7 @@
   Body,
   Patch,
   Post,
-<<<<<<< HEAD
-  Request,
-  UnauthorizedException,
-=======
   Req,
->>>>>>> e4b8d43c
 } from '@nestjs/common';
 
 import { UsersService } from './users.service';
@@ -45,16 +40,6 @@
   @Permissions('users:read')
   @CacheKey('users')
   async findAll(@Query() query: Record<string, any>) {
-    const { id, username } = query;
-
-    if (id || username) {
-      const identifier = {
-        id: id as string | undefined,
-        username: username as string | undefined,
-      };
-      return this.usersService.findOne(identifier);
-    }
-
     return this.usersService.findAll(query);
   }
 
