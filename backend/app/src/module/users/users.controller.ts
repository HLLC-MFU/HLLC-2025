--- conflicted
+++ resolved
@@ -21,10 +21,6 @@
 import { CreateUserDto } from './dto/create-user.dto';
 import { AutoCacheInterceptor } from 'src/pkg/cache/auto-cache.interceptor';
 import { FastifyRequest } from 'fastify';
-<<<<<<< HEAD
-
-=======
->>>>>>> c087b08f
 @UseGuards(PermissionsGuard)
 @UseInterceptors(AutoCacheInterceptor)
 @Controller('users')
@@ -84,15 +80,12 @@
     });
   }
 
-<<<<<<< HEAD
-=======
   // @Post('upload')
   // @Public()
   // upload(@Body() userUploadDirectDto: UserUploadDirectDto[]) {
   //   return this.usersService.upload(userUploadDirectDto);
   // }
 
->>>>>>> c087b08f
   @Patch(':id')
   @CacheKey('users:invalidate')
   update(@Param('id') id: string, @Body() updateUserDto: UpdateUserDto) {
