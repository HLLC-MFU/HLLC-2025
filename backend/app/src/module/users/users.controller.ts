--- conflicted
+++ resolved
@@ -63,28 +63,6 @@
     return this.usersService.findOne(id);
   }
 
-<<<<<<< HEAD
-  @Public()
-  @Get('profile')
-  @CacheKey('users:$req.user')
-  getProfile(
-    @Req() req: FastifyRequest & { user?: { _id?: string; id?: string } },
-  ) {
-    const user = req.user as { _id?: string; id?: string } | undefined;
-    const userId: string | undefined = user?._id ?? user?.id;
-    return this.usersService.findOneByQuery({
-      _id: userId,
-    });
-  }
-
-  // @Get('activities/users')
-  // findUsersByMetadata(@Req() req: FastifyRequest) {
-  //   const userId = req.user?._id || req.user?.id;
-  //   return this.usersService.getUserScopeIds(userId);
-  // }
-
-=======
->>>>>>> 85b83d4c
   @Post('upload')
   @Public()
   upload(@Body() userUploadDirectDto: UserUploadDirectDto[]) {
