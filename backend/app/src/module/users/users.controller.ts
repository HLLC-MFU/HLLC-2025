import {
  Controller,
  Get,
  Param,
  Delete,
  Query,
  UseGuards,
  UseInterceptors,
  Body,
  Patch,
  Post,
  Req,
} from '@nestjs/common';

import { UsersService } from './users.service';
import { PermissionsGuard } from '../auth/guards/permissions.guard';
import { Permissions } from '../auth/decorators/permissions.decorator';
import { Public } from '../auth/decorators/public.decorator';
import { CacheKey } from '@nestjs/cache-manager';
import { UpdateUserDto } from './dto/update-user.dto';
import { CreateUserDto } from './dto/create-user.dto';
import { UploadUserDto } from './dto/upload.user.dto';
import { AutoCacheInterceptor } from 'src/pkg/cache/auto-cache.interceptor';
import { FastifyRequest } from 'fastify';

@UseGuards(PermissionsGuard)
@UseInterceptors(AutoCacheInterceptor)
@Controller('users')
export class UsersController {
  constructor(private readonly usersService: UsersService) { }

  @Post()
  @Public()
  @CacheKey('users:invalidate')
  create(@Body() createUserDto: CreateUserDto) {
    return this.usersService.create(createUserDto);
  }

  @Get()
  @Permissions('users:read')
  @CacheKey('users')
  async findAll(@Query() query: Record<string, any>) {
    return this.usersService.findAll(query);
  }

  @Get(':id')
  @Permissions('users:read:id')
  @CacheKey('users:$params.id')
  @Get(':id')
  findOne(@Param('id') id: string) {
    return this.usersService.findOne(id);
  }

  @Get('profile')
  getProfile(@Req() req: FastifyRequest) {
    const userId = req.user?._id || req.user?.id;
    return this.usersService.findOneByQuery({
      _id: userId,
    });
  }

  @Post('upload')
  @Permissions('users:create')
  upload(@Body() uploadUserDto: UploadUserDto) {
    return this.usersService.upload(uploadUserDto);
  }

  @Patch(':id')
  @CacheKey('users:invalidate')
  update(@Param('id') id: string, @Body() updateUserDto: UpdateUserDto) {
    return this.usersService.update(id, updateUserDto);
  }

  @Delete(':id')
  @CacheKey('users:invalidate')
  @Public()
  remove(@Param('id') id: string) {
    return this.usersService.remove(id);
  }

<<<<<<< HEAD
  @Post(':id/device-token')
  // @CacheKey('users:read:id')
  @Public()
  registerDeviceToken(
    @Param('id') id: string, 
    @Body() registerTokenDto: Record<string, string>
  ) {
    return this.usersService.registerDeviceToken(id, registerTokenDto);
  }

  @Delete(':id/device-token/:deviceToken')
  @Public()
  removeDeviceToken(
    @Param('id') id: string,
    @Param('deviceToken') deviceToken: string
  ) {
    return this.usersService.removeDeviceToken(id, deviceToken);
=======
  @Delete('multiple')
  @Permissions('users:delete')
  @CacheKey('users:invalidate')
  removeMultiple(@Body() ids: string[]) {
    return this.usersService.removeMultiple(ids);
>>>>>>> 8fe55c55
  }
}<|MERGE_RESOLUTION|>--- conflicted
+++ resolved
@@ -78,7 +78,13 @@
     return this.usersService.remove(id);
   }
 
-<<<<<<< HEAD
+  @Delete('multiple')
+  @Permissions('users:delete')
+  @CacheKey('users:invalidate')
+  removeMultiple(@Body() ids: string[]) {
+    return this.usersService.removeMultiple(ids);
+  }
+
   @Post(':id/device-token')
   // @CacheKey('users:read:id')
   @Public()
@@ -96,12 +102,5 @@
     @Param('deviceToken') deviceToken: string
   ) {
     return this.usersService.removeDeviceToken(id, deviceToken);
-=======
-  @Delete('multiple')
-  @Permissions('users:delete')
-  @CacheKey('users:invalidate')
-  removeMultiple(@Body() ids: string[]) {
-    return this.usersService.removeMultiple(ids);
->>>>>>> 8fe55c55
   }
 }