import {
  Controller,
  Get,
  Param,
  Delete,
  Query,
  UseGuards,
  UseInterceptors,
  Body,
  Patch,
  Post,
  Req,
} from '@nestjs/common';

import { UsersService } from './users.service';
import { PermissionsGuard } from '../auth/guards/permissions.guard';
import { Permissions } from '../auth/decorators/permissions.decorator';
import { CacheKey } from '@nestjs/cache-manager';
import { UpdateUserDto } from './dto/update-user.dto';
import { CreateUserDto } from './dto/create-user.dto';
import { AutoCacheInterceptor } from 'src/pkg/cache/auto-cache.interceptor';
import { FastifyRequest } from 'fastify';
import { UserUploadDirectDto } from './dto/upload.user.dto';
import { ActivitiesService } from '../activities/services/activities.service';
import { Public } from '../auth/decorators/public.decorator';

@UseGuards(PermissionsGuard)
@UseInterceptors(AutoCacheInterceptor)
@Controller('users')
export class UsersController {
  constructor(
    private readonly usersService: UsersService,
    private readonly activitiesService: ActivitiesService,
  ) {}

  @Post()
<<<<<<< HEAD
  @Public()
=======
>>>>>>> 2e990933
  @CacheKey('users:invalidate')
  create(@Body() createUserDto: CreateUserDto) {
    return this.usersService.create(createUserDto);
  }

  @Post('upload')
<<<<<<< HEAD
  @Public()
=======
>>>>>>> 2e990933
  @CacheKey('users:invalidate')
  upload(@Body() uploadUserDtos: UserUploadDirectDto[]) {
    return this.usersService.upload(uploadUserDtos);
  }

  @Get()
  @CacheKey('users')
  async findAll(@Query() query: Record<string, string>) {
    return this.usersService.findAll(query);
  }

  @Get('statistics')
  @CacheKey('users:statistics')
  async getUserCountByRoles(): Promise<
    Record<string, { registered: number; notRegistered: number }>
  > {
    return this.usersService.getUserCountByRoles();
  }

  @Get(':id')
  @CacheKey('users:$params.id')
  @Get(':id')
  findOne(@Param('id') id: string) {
    return this.usersService.findOne(id);
  }

  @Get('profile')
  getProfile(
    @Req() req: FastifyRequest & { user?: { _id?: string; id?: string } },
  ) {
    const user = req.user as { _id?: string; id?: string };
    const userId: string = user?._id ?? user?.id ?? '';
    if (!userId) {
      return null;
    }
    return this.usersService.findOneByQuery({
      _id: userId,
    });
  }

  @Patch(':id')
<<<<<<< HEAD
  @CacheKey('users:invalidate')
=======
  @Permissions('users:update')
>>>>>>> 2e990933
  update(@Param('id') id: string, @Body() updateUserDto: UpdateUserDto) {
    return this.usersService.update(id, updateUserDto);
  }

  @Delete(':id')
<<<<<<< HEAD
  @CacheKey('users:invalidate')
  @Public()
=======
  @Permissions('users:delete:id')
>>>>>>> 2e990933
  remove(@Param('id') id: string) {
    return this.usersService.remove(id);
  }

  @Delete('multiple')
  @CacheKey('users:invalidate')
  removeMultiple(@Body() ids: string[]) {
    return this.usersService.removeMultiple(ids);
  }
}<|MERGE_RESOLUTION|>--- conflicted
+++ resolved
@@ -34,20 +34,12 @@
   ) {}
 
   @Post()
-<<<<<<< HEAD
-  @Public()
-=======
->>>>>>> 2e990933
   @CacheKey('users:invalidate')
   create(@Body() createUserDto: CreateUserDto) {
     return this.usersService.create(createUserDto);
   }
 
   @Post('upload')
-<<<<<<< HEAD
-  @Public()
-=======
->>>>>>> 2e990933
   @CacheKey('users:invalidate')
   upload(@Body() uploadUserDtos: UserUploadDirectDto[]) {
     return this.usersService.upload(uploadUserDtos);
@@ -89,22 +81,13 @@
   }
 
   @Patch(':id')
-<<<<<<< HEAD
-  @CacheKey('users:invalidate')
-=======
   @Permissions('users:update')
->>>>>>> 2e990933
   update(@Param('id') id: string, @Body() updateUserDto: UpdateUserDto) {
     return this.usersService.update(id, updateUserDto);
   }
 
   @Delete(':id')
-<<<<<<< HEAD
-  @CacheKey('users:invalidate')
-  @Public()
-=======
   @Permissions('users:delete:id')
->>>>>>> 2e990933
   remove(@Param('id') id: string) {
     return this.usersService.remove(id);
   }
