--- conflicted
+++ resolved
@@ -21,10 +21,7 @@
 import { CreateUserDto } from './dto/create-user.dto';
 import { AutoCacheInterceptor } from 'src/pkg/cache/auto-cache.interceptor';
 import { FastifyRequest } from 'fastify';
-<<<<<<< HEAD
-=======
 
->>>>>>> f0d8b3bc
 @UseGuards(PermissionsGuard)
 @UseInterceptors(AutoCacheInterceptor)
 @Controller('users')
@@ -64,11 +61,11 @@
   @Get(':id')
   @Permissions('users:read:id')
   @CacheKey('users:$params.id')
+  @Get(':id')
   findOne(@Param('id') id: string) {
     return this.usersService.findOne(id);
   }
 
-  @Public()
   @Get('profile')
   @CacheKey('users:$req.user')
   getProfile(
@@ -84,15 +81,6 @@
     });
   }
 
-<<<<<<< HEAD
-  // @Post('upload')
-  // @Public()
-  // upload(@Body() userUploadDirectDto: UserUploadDirectDto[]) {
-  //   return this.usersService.upload(userUploadDirectDto);
-  // }
-
-=======
->>>>>>> f0d8b3bc
   @Patch(':id')
   @CacheKey('users:invalidate')
   update(@Param('id') id: string, @Body() updateUserDto: UpdateUserDto) {
