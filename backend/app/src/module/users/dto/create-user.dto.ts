import {
  IsNotEmpty,
  IsOptional,
  IsString,
  IsObject,
  ValidateNested,
} from 'class-validator';
import { Types } from 'mongoose';
import { Type } from 'class-transformer';

class NameDto {
  @IsNotEmpty()
  @IsString()
  first: string;

  @IsOptional()
  @IsString()
  middle?: string;

  @IsOptional()
  @IsString()
  last: string;
}

export class CreateUserDto {
  @ValidateNested()
  @Type(() => NameDto)
  name: NameDto;

  @IsNotEmpty()
  @IsString()
  username: string;

  @IsString()
  password: string;

  @IsNotEmpty()
  role: Types.ObjectId;

  @IsNotEmpty()
  major: Types.ObjectId;

  @IsOptional()
  @IsObject()
<<<<<<< HEAD
  metadata?: Record<string, string>;
}
=======
  metadata?: Record<string, any>;
}
>>>>>>> c087b08f
<|MERGE_RESOLUTION|>--- conflicted
+++ resolved
@@ -42,10 +42,5 @@
 
   @IsOptional()
   @IsObject()
-<<<<<<< HEAD
   metadata?: Record<string, string>;
-}
-=======
-  metadata?: Record<string, any>;
-}
->>>>>>> c087b08f
+}