import {
  IsNotEmpty,
  IsOptional,
  IsString,
  IsObject,
  ValidateNested,
} from 'class-validator';
import { Types } from 'mongoose';
import { Type } from 'class-transformer';

class NameDto {
  @IsNotEmpty()
  @IsString()
  first: string;

  @IsOptional()
  @IsString()
  middle?: string;

  @IsOptional()
  @IsString()
  last: string;
}

export class CreateUserDto {
  @ValidateNested()
  @Type(() => NameDto)
  name: NameDto;

  @IsNotEmpty()
  @IsString()
  username: string;

  @IsString()
  password: string;

  @IsNotEmpty()
  role: Types.ObjectId;

  @IsNotEmpty()
  major: Types.ObjectId;

  @IsOptional()
  @IsObject()
<<<<<<< HEAD
  metadata?: Record<string, any>;
}
=======
  metadata?: Record<string, string>;
}
>>>>>>> f0d8b3bc
<|MERGE_RESOLUTION|>--- conflicted
+++ resolved
@@ -42,10 +42,5 @@
 
   @IsOptional()
   @IsObject()
-<<<<<<< HEAD
-  metadata?: Record<string, any>;
-}
-=======
   metadata?: Record<string, string>;
-}
->>>>>>> f0d8b3bc
+}