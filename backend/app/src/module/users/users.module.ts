import { forwardRef, Module } from '@nestjs/common';
import { UsersService } from './users.service';
import { UsersController } from './users.controller';
import { MongooseModule } from '@nestjs/mongoose';
import { User, UserSchema } from './schemas/user.schema';
import { Major, MajorSchema } from '../majors/schemas/major.schema';
import { Role, RoleSchema } from '../role/schemas/role.schema';
<<<<<<< HEAD
import { Activities, ActivitiesSchema } from '../activities/schema/activities.schema';
import { ActivitiesService } from '../activities/service/activities.service';
=======
import { Activities, ActivitiesSchema } from '../activities/schemas/activities.schema';
import { ActivitiesService } from '../activities/services/activities.service';
import { UserInitializerService } from './users.initializer.service';
import { ActivitiesModule } from '../activities/activities.module';
>>>>>>> f63e056c

@Module({
  imports: [
    MongooseModule.forFeature([
      { name: User.name, schema: UserSchema },
      { name: Role.name, schema: RoleSchema },
      { name: Major.name, schema: MajorSchema },
      { name: Activities.name, schema: ActivitiesSchema },
    ]),
    forwardRef(() => ActivitiesModule),
  ],
  controllers: [UsersController],
<<<<<<< HEAD
  providers: [UsersService, ActivitiesService],
=======
  providers: [UsersService, UserInitializerService],
>>>>>>> f63e056c
  exports: [UsersService, MongooseModule],
})
export class UsersModule {}<|MERGE_RESOLUTION|>--- conflicted
+++ resolved
@@ -5,15 +5,10 @@
 import { User, UserSchema } from './schemas/user.schema';
 import { Major, MajorSchema } from '../majors/schemas/major.schema';
 import { Role, RoleSchema } from '../role/schemas/role.schema';
-<<<<<<< HEAD
-import { Activities, ActivitiesSchema } from '../activities/schema/activities.schema';
-import { ActivitiesService } from '../activities/service/activities.service';
-=======
 import { Activities, ActivitiesSchema } from '../activities/schemas/activities.schema';
 import { ActivitiesService } from '../activities/services/activities.service';
 import { UserInitializerService } from './users.initializer.service';
 import { ActivitiesModule } from '../activities/activities.module';
->>>>>>> f63e056c
 
 @Module({
   imports: [
@@ -26,11 +21,7 @@
     forwardRef(() => ActivitiesModule),
   ],
   controllers: [UsersController],
-<<<<<<< HEAD
-  providers: [UsersService, ActivitiesService],
-=======
   providers: [UsersService, UserInitializerService],
->>>>>>> f63e056c
   exports: [UsersService, MongooseModule],
 })
 export class UsersModule {}