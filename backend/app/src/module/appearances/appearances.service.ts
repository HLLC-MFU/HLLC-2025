import { Injectable, NotFoundException } from '@nestjs/common';
import { CreateAppearanceDto } from './dto/create-appearance.dto';
import { UpdateAppearanceDto } from './dto/update-appearance.dto';
import { InjectModel } from '@nestjs/mongoose';
import { Appearance, AppearanceDocument } from './schemas/apprearance.schema';
import { Model } from 'mongoose';
import { throwIfExists } from 'src/pkg/validator/model.validator';
import { handleMongoDuplicateError } from 'src/pkg/helper/helpers';
import {
  queryAll,
  queryDeleteOne,
  queryFindOne,
  queryUpdateOne,
} from 'src/pkg/helper/query.util';

@Injectable()
export class AppearancesService {
  constructor(
    @InjectModel(Appearance.name)
    private apprearanceModel: Model<AppearanceDocument>,
<<<<<<< HEAD
  ) {}
=======
  ) { }
>>>>>>> 9e3dcd28

  async create(createAppearanceDto: CreateAppearanceDto) {
    await throwIfExists(
      this.apprearanceModel,
      { school: createAppearanceDto.school },
      'School already exists',
    );

    const apprearance = new this.apprearanceModel({
      ...createAppearanceDto,
    });
    try {
      return await apprearance.save();
    } catch (error) {
      handleMongoDuplicateError(error, 'school');
    }
  }

  async findAll(query: Record<string, string>) {
    return queryAll<Appearance>({
      model: this.apprearanceModel,
      query,
      filterSchema: {},
      populateFields: (exclude) =>
        Promise.resolve(exclude.includes('school') ? [] : [{ path: 'school' }]),
    });
  }

  async findOne(id: string) {
    return queryFindOne<Appearance>(this.apprearanceModel, { _id: id }, [
      { path: 'school' },
    ]);
  }

  async update(id: string, updateAppearanceDto: UpdateAppearanceDto) {
    const existing = await this.apprearanceModel.findById(id);
    if (!existing) {
      throw new NotFoundException(`Appearance with id ${id} not found`);
    }

    // Merge assets if present
    if (updateAppearanceDto.assets) {
      updateAppearanceDto.assets = {
        ...existing.assets,
        ...updateAppearanceDto.assets
      };
    }

    // Merge colors if present
    if (updateAppearanceDto.colors) {
      updateAppearanceDto.colors = {
        ...existing.colors,
        ...updateAppearanceDto.colors
      };
    }

    await queryUpdateOne<Appearance>(
      this.apprearanceModel,
      id,
      updateAppearanceDto,
    );
    return this.apprearanceModel.findById(id).populate('school').exec();
  }

  async remove(id: string) {
    await queryDeleteOne<Appearance>(this.apprearanceModel, id);
    return {
      message: 'Appearance delete successfully',
    };
  }
}<|MERGE_RESOLUTION|>--- conflicted
+++ resolved
@@ -18,11 +18,7 @@
   constructor(
     @InjectModel(Appearance.name)
     private apprearanceModel: Model<AppearanceDocument>,
-<<<<<<< HEAD
-  ) {}
-=======
   ) { }
->>>>>>> 9e3dcd28
 
   async create(createAppearanceDto: CreateAppearanceDto) {
     await throwIfExists(
