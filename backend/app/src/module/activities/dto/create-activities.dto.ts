--- conflicted
+++ resolved
@@ -34,10 +34,7 @@
   isVisible?: boolean;
 
   @IsOptional()
-<<<<<<< HEAD
-=======
   @Type(() => ActivityScopeDto)
->>>>>>> f0d8b3bc
   scope?: ActivityScopeDto;
 }
 
@@ -66,21 +63,11 @@
   @IsNotEmpty()
   photo: Photo;
 
-<<<<<<< HEAD
-  @IsString()
-  @IsNotEmpty()
-  location: string;
-
-  @IsOptional()
-  @IsObject()
-  @IsNotEmpty()
-=======
   @IsObject()
   @IsNotEmpty()
   location: Localization;
 
   @IsOptional()
->>>>>>> f0d8b3bc
   @Type(() => ActivityMetadataDto)
   metadata?: ActivityMetadataDto;
 }