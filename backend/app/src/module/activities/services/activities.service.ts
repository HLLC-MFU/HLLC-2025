import {
  Injectable,
  NotFoundException,
  BadRequestException,
} from '@nestjs/common';
import { InjectModel } from '@nestjs/mongoose';
import { FilterQuery, isValidObjectId, Model, Types } from 'mongoose';

import { queryAll } from 'src/pkg/helper/query.util';
import { UsersService } from '../../users/users.service';
import { UserDocument } from '../../users/schemas/user.schema';
import { CreateActivitiesDto } from '../dto/activities/create-activities.dto';
import { UpdateActivityDto } from '../dto/activities/update-activities.dto';
import { Activities, ActivityDocument } from '../schemas/activities.schema';
import {
  isUserInScope,
  parseScope,
  parseStringArray,
} from '../utils/scope.util';
import { Checkin } from 'src/module/checkin/schema/checkin.schema';
<<<<<<< HEAD
import { AssessmentsService } from 'src/module/assessments/service/assessments.service';
import { AssessmentAnswer } from 'src/module/assessments/schema/assessment-answer.schema';
import { AssessmentDocument } from 'src/module/assessments/schema/assessment.schema';
=======
import { RoleDocument } from 'src/module/role/schemas/role.schema';
>>>>>>> 6627dda2

@Injectable()
export class ActivitiesService {
  constructor(
    @InjectModel(Activities.name)
    private activitiesModel: Model<ActivityDocument>,
    private usersService: UsersService,
    @InjectModel(Checkin.name)
    private readonly checkinsModel: Model<Checkin>,
<<<<<<< HEAD
    @InjectModel(AssessmentAnswer.name)
    private readonly assessmentAnswersModel: Model<AssessmentAnswer>,
    private readonly assessmentsService: AssessmentsService,
=======
    @InjectModel('User') private readonly userModel: Model<UserDocument>,
>>>>>>> 6627dda2
  ) {}

  async create(createActivitiesDto: CreateActivitiesDto) {
    const metadata = createActivitiesDto.metadata || {};
    const scope = metadata.scope || {};

    if (metadata.startAt && metadata.endAt && metadata.checkinStartAt) {
      const startAt = new Date(metadata.startAt);
      const endAt = new Date(metadata.endAt);
      const checkinStartAt = new Date(metadata.checkinStartAt);
      if (
        isNaN(startAt.getTime()) ||
        isNaN(endAt.getTime()) ||
        isNaN(checkinStartAt.getTime())
      ) {
        throw new BadRequestException(
          'Invalid date format for startAt or endAt',
        );
      }

      if (startAt >= endAt) {
        throw new BadRequestException('startAt must be before endAt');
      }
    }

    const processedScope = {
      major: parseStringArray(scope.major || []),
      school: parseStringArray(scope.school || []),
      user: parseStringArray(scope.user || []),
    };

    const convertedScope = parseScope(processedScope);

    const activity = new this.activitiesModel({
      ...createActivitiesDto,
      metadata: {
        isOpen: metadata.isOpen === false ? false : true,
        isProgressCount: metadata.isProgressCount === true ? true : false,
        isVisible: metadata.isVisible === false ? false : true,
        scope: convertedScope,
        checkinStartAt: metadata.checkinStartAt,
        startAt: metadata.startAt,
        endAt: metadata.endAt,
      },
    });

    return await activity.save();
  }

  async findAll() {
    const activity = this.activitiesModel.find().populate([
      {
        path: 'type',
      },
      {
        path: 'metadata.scope.school',
        model: 'School',
        select: 'name',
      },
      {
        path: 'metadata.scope.major',
        model: 'Major',
        select: 'name',
      },
      {
        path: 'metadata.scope.user',
        model: 'User',
        select: 'name',
      },
    ]);
    return activity;
  }

  async findCanCheckinActivities(userId: Types.ObjectId | string) {
    if (!Types.ObjectId.isValid(userId)) {
      throw new NotFoundException('Invalid user ID');
    }

    const userDoc = (await this.userModel
      .findById(userId)
      .populate('role')
      .exec()) as unknown as Omit<UserDocument, 'role'> & {
      role: Omit<RoleDocument, 'metadata'> & {
        metadata: {
          canCheckin: {
            users: string[];
            majors: string[];
            schools: string[];
          };
        };
      };
    };
    if (!userDoc) {
      throw new NotFoundException('User not found');
    }

    if (userDoc.role.metadata.canCheckin.users.includes('*')) {
      return this.activitiesModel
        .find({ 'metadata.isOpen': true, 'metadata.isVisible': true })
        .populate('type')
        .lean();
    }

    const currentDate = new Date();
    const query = {
      'metadata.isOpen': true,
      'metadata.isVisible': true,
      'metadata.checkinStartAt': { $lte: currentDate },
      'metadata.endAt': { $gte: currentDate },
      $or: [
        {
          'metadata.scope.user': {
            $in: userDoc.role.metadata.canCheckin.users.map(
              (id) => new Types.ObjectId(id),
            ),
          },
        },
        {
          'metadata.scope.major': {
            $in: userDoc.role.metadata.canCheckin.majors.map(
              (id) => new Types.ObjectId(id),
            ),
          },
        },
        {
          'metadata.scope.school': {
            $in: userDoc.role.metadata.canCheckin.schools.map(
              (id) => new Types.ObjectId(id),
            ),
          },
        },
      ],
    };

    return queryAll<Activities>({
      model: this.activitiesModel,
      query: query as FilterQuery<Activities>,
      filterSchema: {},
      populateFields: () => Promise.resolve([{ path: 'type' }]),
    });
  }

  async findOne(id: string) {
    return this.activitiesModel.findById(id).lean();
  }

  async findActivitiesByUserId(
    userId: string,
    query: Record<string, string> = {},
  ) {
    if (!Types.ObjectId.isValid(userId)) {
      throw new NotFoundException('Invalid user ID');
    }

    const userResult = await this.usersService.findOneByQuery({ _id: userId });
    const user = userResult?.data?.[0] as UserDocument;

    if (!user) {
      throw new NotFoundException('User not found');
    }

    const now = new Date();

    const userCheckins = (await this.checkinsModel
      .find({ user: user._id })
      .lean()
      .exec()) as Array<{ activity?: Types.ObjectId | string }>;

    const checkinMap = new Set(
      userCheckins
        .map((c) => c.activity)
        .filter((activity): activity is Types.ObjectId | string => !!activity)
        .map((activity) => activity.toString()),
    );

    const result = await queryAll<Activities>({
      model: this.activitiesModel,
      query: {
        ...query,
        excluded:
          'user.password,user.refreshToken,user.metadata.secret,activities.metadata.scope',
      },
      filterSchema: {
        'metadata.isVisible': 'boolean',
        'metadata.isOpen': 'boolean',
      },
      populateFields: () => Promise.resolve([{ path: 'type' }]),
    });

    const mapped = await Promise.all(result.data
      .filter((activity) => isUserInScope(user, activity as ActivityDocument))
      .map(async (activity) => {
        const meta = activity.metadata;
        const activityDoc = activity as ActivityDocument;
        const activityId =
          activityDoc._id instanceof Types.ObjectId
            ? activityDoc._id.toString()
            : String(activityDoc._id);
        const hasCheckedIn = checkinMap.has(activityId);

        let status = 0;
        let message = 'Not yet open for check-in';

        const checkinStart = new Date(meta.checkinStartAt);
        const end = new Date(meta.endAt);

        if (!meta.isOpen || now < checkinStart) {
          status = 0;
          message = 'Not yet open for check-in';
        } else if (now > end && !hasCheckedIn) {
          status = -1;
          message = 'You missed the check-in time';
        } else if (now > end && hasCheckedIn) {
          status = 3;
          message = 'Activity has ended';
        } else if (hasCheckedIn) {
          status = 2;
          message = 'You have already checked in';
        } else if (now >= checkinStart && now <= end) {
          status = 1;
          message = 'Check-in available now';
        }

          const assessmentsResult = await this.assessmentsService.findAllByActivity(activityId);
          const assessments = (assessmentsResult.data || []) as AssessmentDocument[];

          let hasAnswered = false;

          if (assessments.length > 0) {
            for (const assessment of assessments) {
              const answered = await this.assessmentAnswersModel.findOne({
                user: user._id,
                'answers.assessment': assessment._id,
              });
              if (answered) {
                hasAnswered = true;
                break;
              }
            }
          }

        const activityObj =
          typeof (activity as ActivityDocument).toObject === 'function'
            ? (activity as ActivityDocument).toObject()
            : activity;
        return {
          ...activityObj,
          checkinStatus: status,
          checkinMessage: message,
            hasAnsweredAssessment: hasAnswered,
        };
        }),
    );

    return {
      ...result,
      data: mapped,
      meta: {
        ...result.meta,
        total: mapped.length,
        totalPages: Math.ceil(mapped.length / Number(query.limit || 20)),
      },
    };
  }

  async update(id: string, updateActivityDto: UpdateActivityDto) {
    if (updateActivityDto.metadata?.scope) {
      const scope = updateActivityDto.metadata.scope;
      const convertedScope = {
        major: Array.isArray(scope.major)
          ? scope.major.map((id) => new Types.ObjectId(id))
          : scope.major
            ? [Types.ObjectId.createFromHexString(scope.major)]
            : [],
        school: Array.isArray(scope.school)
          ? scope.school.map((id) => new Types.ObjectId(id))
          : scope.school
            ? [Types.ObjectId.createFromHexString(scope.school)]
            : [],
        user: Array.isArray(scope.user)
          ? scope.user.map((id) => new Types.ObjectId(id))
          : scope.user
            ? [Types.ObjectId.createFromHexString(scope.user)]
            : [],
      };
      updateActivityDto.metadata.scope = {
        major: convertedScope.major.map((id) => id.toString()),
        school: convertedScope.school.map((id) => id.toString()),
        user: convertedScope.user.map((id) => id.toString()),
      };
      if (isValidObjectId(updateActivityDto.type)) {
        updateActivityDto.type = new Types.ObjectId(updateActivityDto.type);
      } else {
        throw new BadRequestException('Invalid activity type ID');
      }
    }
    const activity = await this.activitiesModel
      .findByIdAndUpdate(id, updateActivityDto, { new: true })
      .lean();

    if (!activity) {
      throw new NotFoundException('Activity not found');
    }

    return activity;
  }

  async remove(id: string) {
    await this.activitiesModel.findByIdAndDelete(id).lean();
    return {
      message: 'Activity deleted successfully',
      id,
    };
  }

  // หากิจกรรมที่มี Assessment
  async findActivitiesWithAssessment(activityId: string) {
    const activities = await this.assessmentsService.findAllByActivity(activityId);
    return activities
  }
}<|MERGE_RESOLUTION|>--- conflicted
+++ resolved
@@ -18,13 +18,7 @@
   parseStringArray,
 } from '../utils/scope.util';
 import { Checkin } from 'src/module/checkin/schema/checkin.schema';
-<<<<<<< HEAD
-import { AssessmentsService } from 'src/module/assessments/service/assessments.service';
-import { AssessmentAnswer } from 'src/module/assessments/schema/assessment-answer.schema';
-import { AssessmentDocument } from 'src/module/assessments/schema/assessment.schema';
-=======
 import { RoleDocument } from 'src/module/role/schemas/role.schema';
->>>>>>> 6627dda2
 
 @Injectable()
 export class ActivitiesService {
@@ -34,13 +28,7 @@
     private usersService: UsersService,
     @InjectModel(Checkin.name)
     private readonly checkinsModel: Model<Checkin>,
-<<<<<<< HEAD
-    @InjectModel(AssessmentAnswer.name)
-    private readonly assessmentAnswersModel: Model<AssessmentAnswer>,
-    private readonly assessmentsService: AssessmentsService,
-=======
     @InjectModel('User') private readonly userModel: Model<UserDocument>,
->>>>>>> 6627dda2
   ) {}
 
   async create(createActivitiesDto: CreateActivitiesDto) {
