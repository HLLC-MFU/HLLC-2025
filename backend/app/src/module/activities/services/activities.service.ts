--- conflicted
+++ resolved
@@ -18,15 +18,9 @@
   parseStringArray,
 } from '../utils/scope.util';
 import { Checkin } from 'src/module/checkin/schema/checkin.schema';
-<<<<<<< HEAD
-import { AssessmentsService } from 'src/module/assessments/service/assessments.service';
-import { AssessmentAnswer } from 'src/module/assessments/schema/assessment-answer.schema';
-import { AssessmentDocument } from 'src/module/assessments/schema/assessment.schema';
-=======
 import { RoleDocument } from 'src/module/role/schemas/role.schema';
 import { AssessmentsService } from 'src/module/assessments/service/assessments.service';
 import { Assessment, AssessmentDocument } from 'src/module/assessments/schema/assessment.schema';
->>>>>>> eb3a5b0e
 
 @Injectable()
 export class ActivitiesService {
@@ -36,17 +30,10 @@
     private usersService: UsersService,
     @InjectModel(Checkin.name)
     private readonly checkinsModel: Model<Checkin>,
-<<<<<<< HEAD
-    @InjectModel(AssessmentAnswer.name)
-    private readonly assessmentAnswersModel: Model<AssessmentAnswer>,
-    private readonly assessmentsService: AssessmentsService,
-  ) {}
-=======
     @InjectModel('User') private readonly userModel: Model<UserDocument>,
     @InjectModel(Assessment.name) private assessmentAnswersModel: Model<AssessmentDocument>,
     private readonly assessmentsService: AssessmentsService,
   ) { }
->>>>>>> eb3a5b0e
 
   async create(createActivitiesDto: CreateActivitiesDto) {
     const metadata = createActivitiesDto.metadata || {};
@@ -223,44 +210,6 @@
       populateFields: () => Promise.resolve([{ path: 'type' }]),
     });
 
-<<<<<<< HEAD
-    const mapped = await Promise.all(result.data
-      .filter((activity) => isUserInScope(user, activity as ActivityDocument))
-      .map(async (activity) => {
-        const meta = activity.metadata;
-        const activityDoc = activity as ActivityDocument;
-        const activityId =
-          activityDoc._id instanceof Types.ObjectId
-            ? activityDoc._id.toString()
-            : String(activityDoc._id);
-        const hasCheckedIn = checkinMap.has(activityId);
-
-        let status = 0;
-        let message = 'Not yet open for check-in';
-
-        const checkinStart = new Date(meta.checkinStartAt);
-        const end = new Date(meta.endAt);
-
-        if (!meta.isOpen || now < checkinStart) {
-          status = 0;
-          message = 'Not yet open for check-in';
-        } else if (now > end && !hasCheckedIn) {
-          status = -1;
-          message = 'You missed the check-in time';
-        } else if (now > end && hasCheckedIn) {
-          status = 3;
-          message = 'Activity has ended';
-        } else if (hasCheckedIn) {
-          status = 2;
-          message = 'You have already checked in';
-        } else if (now >= checkinStart && now <= end) {
-          status = 1;
-          message = 'Check-in available now';
-        }
-
-          const assessmentsResult = await this.assessmentsService.findAllByActivity(activityId);
-          const assessments = (assessmentsResult.data || []) as AssessmentDocument[];
-=======
     const mapped = await Promise.all(
       result.data
         .filter((activity) => isUserInScope(user, activity as ActivityDocument))
@@ -300,7 +249,6 @@
             await this.assessmentsService.findAllByActivity(activityId);
           const assessments = (assessmentsResult.data ||
             []) as AssessmentDocument[];
->>>>>>> eb3a5b0e
 
           let hasAnswered = false;
 
@@ -317,18 +265,6 @@
             }
           }
 
-<<<<<<< HEAD
-        const activityObj =
-          typeof (activity as ActivityDocument).toObject === 'function'
-            ? (activity as ActivityDocument).toObject()
-            : activity;
-        return {
-          ...activityObj,
-          checkinStatus: status,
-          checkinMessage: message,
-            hasAnsweredAssessment: hasAnswered,
-        };
-=======
           const activityObj =
             typeof (activity as ActivityDocument).toObject === 'function'
               ? (activity as ActivityDocument).toObject()
@@ -339,7 +275,6 @@
             checkinMessage: message,
             hasAnsweredAssessment: hasAnswered,
           };
->>>>>>> eb3a5b0e
         }),
     );
 
@@ -407,10 +342,6 @@
   // หากิจกรรมที่มี Assessment
   async findActivitiesWithAssessment(activityId: string) {
     const activities = await this.assessmentsService.findAllByActivity(activityId);
-<<<<<<< HEAD
-    return activities
-=======
     return activities;
->>>>>>> eb3a5b0e
   }
 }