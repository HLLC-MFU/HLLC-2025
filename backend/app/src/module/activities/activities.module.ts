--- conflicted
+++ resolved
@@ -1,28 +1,16 @@
-<<<<<<< HEAD
-import { Module } from '@nestjs/common';
-import { ActivitiesService } from './service/activities.service';
-import { ActivitiesController } from './controller/activities.controller';
-import { MongooseModule } from '@nestjs/mongoose';
-import { Activities, ActivitiesSchema } from './schema/activities.schema';
-import { ActivitiesType, ActivitiesTypeSchema } from './schema/activitiesType.schema';
-=======
 import { forwardRef, Module } from '@nestjs/common';
 import { ActivitiesService } from './services/activities.service';
 import { ActivitiesController } from './controllers/activities.controller';
 import { MongooseModule } from '@nestjs/mongoose';
 import { Activities, ActivitiesSchema } from './schemas/activities.schema';
 import { ActivitiesType, ActivitiesTypeSchema } from './schemas/activitiesType.schema';
->>>>>>> f63e056c
 import { User, UserSchema } from '../users/schemas/user.schema';
 import { Major, MajorSchema } from '../majors/schemas/major.schema';
 import { School, SchoolSchema } from '../schools/schemas/school.schema';
 import { Role, RoleSchema } from '../role/schemas/role.schema';
 import { UsersService } from '../users/users.service';
-<<<<<<< HEAD
-=======
 import { Checkin, CheckinSchema } from '../checkin/schema/checkin.schema';
 import { CheckinModule } from '../checkin/checkin.module';
->>>>>>> f63e056c
 
 @Module({
   imports: [
@@ -35,10 +23,7 @@
       { name: Role.name, schema: RoleSchema },
       { name: Checkin.name, schema: CheckinSchema }
     ]),
-<<<<<<< HEAD
-=======
     forwardRef(() => CheckinModule),
->>>>>>> f63e056c
   ],
   controllers: [ActivitiesController],
   providers: [ActivitiesService, UsersService],
