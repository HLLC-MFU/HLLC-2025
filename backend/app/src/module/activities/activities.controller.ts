import {
  Controller,
  Get,
  Post,
  Body,
  Patch,
  Param,
  Delete,
  Query,
  Req,
  UseGuards,
  UseInterceptors,
} from '@nestjs/common';
import { ActivitiesService } from './activities.service';
import { CreateActivitiesDto } from './dto/create-activities.dto';
import { UpdateActivityDto } from './dto/update-activities.dto';
<<<<<<< HEAD
=======
import { FastifyRequest } from 'fastify';
import { JwtAuthGuard } from '../auth/guards/jwt-auth.guard';
import { Public } from '../auth/decorators/public.decorator';
import { Permissions } from '../auth/decorators/permissions.decorator';
import { MultipartInterceptor } from 'src/pkg/interceptors/multipart.interceptor';
>>>>>>> f0d8b3bc

@UseGuards(JwtAuthGuard)
@Controller('activities')
export class ActivitiesController {
  constructor(private readonly activitiesService: ActivitiesService) {}

  @Post()
<<<<<<< HEAD
  create(@Body() createActivitiesDto: CreateActivitiesDto) {
    return this.activitiesService.create(createActivitiesDto);
  }

  @Get()
  findAll(
    @Query() query: Record<string, string>,
    @Query('userId') userId?: string,
  ) {
    return this.activitiesService.findAll(query, userId);
=======
  @Public()
  @UseInterceptors(new MultipartInterceptor(500))
  create(@Req() req: FastifyRequest) {
    const dto = req.body as CreateActivitiesDto;
    return this.activitiesService.create(dto);
  }


  // @Get('user')
  // async getActivitiesForUserQuery(
  //   @Query() query: Record<string, string>,
  // ) {
  //   return this.activitiesService.findAllUserQuery(query);
  // }

  @Get('')
  @Permissions('activities:read')
  async getActivitiesForAdmin(
    @Query() query: Record<string, string>,
  ) {
    return this.activitiesService.findAll(query);
>>>>>>> f0d8b3bc
  }

  @Get(':id')
  findOne(
    @Param('id') id: string,
<<<<<<< HEAD
    @Query('userId') userId?: string,
  ) {
=======
    @Req() req: FastifyRequest & { user?: { _id: string } },
  ) {
    const userId = req.user?._id;
>>>>>>> f0d8b3bc
    return this.activitiesService.findOne(id, userId);
  }

  @Patch(':id')
<<<<<<< HEAD
=======
  @UseInterceptors(new MultipartInterceptor(500))
>>>>>>> f0d8b3bc
  update(
    @Param('id') id: string,
    @Req() req: FastifyRequest,
  ) {
    const dto = req.body as UpdateActivityDto;
    dto.updatedAt = new Date();
    return this.activitiesService.update(id, dto);
  }

  @Delete(':id')
  remove(@Param('id') id: string) {
    return this.activitiesService.remove(id);
  }

    // @Public()
  // @Get()
  // async getActivitiesForUser(
  //   @Query() query: Record<string, string>,
  //   @Req() req: FastifyRequest & { user?: { _id: string } },
  // ) {
  //   const userId = req.user?._id;
  //   return this.activitiesService.findAllForUser(query, userId);
  // }

}<|MERGE_RESOLUTION|>--- conflicted
+++ resolved
@@ -14,14 +14,11 @@
 import { ActivitiesService } from './activities.service';
 import { CreateActivitiesDto } from './dto/create-activities.dto';
 import { UpdateActivityDto } from './dto/update-activities.dto';
-<<<<<<< HEAD
-=======
 import { FastifyRequest } from 'fastify';
 import { JwtAuthGuard } from '../auth/guards/jwt-auth.guard';
 import { Public } from '../auth/decorators/public.decorator';
 import { Permissions } from '../auth/decorators/permissions.decorator';
 import { MultipartInterceptor } from 'src/pkg/interceptors/multipart.interceptor';
->>>>>>> f0d8b3bc
 
 @UseGuards(JwtAuthGuard)
 @Controller('activities')
@@ -29,18 +26,6 @@
   constructor(private readonly activitiesService: ActivitiesService) {}
 
   @Post()
-<<<<<<< HEAD
-  create(@Body() createActivitiesDto: CreateActivitiesDto) {
-    return this.activitiesService.create(createActivitiesDto);
-  }
-
-  @Get()
-  findAll(
-    @Query() query: Record<string, string>,
-    @Query('userId') userId?: string,
-  ) {
-    return this.activitiesService.findAll(query, userId);
-=======
   @Public()
   @UseInterceptors(new MultipartInterceptor(500))
   create(@Req() req: FastifyRequest) {
@@ -62,28 +47,19 @@
     @Query() query: Record<string, string>,
   ) {
     return this.activitiesService.findAll(query);
->>>>>>> f0d8b3bc
   }
 
   @Get(':id')
   findOne(
     @Param('id') id: string,
-<<<<<<< HEAD
-    @Query('userId') userId?: string,
-  ) {
-=======
     @Req() req: FastifyRequest & { user?: { _id: string } },
   ) {
     const userId = req.user?._id;
->>>>>>> f0d8b3bc
     return this.activitiesService.findOne(id, userId);
   }
 
   @Patch(':id')
-<<<<<<< HEAD
-=======
   @UseInterceptors(new MultipartInterceptor(500))
->>>>>>> f0d8b3bc
   update(
     @Param('id') id: string,
     @Req() req: FastifyRequest,
