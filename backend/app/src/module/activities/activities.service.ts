<<<<<<< HEAD
// activities.service.ts
import { Injectable, NotFoundException } from '@nestjs/common';
import { InjectModel } from '@nestjs/mongoose';
import { Model, Types, FilterQuery, HydratedDocument } from 'mongoose';
import { Activities, ActivityDocument } from './schema/activities.schema';
import { CreateActivitiesDto } from './dto/create-activities.dto';
import { UpdateActivityDto } from './dto/update-activities.dto';
import { User } from '../users/schemas/user.schema';
import { Major } from '../majors/schemas/major.schema';
import { UsersService } from '../users/users.service';
=======
import { Injectable, NotFoundException } from '@nestjs/common';
import { InjectModel } from '@nestjs/mongoose';
import { Model, Types } from 'mongoose';
import { Activities, ActivityDocument } from './schema/activities.schema';
import { CreateActivitiesDto } from './dto/create-activities.dto';
import { UpdateActivityDto } from './dto/update-activities.dto';
import { UsersService } from '../users/users.service';
import { handleMongoDuplicateError } from 'src/pkg/helper/helpers';
import { Role } from '../role/schemas/role.schema';
import { User } from '../users/schemas/user.schema';

type PopulatedUser = Omit<User, 'role'> & {
  role: Role;
};
>>>>>>> 85b83d4c

@Injectable()
export class ActivitiesService {
  constructor(
    @InjectModel(Activities.name)
    private activitiesModel: Model<ActivityDocument>,
<<<<<<< HEAD
    @InjectModel(Major.name)
=======
>>>>>>> 85b83d4c
    private usersService: UsersService,
  ) {}

  async create(createActivitiesDto: CreateActivitiesDto) {
    const metadata = createActivitiesDto.metadata || {};
<<<<<<< HEAD
    const scope = metadata.scope || {};

    const convertedScope = {
      major: (scope.major || []).map(id => new Types.ObjectId(id)),
      school: (scope.school || []).map(id => new Types.ObjectId(id)),
      user: (scope.user || []).map(id => new Types.ObjectId(id)),
    };
=======
    const convertedScope = this.normalizeScope(metadata.scope || {});
>>>>>>> 85b83d4c

    const activity = new this.activitiesModel({
      ...createActivitiesDto,
      metadata: {
        isOpen: metadata.isOpen ?? true,
        isProgressCount: metadata.isProgressCount ?? false,
        isVisible: metadata.isVisible ?? true,
        scope: convertedScope,
      },
    });

<<<<<<< HEAD
    return activity.save();
  }

  async findAll(query: Record<string, string>, userId?: string) {
    if (!userId || !Types.ObjectId.isValid(userId)) {
      return this.activitiesModel.find({
        ...query,
        'metadata.isVisible': true,
        'metadata.isOpen': true,
      }).lean();
    }
  
    const activities = await this.activitiesModel.find({
      ...query,
      'metadata.isVisible': true,
      'metadata.isOpen': true,
    }).lean();
  
    const visibleActivities: typeof activities = [];
  
    for (const activity of activities) {
      const visibleUsers = await this.getVisibleUsersForActivity(activity);
      if (visibleUsers.some(u => u._id.equals(userId))) {
        visibleActivities.push(activity);
      }
    }
  
    return visibleActivities;
=======
    try {
      return await activity.save();
    } catch (error) {
      handleMongoDuplicateError(error, 'name');
    }
  }

  async findAllForUser(query: Record<string, string>, userId?: string) {
    const baseQuery = {
      ...query,
      'metadata.isVisible': true,
      'metadata.isOpen': true,
      excluded: 'metadata.scope.user.password,metadata.scope.user.refreshToken,metadata.scope.user.role,metadata.scope.user.metadata,metadata.scope.user.__v,__v'
    };

    const activities = await this.activitiesModel.find(baseQuery)
      .select('-metadata.scope')
      .lean();

    if (!userId || !Types.ObjectId.isValid(userId)) {
      return activities.filter((a) => {
        const s = a.metadata?.scope;
        return !s || (!s.user?.length && !s.major?.length && !s.school?.length);
      });
    }

    const visible = await Promise.all(
      activities.map(async (a) => {
        const isInScope = await this.isUserInScope(a, userId);
        if (!isInScope) return null;
        
        // Return activity without scope information
        const { metadata, ...rest } = a;
        const { scope, ...metadataWithoutScope } = metadata;
        return {
          ...rest,
          metadata: metadataWithoutScope
        };
      }),
    );

    return visible.filter(Boolean);
>>>>>>> 85b83d4c
  }
  

  async findOne(id: string, userId?: string) {
    const activity = await this.activitiesModel.findById(id).lean();
    if (!activity) throw new NotFoundException('Activity not found');

    if (!userId) {
      throw new NotFoundException('Access denied');
    }

    const visibleUsers = await this.getVisibleUsersForActivity(activity);
    if (!visibleUsers.some(u => u._id.toString() === userId)) {
      throw new NotFoundException('Access denied');
    }

<<<<<<< HEAD
    return activity;
=======
  async findAllForAdmin(query: Record<string, string>) {
    return this.activitiesModel.find({
      ...query,
      excluded: 'metadata.scope.user.password,metadata.scope.user.refreshToken,metadata.scope.user.role,metadata.scope.user.metadata,metadata.scope.user.__v,__v'
    }).lean();
>>>>>>> 85b83d4c
  }
  
  async findOne(id: string, userId?: string) {
    const query = {
      _id: id,
      excluded: 'metadata.scope.user.password,metadata.scope.user.refreshToken,metadata.scope.user.role,metadata.scope.user.metadata,metadata.scope.user.__v,__v'
    };

<<<<<<< HEAD
  async update(id: string, updateActivityDto: UpdateActivityDto) {
    if (updateActivityDto.metadata?.scope) {
      const scope = updateActivityDto.metadata.scope;
      const convertedScope = {
        major: (scope.major || []).map(id => new Types.ObjectId(id)),
        school: (scope.school || []).map(id => new Types.ObjectId(id)),
        user: (scope.user || []).map(id => new Types.ObjectId(id)),
      };
      updateActivityDto.metadata.scope = convertedScope as any;
    }

    const activity = await this.activitiesModel
      .findByIdAndUpdate(id, updateActivityDto, { new: true })
      .lean();

    if (!activity) {
      throw new NotFoundException('Activity not found');
    }
=======
    const activity = await this.activitiesModel.findOne(query).lean();
    if (!activity) throw new NotFoundException('Activity not found');

    if (!userId) {
      throw new NotFoundException('Access denied');
    }

    const user = await this.usersService.findOneByQuery({ 
      _id: userId as unknown as Types.ObjectId & string
    }) as unknown as PopulatedUser;
    if (!user) {
      throw new NotFoundException('Access denied');
    }

    // Check if user has admin permissions (wildcard permission)
    const isAdmin = Array.isArray(user.role?.permissions) && user.role.permissions.includes('*');
    if (isAdmin) {
      return activity;
    }

    // For non-admin users, check scope restrictions
    if (!(await this.isUserInScope(activity, userId))) {
      throw new NotFoundException('Access denied');
    }

    try {
      return await this.activitiesModel.findOne(query).lean();
    } catch (error) {
      handleMongoDuplicateError(error, 'name');
    }
  }

  async update(id: string, updateActivityDto: UpdateActivityDto) {
    if (updateActivityDto.metadata?.scope) {
      const scope = updateActivityDto.metadata.scope;
      const convertedScope = {
        major: (scope.major || []).map(id => new Types.ObjectId(id)),
        school: (scope.school || []).map(id => new Types.ObjectId(id)),
        user: (scope.user || []).map(id => new Types.ObjectId(id)),
      };
      updateActivityDto.metadata.scope = convertedScope as any;
    }

    const activity = await this.activitiesModel
      .findByIdAndUpdate(id, updateActivityDto, { new: true })
      .lean();

    if (!activity) {
      throw new NotFoundException('Activity not found');
    }
>>>>>>> 85b83d4c

    return activity;
  }

  async remove(id: string) {
<<<<<<< HEAD
    const activity = await this.activitiesModel.findByIdAndDelete(id).lean();
    if (!activity) {
      throw new NotFoundException('Activity not found');
    }
    return activity;
  }

  async getVisibleUsersForActivity(activity: Activities): Promise<User[]> {
    const scope = activity.metadata?.scope;
    if (!scope) return [];
  
    const resultUsers: User[] = [];
  
    // -- user
    if (Array.isArray(scope.user) && scope.user.length) {
      const users = await Promise.all(
        scope.user.map((id) => this.usersService.findOne(id.toString()).catch(() => null))
      );
      const filteredUsers = users.filter(
        (u): u is HydratedDocument<User> => u !== null
      );
      
      resultUsers.push(...filteredUsers);
    }
  
    // -- major
  if (Array.isArray(scope.major) && scope.major.length > 0) {
    const majorUsers = await this.usersService.findAllByQuery({
      'metadata.major': { $in: scope.major.map((id) => id.toString()) },
    } as FilterQuery<User>);
    resultUsers.push(...majorUsers.data);
  }
  
    // -- school
    if (Array.isArray(scope.school) && scope.school.length > 0) {
      const schoolUsers = await this.usersService.findAllByQuery({
        'metadata.school': { $in: scope.school.map((id) => id.toString()) },
      } as FilterQuery<User>);
      resultUsers.push(...schoolUsers.data);
    }
  
    // -- unique
    const uniqueUsers = Array.from(
      new Map(resultUsers.map((u) => [u._id.toString(), u])).values()
    );
  
    return uniqueUsers;
  }
  
  
  
=======
    await this.activitiesModel.findByIdAndDelete(id).lean();
    
    return {
      message: 'Activity deleted successfully',
      id,
    };
  }

  private async isUserInScope(activity: Activities, userId: string): Promise<boolean> {
    const scope = activity.metadata?.scope;
    if (!scope) return true;

    const hasNoScope =
      !scope.user?.length && !scope.major?.length && !scope.school?.length;
    if (hasNoScope) return true;

    if (!Types.ObjectId.isValid(userId)) return false;
    const user = await this.usersService.findOne(userId);
    if (!user) return false;

    const userStr = user.data[0]._id.toString();
    const majorStr = user.data[0].metadata?.major?.toString();

    const userSet = new Set(scope.user?.map((id) => id.toString()));
    if (userSet.has(userStr)) return true;

    const majorSet = new Set(scope.major?.map((id) => id.toString()));
    if (majorStr && majorSet.has(majorStr)) return true;

    if (scope.school?.length && majorStr) {
      for (const schoolId of scope.school) {
        const schoolUsers = await this.usersService.findAllByQuery({
          school: schoolId.toString(),
        });

        const majorIds = schoolUsers.data
          .map((u) => u.metadata?.major?.toString())
          .filter(Boolean);

        if (majorIds.includes(majorStr)) return true;
      }
    }

    return false;
  }

  private normalizeScope(scope: any) {
    const clean = (list?: string[]) =>
      (list || [])
        .map((id) => id?.trim())
        .filter((id) => id && Types.ObjectId.isValid(id))
        .map((id) => new Types.ObjectId(id));
  
    return {
      major: clean(scope.major),
      school: clean(scope.school),
      user: clean(scope.user),
    };
  }
  
>>>>>>> 85b83d4c
}<|MERGE_RESOLUTION|>--- conflicted
+++ resolved
@@ -1,15 +1,3 @@
-<<<<<<< HEAD
-// activities.service.ts
-import { Injectable, NotFoundException } from '@nestjs/common';
-import { InjectModel } from '@nestjs/mongoose';
-import { Model, Types, FilterQuery, HydratedDocument } from 'mongoose';
-import { Activities, ActivityDocument } from './schema/activities.schema';
-import { CreateActivitiesDto } from './dto/create-activities.dto';
-import { UpdateActivityDto } from './dto/update-activities.dto';
-import { User } from '../users/schemas/user.schema';
-import { Major } from '../majors/schemas/major.schema';
-import { UsersService } from '../users/users.service';
-=======
 import { Injectable, NotFoundException } from '@nestjs/common';
 import { InjectModel } from '@nestjs/mongoose';
 import { Model, Types } from 'mongoose';
@@ -24,33 +12,18 @@
 type PopulatedUser = Omit<User, 'role'> & {
   role: Role;
 };
->>>>>>> 85b83d4c
 
 @Injectable()
 export class ActivitiesService {
   constructor(
     @InjectModel(Activities.name)
     private activitiesModel: Model<ActivityDocument>,
-<<<<<<< HEAD
-    @InjectModel(Major.name)
-=======
->>>>>>> 85b83d4c
     private usersService: UsersService,
   ) {}
 
   async create(createActivitiesDto: CreateActivitiesDto) {
     const metadata = createActivitiesDto.metadata || {};
-<<<<<<< HEAD
-    const scope = metadata.scope || {};
-
-    const convertedScope = {
-      major: (scope.major || []).map(id => new Types.ObjectId(id)),
-      school: (scope.school || []).map(id => new Types.ObjectId(id)),
-      user: (scope.user || []).map(id => new Types.ObjectId(id)),
-    };
-=======
     const convertedScope = this.normalizeScope(metadata.scope || {});
->>>>>>> 85b83d4c
 
     const activity = new this.activitiesModel({
       ...createActivitiesDto,
@@ -62,36 +35,6 @@
       },
     });
 
-<<<<<<< HEAD
-    return activity.save();
-  }
-
-  async findAll(query: Record<string, string>, userId?: string) {
-    if (!userId || !Types.ObjectId.isValid(userId)) {
-      return this.activitiesModel.find({
-        ...query,
-        'metadata.isVisible': true,
-        'metadata.isOpen': true,
-      }).lean();
-    }
-  
-    const activities = await this.activitiesModel.find({
-      ...query,
-      'metadata.isVisible': true,
-      'metadata.isOpen': true,
-    }).lean();
-  
-    const visibleActivities: typeof activities = [];
-  
-    for (const activity of activities) {
-      const visibleUsers = await this.getVisibleUsersForActivity(activity);
-      if (visibleUsers.some(u => u._id.equals(userId))) {
-        visibleActivities.push(activity);
-      }
-    }
-  
-    return visibleActivities;
-=======
     try {
       return await activity.save();
     } catch (error) {
@@ -134,32 +77,13 @@
     );
 
     return visible.filter(Boolean);
->>>>>>> 85b83d4c
-  }
-  
-
-  async findOne(id: string, userId?: string) {
-    const activity = await this.activitiesModel.findById(id).lean();
-    if (!activity) throw new NotFoundException('Activity not found');
-
-    if (!userId) {
-      throw new NotFoundException('Access denied');
-    }
-
-    const visibleUsers = await this.getVisibleUsersForActivity(activity);
-    if (!visibleUsers.some(u => u._id.toString() === userId)) {
-      throw new NotFoundException('Access denied');
-    }
-
-<<<<<<< HEAD
-    return activity;
-=======
+  }
+
   async findAllForAdmin(query: Record<string, string>) {
     return this.activitiesModel.find({
       ...query,
       excluded: 'metadata.scope.user.password,metadata.scope.user.refreshToken,metadata.scope.user.role,metadata.scope.user.metadata,metadata.scope.user.__v,__v'
     }).lean();
->>>>>>> 85b83d4c
   }
   
   async findOne(id: string, userId?: string) {
@@ -168,7 +92,38 @@
       excluded: 'metadata.scope.user.password,metadata.scope.user.refreshToken,metadata.scope.user.role,metadata.scope.user.metadata,metadata.scope.user.__v,__v'
     };
 
-<<<<<<< HEAD
+    const activity = await this.activitiesModel.findOne(query).lean();
+    if (!activity) throw new NotFoundException('Activity not found');
+
+    if (!userId) {
+      throw new NotFoundException('Access denied');
+    }
+
+    const user = await this.usersService.findOneByQuery({ 
+      _id: userId as unknown as Types.ObjectId & string
+    }) as unknown as PopulatedUser;
+    if (!user) {
+      throw new NotFoundException('Access denied');
+    }
+
+    // Check if user has admin permissions (wildcard permission)
+    const isAdmin = Array.isArray(user.role?.permissions) && user.role.permissions.includes('*');
+    if (isAdmin) {
+      return activity;
+    }
+
+    // For non-admin users, check scope restrictions
+    if (!(await this.isUserInScope(activity, userId))) {
+      throw new NotFoundException('Access denied');
+    }
+
+    try {
+      return await this.activitiesModel.findOne(query).lean();
+    } catch (error) {
+      handleMongoDuplicateError(error, 'name');
+    }
+  }
+
   async update(id: string, updateActivityDto: UpdateActivityDto) {
     if (updateActivityDto.metadata?.scope) {
       const scope = updateActivityDto.metadata.scope;
@@ -187,116 +142,11 @@
     if (!activity) {
       throw new NotFoundException('Activity not found');
     }
-=======
-    const activity = await this.activitiesModel.findOne(query).lean();
-    if (!activity) throw new NotFoundException('Activity not found');
-
-    if (!userId) {
-      throw new NotFoundException('Access denied');
-    }
-
-    const user = await this.usersService.findOneByQuery({ 
-      _id: userId as unknown as Types.ObjectId & string
-    }) as unknown as PopulatedUser;
-    if (!user) {
-      throw new NotFoundException('Access denied');
-    }
-
-    // Check if user has admin permissions (wildcard permission)
-    const isAdmin = Array.isArray(user.role?.permissions) && user.role.permissions.includes('*');
-    if (isAdmin) {
-      return activity;
-    }
-
-    // For non-admin users, check scope restrictions
-    if (!(await this.isUserInScope(activity, userId))) {
-      throw new NotFoundException('Access denied');
-    }
-
-    try {
-      return await this.activitiesModel.findOne(query).lean();
-    } catch (error) {
-      handleMongoDuplicateError(error, 'name');
-    }
-  }
-
-  async update(id: string, updateActivityDto: UpdateActivityDto) {
-    if (updateActivityDto.metadata?.scope) {
-      const scope = updateActivityDto.metadata.scope;
-      const convertedScope = {
-        major: (scope.major || []).map(id => new Types.ObjectId(id)),
-        school: (scope.school || []).map(id => new Types.ObjectId(id)),
-        user: (scope.user || []).map(id => new Types.ObjectId(id)),
-      };
-      updateActivityDto.metadata.scope = convertedScope as any;
-    }
-
-    const activity = await this.activitiesModel
-      .findByIdAndUpdate(id, updateActivityDto, { new: true })
-      .lean();
-
-    if (!activity) {
-      throw new NotFoundException('Activity not found');
-    }
->>>>>>> 85b83d4c
 
     return activity;
   }
 
   async remove(id: string) {
-<<<<<<< HEAD
-    const activity = await this.activitiesModel.findByIdAndDelete(id).lean();
-    if (!activity) {
-      throw new NotFoundException('Activity not found');
-    }
-    return activity;
-  }
-
-  async getVisibleUsersForActivity(activity: Activities): Promise<User[]> {
-    const scope = activity.metadata?.scope;
-    if (!scope) return [];
-  
-    const resultUsers: User[] = [];
-  
-    // -- user
-    if (Array.isArray(scope.user) && scope.user.length) {
-      const users = await Promise.all(
-        scope.user.map((id) => this.usersService.findOne(id.toString()).catch(() => null))
-      );
-      const filteredUsers = users.filter(
-        (u): u is HydratedDocument<User> => u !== null
-      );
-      
-      resultUsers.push(...filteredUsers);
-    }
-  
-    // -- major
-  if (Array.isArray(scope.major) && scope.major.length > 0) {
-    const majorUsers = await this.usersService.findAllByQuery({
-      'metadata.major': { $in: scope.major.map((id) => id.toString()) },
-    } as FilterQuery<User>);
-    resultUsers.push(...majorUsers.data);
-  }
-  
-    // -- school
-    if (Array.isArray(scope.school) && scope.school.length > 0) {
-      const schoolUsers = await this.usersService.findAllByQuery({
-        'metadata.school': { $in: scope.school.map((id) => id.toString()) },
-      } as FilterQuery<User>);
-      resultUsers.push(...schoolUsers.data);
-    }
-  
-    // -- unique
-    const uniqueUsers = Array.from(
-      new Map(resultUsers.map((u) => [u._id.toString(), u])).values()
-    );
-  
-    return uniqueUsers;
-  }
-  
-  
-  
-=======
     await this.activitiesModel.findByIdAndDelete(id).lean();
     
     return {
@@ -357,5 +207,4 @@
     };
   }
   
->>>>>>> 85b83d4c
 }