--- conflicted
+++ resolved
@@ -146,10 +146,6 @@
 	cookieConfig := middleware.DefaultCookieConfig()
 	app.Use(middleware.SetCookieMiddleware(cookieConfig))
 
-<<<<<<< HEAD
-	// Setup static file serving for uploads
-=======
->>>>>>> 37fde61c
 	app.Static(os.Getenv("UPLOAD_BASE_PATH"), "./uploads", fiber.Static{
 		Browse:        false,  
 		MaxAge:       86400,  
@@ -160,11 +156,7 @@
 			return c.Method() != fiber.MethodGet
 		},
 	})
-<<<<<<< HEAD
-	
-=======
-
->>>>>>> 37fde61c
+
 	// Initialize services
 	chatSvc := chatService.NewChatService(db, redis, kafkaBus, cfg)
 	chatHub := chatSvc.GetHub()
