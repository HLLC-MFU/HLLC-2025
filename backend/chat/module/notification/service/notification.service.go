package service

import (
	"chat/module/chat/model"
	chatModel "chat/module/notification/model"
	restrictionModel "chat/module/restriction/model"
	userModel "chat/module/user/model"
	userService "chat/module/user/service"
	"chat/pkg/core/kafka"
	"chat/pkg/database/queries"
	"context"
	"fmt"
	"log"
	"strings"

	roomModel "chat/module/room/room/model"

	"go.mongodb.org/mongo-driver/bson"
	"go.mongodb.org/mongo-driver/bson/primitive"
	"go.mongodb.org/mongo-driver/mongo"
)

type NotificationService struct {
	*queries.BaseService[chatModel.NotificationPayload]
	kafkaBus    *kafka.Bus
	collection  *mongo.Collection
	roleService *userService.RoleService
}

// Helper types for simple data structures
type SimpleUser struct {
	ID        string
	Username  string
	FirstName string
	LastName  string
}

type SimpleRoom struct {
	ID     string
	NameTh string
	NameEn string
	Image  string
}

func NewNotificationService(db *mongo.Database, kafkaBus *kafka.Bus, roleService *userService.RoleService) *NotificationService {
	collection := db.Collection("notifications")

	return &NotificationService{
		BaseService: queries.NewBaseService[chatModel.NotificationPayload](collection),
		kafkaBus:    kafkaBus,
		collection:  collection,
		roleService: roleService,
	}
}

// ==================== MAIN NOTIFICATION METHODS ====================

// NotifyUsersInRoom sends notifications to offline users in a room only (not online users)
func (ns *NotificationService) NotifyUsersInRoom(ctx context.Context, message *model.ChatMessage, onlineUsers []string) {
	log.Printf(" Starting offline notification process for room %s", message.RoomID.Hex())

<<<<<<< HEAD
	// **NEW: Check room type - skip notifications for "normal" room type**
	roomType, err := ns.getRoomType(ctx, message.RoomID)
	if err != nil {
		log.Printf("[NotificationService] Failed to get room type: %v", err)
		return
	}

	if roomType == "normal" {
		log.Printf("[NotificationService] Room %s has type 'normal', skipping all notifications", message.RoomID.Hex())
		return
	}

	// **NEW: Handle MC room notifications - skip all notifications for MC rooms**
	if roomType == "mc" {
		log.Printf("[NotificationService] MC Room detected: %s, skipping ALL notifications", message.RoomID.Hex())
		log.Printf("[NotificationService] Notification summary: 0 offline users notified (room type: mc)")
		return
	}

	log.Printf("[NotificationService] Room %s has type '%s', proceeding with notifications", message.RoomID.Hex(), roomType)

=======
	// โหลด room เต็ม (metadata)
	fullRoom, err := ns.getFullRoomById(ctx, message.RoomID)
	if err != nil {
		log.Printf("[NotificationService] Failed to get full room: %v", err)
		// fallback เดิม
		roomType, err := ns.getRoomType(ctx, message.RoomID)
		if err != nil {
			log.Printf("[NotificationService] Failed to get room type: %v", err)
			return
		}
		if roomType == "normal" {
			log.Printf("[NotificationService] Room %s has type 'normal', skipping all notifications", message.RoomID.Hex())
			return
		}
	} else {
		roomType := fullRoom.Type
		groupType := fullRoom.GetGroupType()
		if roomType == "normal" && !(groupType == "school" || groupType == "major") {
			log.Printf("[NotificationService] Room %s is type 'normal' and not groupType school/major, skipping ALL notifications", message.RoomID.Hex())
			log.Printf("[NotificationService] Notification summary: 0 offline users notified (room type: normal)")
			return
		}
	}

>>>>>>> 59e50be5
	// **NEW: Check if this is an evoucher message**
	if message.EvoucherInfo != nil {
		log.Printf("[NotificationService] ✅ EVOUCHER MESSAGE DETECTED: ID=%s, ClaimURL=%s, Message=%s",
			message.ID.Hex(), message.EvoucherInfo.ClaimURL, message.EvoucherInfo.Message.Th)
	} else {
		log.Printf("[NotificationService] Regular message detected: ID=%s, Type=%s",
			message.ID.Hex(), ns.determineMessageType(message))
	}

	// Create online user lookup map
	onlineUserMap := make(map[string]bool)
	for _, userID := range onlineUsers {
		onlineUserMap[userID] = true
	}

	// Get room members
	roomMembers, err := ns.getRoomMembers(ctx, message.RoomID)
	if err != nil {
		log.Printf("[NotificationService] Failed to get room members: %v", err)
		return
	}

	// Get common data for all notifications
	sender, err := ns.getUserById(ctx, message.UserID.Hex())
	if err != nil {
		log.Printf("[NotificationService] Failed to get sender info: %v", err)
		return
	}

	// Get sender user model for role
	var senderUser *userModel.User
	userService := queries.NewBaseService[userModel.User](ns.collection.Database().Collection("users"))
	result, err := userService.FindOne(ctx, bson.M{"_id": message.UserID})
	if err == nil && len(result.Data) > 0 {
		senderUser = &result.Data[0]
	}
	role := ns.getNotificationUserRole(ctx, senderUser)

	// Get room info
	room, err := ns.getRoomById(ctx, message.RoomID.Hex())
	if err != nil {
		log.Printf("[NotificationService] Failed to get room info: %v", err)
		return
	}

	offlineCount := 0
	totalMembers := 0

	// **NEW: Check if room type is "normal" - skip all notifications for normal rooms**
	if ns.isNormalRoomType(ctx, message.RoomID) {
		log.Printf("[NotificationService] Room %s is type 'normal', skipping ALL notifications", message.RoomID.Hex())
		log.Printf("[NotificationService] Notification summary: 0 offline users notified (room type: normal)")
		return
	}

	// Send notification to offline members only (except sender)
	for _, memberID := range roomMembers {
		memberIDStr := memberID.Hex()

		// Skip the sender
		if memberIDStr == message.UserID.Hex() {
			continue
		}

		totalMembers++

		// Send notification to offline users only
		if !onlineUserMap[memberIDStr] {
			log.Printf("[NotificationService] User %s is OFFLINE, sending notification", memberIDStr)

			// Create notification based on message type
			ns.createAndSendNotification(ctx, memberIDStr, message, room, sender, role)
			offlineCount++
		} else {
			log.Printf("[NotificationService] User %s is ONLINE, skipping notification (will receive via WebSocket)", memberIDStr)
		}
	}

	log.Printf("[NotificationService] Notification summary: %d offline users notified out of %d total members", offlineCount, totalMembers)
}

// ==================== CONDITIONAL NOTIFICATION CREATION ====================

// createAndSendNotification creates the appropriate notification based on message type
func (ns *NotificationService) createAndSendNotification(ctx context.Context, receiverID string, message *model.ChatMessage, room *SimpleRoom, sender *SimpleUser, role *chatModel.NotificationSenderRole) {
	messageType := ns.determineMessageType(message)

	log.Printf("[NotificationService] Creating %s notification for receiver %s", messageType, receiverID)

	// สร้างส่วนประกอบ notification
	notificationRoom := chatModel.CreateNotificationRoom(room.ID, room.NameTh, room.NameEn, room.Image)
	notificationSender := chatModel.CreateNotificationSender(sender.ID, sender.Username, sender.FirstName, sender.LastName, role)
	notificationMessage := chatModel.CreateNotificationMessage(message.ID.Hex(), message.Message, messageType, message.Timestamp)

	var payload chatModel.NotificationPayload

	switch messageType {
	case chatModel.MessageTypeSticker:
		payload = ns.createStickerNotification(notificationRoom, notificationSender, notificationMessage, message, receiverID)
	case chatModel.MessageTypeUpload:
		payload = ns.createUploadNotification(notificationRoom, notificationSender, notificationMessage, message, receiverID)
	case chatModel.MessageTypeEvoucher:
		payload = ns.createEvoucherNotification(notificationRoom, notificationSender, notificationMessage, message, receiverID)
	case chatModel.MessageTypeMention:
		payload = ns.createMentionNotification(notificationRoom, notificationSender, notificationMessage, message, receiverID)
	case chatModel.MessageTypeReply:
		payload = ns.createReplyNotification(notificationRoom, notificationSender, notificationMessage, message, receiverID)
	case chatModel.MessageTypeUnsend:
		payload = ns.createUnsendNotification(notificationRoom, notificationSender, notificationMessage, message, receiverID)
	case chatModel.MessageTypeRestriction:
		// Determine specific restriction type from message content
		restrictionType := ns.determineRestrictionType(message)
		payload = ns.createSpecificRestrictionNotification(notificationRoom, notificationSender, notificationMessage, message, receiverID, restrictionType)
	default:
		payload = ns.createTextNotification(notificationRoom, notificationSender, notificationMessage, message, receiverID)
	}

	ns.sendNotificationToKafka(ctx, receiverID, payload)
}

// ==================== TYPE-SPECIFIC NOTIFICATION CREATORS ====================

// createTextNotification creates a standard text message notification
func (ns *NotificationService) createTextNotification(room chatModel.NotificationRoom, sender chatModel.NotificationSender, message chatModel.NotificationMessage, chatMessage *model.ChatMessage, receiverID string) chatModel.NotificationPayload {
	// For regular messages, use the basic structure with "message" type
	message.Type = chatModel.MessageTypeMessage
	return chatModel.NewTextNotification(room, sender, message, receiverID)
}

// createStickerNotification creates a sticker notification with sticker info
func (ns *NotificationService) createStickerNotification(room chatModel.NotificationRoom, sender chatModel.NotificationSender, message chatModel.NotificationMessage, chatMessage *model.ChatMessage, receiverID string) chatModel.NotificationPayload {
	// Add sticker info to message
	if chatMessage.StickerID != nil {
		stickerInfo := chatModel.NotificationStickerInfo{
			ID:    chatMessage.StickerID.Hex(),
			Image: chatMessage.Image,
		}
		message.StickerInfo = &stickerInfo
	}

	return chatModel.NewStickerNotification(room, sender, message, chatModel.NotificationStickerInfo{
		ID:    chatMessage.StickerID.Hex(),
		Image: chatMessage.Image,
	}, receiverID)
}

// createUploadNotification creates an upload notification with file info
func (ns *NotificationService) createUploadNotification(room chatModel.NotificationRoom, sender chatModel.NotificationSender, message chatModel.NotificationMessage, chatMessage *model.ChatMessage, receiverID string) chatModel.NotificationPayload {
	// Extract filename from path
	filename := chatMessage.Image
	if idx := strings.LastIndex(filename, "/"); idx != -1 {
		filename = filename[idx+1:]
	}

	uploadInfo := chatModel.NotificationUploadInfo{
		FileName: filename,
	}

	// Add upload info to message
	message.UploadInfo = &uploadInfo

	return chatModel.NewUploadNotification(room, sender, message, uploadInfo, receiverID)
}

// createEvoucherNotification creates an evoucher notification with evoucher info
func (ns *NotificationService) createEvoucherNotification(room chatModel.NotificationRoom, sender chatModel.NotificationSender, message chatModel.NotificationMessage, chatMessage *model.ChatMessage, receiverID string) chatModel.NotificationPayload {
	// Add evoucher info to message
	if chatMessage.EvoucherInfo != nil {
		message.EvoucherInfo = chatMessage.EvoucherInfo
	}

	return chatModel.NewEvoucherNotification(room, sender, message, chatMessage.EvoucherInfo, receiverID)
}

// createMentionNotification creates a mention notification with mention info
func (ns *NotificationService) createMentionNotification(room chatModel.NotificationRoom, sender chatModel.NotificationSender, message chatModel.NotificationMessage, chatMessage *model.ChatMessage, receiverID string) chatModel.NotificationPayload {
	// Add mention info to message
	if len(chatMessage.MentionInfo) > 0 {
		message.MentionInfo = chatMessage.MentionInfo
	}

	return chatModel.NewMentionNotification(room, sender, message, chatMessage.MentionInfo, receiverID)
}

// createReplyNotification creates a reply notification with reply info
func (ns *NotificationService) createReplyNotification(room chatModel.NotificationRoom, sender chatModel.NotificationSender, message chatModel.NotificationMessage, chatMessage *model.ChatMessage, receiverID string) chatModel.NotificationPayload {
	// Add reply info to message
	if chatMessage.ReplyToID != nil {
		replyInfo := chatModel.NotificationReplyInfo{
			MessageID: chatMessage.ReplyToID.Hex(),
		}
		message.ReplyTo = &replyInfo
	}

	return chatModel.NewReplyNotification(room, sender, message, chatModel.NotificationReplyInfo{
		MessageID: chatMessage.ReplyToID.Hex(),
	}, receiverID)
}

// createUnsendNotification creates an unsend notification with custom message
func (ns *NotificationService) createUnsendNotification(room chatModel.NotificationRoom, sender chatModel.NotificationSender, message chatModel.NotificationMessage, chatMessage *model.ChatMessage, receiverID string) chatModel.NotificationPayload {
	// Custom message for unsend
	unsendMessage := chatModel.CreateNotificationMessage(
		chatMessage.ID.Hex(),
		sender.Username+" has unsent the message",
		chatModel.MessageTypeUnsend,
		chatMessage.Timestamp,
	)

	return chatModel.NewUnsendNotification(room, sender, unsendMessage, receiverID)
}

// ==================== LEGACY COMPATIBILITY METHODS ====================

// SendOfflineNotification sends a structured notification to offline users (legacy method for backward compatibility)
func (ns *NotificationService) SendOfflineNotification(ctx context.Context, receiverID string, message *model.ChatMessage, messageType string) {
	log.Printf("[NotificationService] Legacy SendOfflineNotification: receiver=%s, message=%s, type=%s",
		receiverID, message.ID.Hex(), messageType)

<<<<<<< HEAD
	// **NEW: Check room type - skip notifications for "normal" room type**
	roomType, err := ns.getRoomType(ctx, message.RoomID)
	if err != nil {
		log.Printf("[NotificationService] Failed to get room type: %v", err)
		return
	}

	if roomType == "normal" {
		log.Printf("[NotificationService] (Legacy) Room %s has type 'normal', skipping notification for user %s", message.RoomID.Hex(), receiverID)
		return
	}

	log.Printf("[NotificationService] (Legacy) Room %s has type '%s', proceeding with notification", message.RoomID.Hex(), roomType)

=======
	fullRoom, err := ns.getFullRoomById(ctx, message.RoomID)
	if err != nil {
		roomType, err := ns.getRoomType(ctx, message.RoomID)
		if err != nil {
			log.Printf("[NotificationService] Failed to get room type: %v", err)
			return
		}
		if roomType == "normal" {
			log.Printf("[NotificationService] (Legacy) Room %s has type 'normal', skipping notification for user %s", message.RoomID.Hex(), receiverID)
			return
		}
	} else {
		if fullRoom.Type == "normal" && !(fullRoom.GetGroupType() == "school" || fullRoom.GetGroupType() == "major") {
			log.Printf("[NotificationService] (Legacy) Room %s is type 'normal' and not groupType school/major, skipping notification for user %s", message.RoomID.Hex(), receiverID)
			return
		}
	}

>>>>>>> 59e50be5
	// Get sender info
	sender, err := ns.getUserById(ctx, message.UserID.Hex())
	if err != nil {
		log.Printf("[NotificationService] Failed to get sender info: %v", err)
		return
	}

	// Get sender user model for role
	var senderUser *userModel.User
	userService := queries.NewBaseService[userModel.User](ns.collection.Database().Collection("users"))
	result, err := userService.FindOne(ctx, bson.M{"_id": message.UserID})
	if err == nil && len(result.Data) > 0 {
		senderUser = &result.Data[0]
	}
	role := ns.getNotificationUserRole(ctx, senderUser)

	// Get room info
	room, err := ns.getRoomById(ctx, message.RoomID.Hex())
	if err != nil {
		log.Printf("[NotificationService] Failed to get room info: %v", err)
		return
	}

	// Create notification based on message type
	ns.createAndSendNotification(ctx, receiverID, message, room, sender, role)
}

// These methods are kept for backward compatibility with existing code
func (ns *NotificationService) SendOfflineRestrictionNotification(ctx context.Context, receiverID string, message *model.ChatMessage, restriction *restrictionModel.UserRestriction) {
	ns.SendOfflineNotification(ctx, receiverID, message, chatModel.MessageTypeRestriction)
}

func (ns *NotificationService) SendOfflineReplyNotification(ctx context.Context, receiverID string, message *model.ChatMessage, replyTo *model.ChatMessage) {
	ns.SendOfflineNotification(ctx, receiverID, message, chatModel.MessageTypeReply)
}

func (ns *NotificationService) SendOfflineEvoucherNotification(ctx context.Context, receiverID string, message *model.ChatMessage) {
	ns.SendOfflineNotification(ctx, receiverID, message, chatModel.MessageTypeEvoucher)
}

func (ns *NotificationService) SendOfflineUploadNotification(ctx context.Context, receiverID string, message *model.ChatMessage) {
	ns.SendOfflineNotification(ctx, receiverID, message, chatModel.MessageTypeUpload)
}

func (ns *NotificationService) SendOfflineStickerNotification(ctx context.Context, receiverID string, message *model.ChatMessage) {
	ns.SendOfflineNotification(ctx, receiverID, message, chatModel.MessageTypeSticker)
}

func (ns *NotificationService) SendMessageNotification(ctx context.Context, receiverID string, message *model.ChatMessage, messageType string) {
	ns.SendOfflineNotification(ctx, receiverID, message, messageType)
}

// ==================== HELPER METHODS ====================

// sendNotificationToKafka sends a structured notification to Kafka
func (ns *NotificationService) sendNotificationToKafka(ctx context.Context, receiverID string, payload chatModel.NotificationPayload) {
	// ตรวจสอบว่าข้อความว่างหรือไม่
	if strings.TrimSpace(payload.Message.Message) == "" &&
		payload.Type != chatModel.MessageTypeSticker &&
		payload.Type != chatModel.MessageTypeUpload &&
		payload.Type != chatModel.MessageTypeEvoucher &&
		payload.Type != chatModel.MessageTypeRestriction &&
		payload.Type != chatModel.MessageTypeUnsend {

		log.Printf("[NotificationService] 🚫 Skipping notification: empty message for receiver=%s (type=%s)", receiverID, payload.Type)
		return
	}

	log.Printf("[NotificationService] Sending notification to Kafka: receiver=%s, payloadType=%s, topic=chat-notifications, payload=%+v", receiverID, payload.Type, payload)
	topic := "chat-notifications"
	err := ns.kafkaBus.Emit(ctx, topic, receiverID, payload)
	if err != nil {
		log.Printf("[NotificationService] Failed to send notification to Kafka: %v", err)
	} else {
		log.Printf("[NotificationService] ✅ Successfully sent notification to Kafka for %s", receiverID)
	}
}

// NotifyOfflineUsersOnly sends notifications ONLY to users who are currently offline
func (ns *NotificationService) NotifyOfflineUsersOnly(ctx context.Context, message *model.ChatMessage, onlineUsers []string, roomMembers []primitive.ObjectID) {
	log.Printf("[NotificationService] Notifying OFFLINE users only for message %s", message.ID.Hex())

<<<<<<< HEAD
	// **NEW: Check if room type is "normal" - skip all notifications for normal rooms**
	if ns.isNormalRoomType(ctx, message.RoomID) {
		log.Printf("[NotificationService] Room %s is type 'normal', skipping ALL offline notifications", message.RoomID.Hex())
		return
=======
	fullRoom, err := ns.getFullRoomById(ctx, message.RoomID)
	if err != nil {
		if ns.isNormalRoomType(ctx, message.RoomID) {
			log.Printf("[NotificationService] Room %s is type 'normal', skipping ALL offline notifications", message.RoomID.Hex())
			return
		}
	} else {
		if fullRoom.Type == "normal" && !(fullRoom.GetGroupType() == "school" || fullRoom.GetGroupType() == "major") {
			log.Printf("[NotificationService] Room %s is type 'normal' and not groupType school/major, skipping ALL offline notifications", message.RoomID.Hex())
			return
		}
>>>>>>> 59e50be5
	}

	// Create online user lookup map
	onlineUserMap := make(map[string]bool)
	for _, userID := range onlineUsers {
		onlineUserMap[userID] = true
	}

	// Get common data for all notifications
	sender, err := ns.getUserById(ctx, message.UserID.Hex())
	if err != nil {
		log.Printf("[NotificationService] Failed to get sender info: %v", err)
		return
	}

	// Get sender user model for role
	var senderUser *userModel.User
	userService := queries.NewBaseService[userModel.User](ns.collection.Database().Collection("users"))
	result, err := userService.FindOne(ctx, bson.M{"_id": message.UserID})
	if err == nil && len(result.Data) > 0 {
		senderUser = &result.Data[0]
	}
	role := ns.getNotificationUserRole(ctx, senderUser)

	// Get room info
	room, err := ns.getRoomById(ctx, message.RoomID.Hex())
	if err != nil {
		log.Printf("[NotificationService] Failed to get room info: %v", err)
		return
	}

	offlineCount := 0

	// Send notification to OFFLINE members only (except sender)
	for _, memberID := range roomMembers {
		memberIDStr := memberID.Hex()

		// Skip the sender
		if memberIDStr == message.UserID.Hex() {
			continue
		}

		// ✅ Send notification only to OFFLINE users
		if !onlineUserMap[memberIDStr] {
			log.Printf("[NotificationService] Notifying offline user %s", memberIDStr)

			// Create notification based on message type
			ns.createAndSendNotification(ctx, memberIDStr, message, room, sender, role)
			offlineCount++
		}
	}

	log.Printf("[NotificationService] Notified %d offline users", offlineCount)
}

func (ns *NotificationService) getRoomMembers(ctx context.Context, roomID primitive.ObjectID) ([]primitive.ObjectID, error) {
	roomCollection := ns.collection.Database().Collection("rooms")
	var room struct {
		Members []primitive.ObjectID `bson:"members"`
	}

	err := roomCollection.FindOne(ctx, bson.M{"_id": roomID}).Decode(&room)
	if err != nil {
		return nil, err
	}

	return room.Members, nil
}

func (ns *NotificationService) determineMessageType(message *model.ChatMessage) string {
	// Check for unsend first (has IsDeleted flag)
	if message.IsDeleted != nil && *message.IsDeleted {
		return chatModel.MessageTypeUnsend
	}
	// Check for upload first (has Image but no StickerID)
	if message.Image != "" && message.StickerID == nil {
		return chatModel.MessageTypeUpload
	}
	// Check for sticker
	if message.StickerID != nil {
		return chatModel.MessageTypeSticker
	}
	// Check for evoucher
	if message.EvoucherInfo != nil {
		return chatModel.MessageTypeEvoucher
	}
	// Check for mention
	if len(message.MentionInfo) > 0 {
		return chatModel.MessageTypeMention
	}
	// Check for reply
	if message.ReplyToID != nil {
		return chatModel.MessageTypeReply
	}
	// **FIXED: Check for ModerationInfo instead of RestrictionInfo**
	if message.ModerationInfo != nil {
		return chatModel.MessageTypeRestriction
	}
	// Default to message (not text)
	return chatModel.MessageTypeMessage
}

func (ns *NotificationService) getUserById(ctx context.Context, userID string) (*SimpleUser, error) {
	userObjID, err := primitive.ObjectIDFromHex(userID)
	if err != nil {
		return nil, err
	}

	userService := queries.NewBaseService[userModel.User](ns.collection.Database().Collection("users"))
	result, err := userService.FindOne(ctx, bson.M{"_id": userObjID})
	if err != nil {
		return nil, err
	}

	if len(result.Data) == 0 {
		return nil, mongo.ErrNoDocuments
	}

	user := result.Data[0]
	return &SimpleUser{
		ID:        user.ID.Hex(),
		Username:  user.Username,
		FirstName: user.Name.First,
		LastName:  user.Name.Last,
	}, nil
}

func (ns *NotificationService) getRoomById(ctx context.Context, roomID string) (*SimpleRoom, error) {
	roomObjID, err := primitive.ObjectIDFromHex(roomID)
	if err != nil {
		return nil, err
	}

	roomCollection := ns.collection.Database().Collection("rooms")
	var room struct {
		ID    primitive.ObjectID `bson:"_id"`
		Name  map[string]string  `bson:"name"`
		Image string             `bson:"image"`
	}

	err = roomCollection.FindOne(ctx, bson.M{"_id": roomObjID}).Decode(&room)
	if err != nil {
		return nil, err
	}

	return &SimpleRoom{
		ID:     room.ID.Hex(),
		NameTh: room.Name["th"],
		NameEn: room.Name["en"],
		Image:  room.Image,
	}, nil
}

// Helper to get NotificationUserRole by user
func (ns *NotificationService) getNotificationUserRole(ctx context.Context, user *userModel.User) *chatModel.NotificationSenderRole {
	if user == nil {
		return nil
	}
	var roleID, roleName string
	// Try to handle as primitive.ObjectID (from User struct)
	if oid, ok := any(user.Role).(primitive.ObjectID); ok {
		roleID = oid.Hex()
		if ns.roleService != nil {
			roleObj, err := ns.roleService.GetRoleById(ctx, roleID)
			if err == nil && roleObj != nil {
				roleName = roleObj.Name
			}
		}
	} else if v, ok := any(user.Role).(map[string]interface{}); ok {
		if id, ok := v["id"].(string); ok {
			roleID = id
		}
		if name, ok := v["name"].(string); ok {
			roleName = name
		}
	}
	if roleID == "" {
		return nil
	}
	return &chatModel.NotificationSenderRole{
		ID:   roleID,
		Name: roleName,
	}
}

// SendOfflineMentionNotification sends a mention notification to offline user
func (ns *NotificationService) SendOfflineMentionNotification(ctx context.Context, receiverID string, message *model.ChatMessage) {
	log.Printf("[NotificationService] Sending OFFLINE mention notification: receiver=%s, message=%s", receiverID, message.ID.Hex())

	// Get sender info
	sender, err := ns.getUserById(ctx, message.UserID.Hex())
	if err != nil {
		log.Printf("[NotificationService] Failed to get sender info: %v", err)
		return
	}

	// Get room info
	room, err := ns.getRoomById(ctx, message.RoomID.Hex())
	if err != nil {
		log.Printf("[NotificationService] Failed to get room info: %v", err)
		return
	}

	// Create notification components
	notificationRoom := chatModel.CreateNotificationRoom(room.ID, room.NameTh, room.NameEn, room.Image)
	notificationSender := chatModel.CreateNotificationSender(sender.ID, sender.Username, sender.FirstName, sender.LastName, nil)
	notificationMessage := chatModel.CreateNotificationMessage(message.ID.Hex(), message.Message, chatModel.MessageTypeMention, message.Timestamp)

	// Add mention info to message
	if len(message.MentionInfo) > 0 {
		notificationMessage.MentionInfo = message.MentionInfo
		log.Printf("[NotificationService] Added %d mentions to notification", len(message.MentionInfo))
	}

	payload := chatModel.NewMentionNotification(notificationRoom, notificationSender, notificationMessage, message.MentionInfo, receiverID)
	log.Printf("[NotificationService] Payload to Kafka: %+v", payload)

	ns.sendNotificationToKafka(ctx, receiverID, payload)

	log.Printf("[NotificationService] ✅ Sent mention notification to user %s", receiverID)
}

// ==================== ROOM TYPE NOTIFICATION MANAGEMENT ====================

// isNormalRoomType ตรวจสอบว่าห้องนี้เป็น type "normal" หรือไม่
func (ns *NotificationService) isNormalRoomType(ctx context.Context, roomID primitive.ObjectID) bool {
<<<<<<< HEAD
	roomCollection := ns.collection.Database().Collection("rooms")
	var room struct {
		Type string `bson:"type"`
	}

	err := roomCollection.FindOne(ctx, bson.M{"_id": roomID}).Decode(&room)
	if err != nil {
		log.Printf("[NotificationService] Failed to get room type: %v", err)
		return false // ถ้าไม่สามารถดึงข้อมูลได้ ให้ส่ง notification ตามปกติ
	}

	// ตรวจสอบว่า room type เป็น "normal" หรือไม่
	isNormal := room.Type == "normal"
	log.Printf("[NotificationService] Room %s type: %s, isNormal: %v", roomID.Hex(), room.Type, isNormal)

	return isNormal
=======
	fullRoom, err := ns.getFullRoomById(ctx, roomID)
	if err != nil {
		// fallback เดิม
		roomCollection := ns.collection.Database().Collection("rooms")
		var room struct {
			Type string `bson:"type"`
		}
		err := roomCollection.FindOne(ctx, bson.M{"_id": roomID}).Decode(&room)
		if err != nil {
			log.Printf("[NotificationService] Failed to get room type: %v", err)
			return false // ถ้าไม่สามารถดึงข้อมูลได้ ให้ส่ง notification ตามปกติ
		}
		isNormal := room.Type == "normal"
		log.Printf("[NotificationService] Room %s type: %s, isNormal: %v", roomID.Hex(), room.Type, isNormal)
		return isNormal
	}
	// ถ้าเป็น normal + ไม่ใช่ school/major = true (ห้าม noti)
	if fullRoom.Type == "normal" && !(fullRoom.GetGroupType() == "school" || fullRoom.GetGroupType() == "major") {
		return true
	}
	return false
>>>>>>> 59e50be5
}

// IsNormalRoomType (Public method) ตรวจสอบว่าห้องนี้เป็น type "normal" หรือไม่
func (ns *NotificationService) IsNormalRoomType(ctx context.Context, roomID primitive.ObjectID) bool {
	return ns.isNormalRoomType(ctx, roomID)
}

// GetRoomType ดึง room type
func (ns *NotificationService) GetRoomType(ctx context.Context, roomID string) (string, error) {
	roomObjID, err := primitive.ObjectIDFromHex(roomID)
	if err != nil {
		return "", fmt.Errorf("invalid room ID: %w", err)
	}

	roomCollection := ns.collection.Database().Collection("rooms")
	var room struct {
		Type string `bson:"type"`
	}

	err = roomCollection.FindOne(ctx, bson.M{"_id": roomObjID}).Decode(&room)
	if err != nil {
		return "", fmt.Errorf("failed to get room: %w", err)
	}

	return room.Type, nil
}

func (ns *NotificationService) createSpecificRestrictionNotification(room chatModel.NotificationRoom, sender chatModel.NotificationSender, message chatModel.NotificationMessage, chatMessage *model.ChatMessage, receiverID string, restrictionType string) chatModel.NotificationPayload {
	// Set the specific restriction type in the message
	message.Type = restrictionType

	// Create specific notification based on restriction type
	switch restrictionType {
	case chatModel.MessageTypeRestrictionBan:
		return chatModel.NewRestrictionBanNotification(room, sender, message, receiverID)
	case chatModel.MessageTypeRestrictionUnban:
		return chatModel.NewRestrictionUnbanNotification(room, sender, message, receiverID)
	case chatModel.MessageTypeRestrictionMute:
		return chatModel.NewRestrictionMuteNotification(room, sender, message, receiverID)
	case chatModel.MessageTypeRestrictionUnmute:
		return chatModel.NewRestrictionUnmuteNotification(room, sender, message, receiverID)
	case chatModel.MessageTypeRestrictionKick:
		return chatModel.NewRestrictionKickNotification(room, sender, message, receiverID)
	default:
		// Fallback to generic restriction notification
		return chatModel.NewRestrictionNotification(room, sender, message, receiverID)
	}
}

// determineRestrictionType determines the specific restriction type from message content
func (ns *NotificationService) determineRestrictionType(message *model.ChatMessage) string {
	// Check message content to determine restriction type
	msgContent := strings.ToLower(message.Message)

	if strings.Contains(msgContent, "banned") {
		return chatModel.MessageTypeRestrictionBan
	} else if strings.Contains(msgContent, "unbanned") {
		return chatModel.MessageTypeRestrictionUnban
	} else if strings.Contains(msgContent, "muted") {
		return chatModel.MessageTypeRestrictionMute
	} else if strings.Contains(msgContent, "unmuted") {
		return chatModel.MessageTypeRestrictionUnmute
	} else if strings.Contains(msgContent, "kicked") {
		return chatModel.MessageTypeRestrictionKick
	}

	// Default fallback
	return chatModel.MessageTypeRestriction
}

// ==================== ROOM TYPE NOTIFICATION MANAGEMENT ====================

// getRoomType gets the room type to determine notification behavior
func (ns *NotificationService) getRoomType(ctx context.Context, roomID primitive.ObjectID) (string, error) {
	roomCollection := ns.collection.Database().Collection("rooms")
	var room struct {
		Type string `bson:"type"`
	}

	err := roomCollection.FindOne(ctx, bson.M{"_id": roomID}).Decode(&room)
	if err != nil {
		log.Printf("[NotificationService] Failed to get room type: %v", err)
		return "", err
	}

	// Default to empty string if type is not set
	if room.Type == "" {
		log.Printf("[NotificationService] Room %s has no type field, defaulting to empty", roomID.Hex())
		return "", nil
	}

	return room.Type, nil
}

// IsRoomNotificationEnabled checks if notifications are enabled for this room type
func (ns *NotificationService) IsRoomNotificationEnabled(ctx context.Context, roomID primitive.ObjectID) bool {
<<<<<<< HEAD
	roomType, err := ns.getRoomType(ctx, roomID)
	if err != nil {
		log.Printf("[NotificationService] Failed to get room type, defaulting to enabled: %v", err)
		return true // Default to enabled if we can't determine type
	}

	// Only "normal" type rooms have notifications disabled
	return roomType != "normal"
=======
	fullRoom, err := ns.getFullRoomById(ctx, roomID)
	if err != nil {
		roomType, err := ns.getRoomType(ctx, roomID)
		if err != nil {
			log.Printf("[NotificationService] Failed to get room type, defaulting to enabled: %v", err)
			return true // Default to enabled if we can't determine type
		}
		return roomType != "normal"
	}
	if fullRoom.Type == "normal" && !(fullRoom.GetGroupType() == "school" || fullRoom.GetGroupType() == "major") {
		return false
	}
	return true
}

// เพิ่ม helper สำหรับโหลด room เต็ม (metadata)
func (ns *NotificationService) getFullRoomById(ctx context.Context, roomID primitive.ObjectID) (*roomModel.Room, error) {
	roomCollection := ns.collection.Database().Collection("rooms")
	var room roomModel.Room
	err := roomCollection.FindOne(ctx, bson.M{"_id": roomID}).Decode(&room)
	if err != nil {
		return nil, err
	}
	return &room, nil
>>>>>>> 59e50be5
}<|MERGE_RESOLUTION|>--- conflicted
+++ resolved
@@ -59,29 +59,6 @@
 func (ns *NotificationService) NotifyUsersInRoom(ctx context.Context, message *model.ChatMessage, onlineUsers []string) {
 	log.Printf(" Starting offline notification process for room %s", message.RoomID.Hex())
 
-<<<<<<< HEAD
-	// **NEW: Check room type - skip notifications for "normal" room type**
-	roomType, err := ns.getRoomType(ctx, message.RoomID)
-	if err != nil {
-		log.Printf("[NotificationService] Failed to get room type: %v", err)
-		return
-	}
-
-	if roomType == "normal" {
-		log.Printf("[NotificationService] Room %s has type 'normal', skipping all notifications", message.RoomID.Hex())
-		return
-	}
-
-	// **NEW: Handle MC room notifications - skip all notifications for MC rooms**
-	if roomType == "mc" {
-		log.Printf("[NotificationService] MC Room detected: %s, skipping ALL notifications", message.RoomID.Hex())
-		log.Printf("[NotificationService] Notification summary: 0 offline users notified (room type: mc)")
-		return
-	}
-
-	log.Printf("[NotificationService] Room %s has type '%s', proceeding with notifications", message.RoomID.Hex(), roomType)
-
-=======
 	// โหลด room เต็ม (metadata)
 	fullRoom, err := ns.getFullRoomById(ctx, message.RoomID)
 	if err != nil {
@@ -106,7 +83,6 @@
 		}
 	}
 
->>>>>>> 59e50be5
 	// **NEW: Check if this is an evoucher message**
 	if message.EvoucherInfo != nil {
 		log.Printf("[NotificationService] ✅ EVOUCHER MESSAGE DETECTED: ID=%s, ClaimURL=%s, Message=%s",
@@ -326,22 +302,6 @@
 	log.Printf("[NotificationService] Legacy SendOfflineNotification: receiver=%s, message=%s, type=%s",
 		receiverID, message.ID.Hex(), messageType)
 
-<<<<<<< HEAD
-	// **NEW: Check room type - skip notifications for "normal" room type**
-	roomType, err := ns.getRoomType(ctx, message.RoomID)
-	if err != nil {
-		log.Printf("[NotificationService] Failed to get room type: %v", err)
-		return
-	}
-
-	if roomType == "normal" {
-		log.Printf("[NotificationService] (Legacy) Room %s has type 'normal', skipping notification for user %s", message.RoomID.Hex(), receiverID)
-		return
-	}
-
-	log.Printf("[NotificationService] (Legacy) Room %s has type '%s', proceeding with notification", message.RoomID.Hex(), roomType)
-
-=======
 	fullRoom, err := ns.getFullRoomById(ctx, message.RoomID)
 	if err != nil {
 		roomType, err := ns.getRoomType(ctx, message.RoomID)
@@ -360,7 +320,6 @@
 		}
 	}
 
->>>>>>> 59e50be5
 	// Get sender info
 	sender, err := ns.getUserById(ctx, message.UserID.Hex())
 	if err != nil {
@@ -443,12 +402,6 @@
 func (ns *NotificationService) NotifyOfflineUsersOnly(ctx context.Context, message *model.ChatMessage, onlineUsers []string, roomMembers []primitive.ObjectID) {
 	log.Printf("[NotificationService] Notifying OFFLINE users only for message %s", message.ID.Hex())
 
-<<<<<<< HEAD
-	// **NEW: Check if room type is "normal" - skip all notifications for normal rooms**
-	if ns.isNormalRoomType(ctx, message.RoomID) {
-		log.Printf("[NotificationService] Room %s is type 'normal', skipping ALL offline notifications", message.RoomID.Hex())
-		return
-=======
 	fullRoom, err := ns.getFullRoomById(ctx, message.RoomID)
 	if err != nil {
 		if ns.isNormalRoomType(ctx, message.RoomID) {
@@ -460,7 +413,6 @@
 			log.Printf("[NotificationService] Room %s is type 'normal' and not groupType school/major, skipping ALL offline notifications", message.RoomID.Hex())
 			return
 		}
->>>>>>> 59e50be5
 	}
 
 	// Create online user lookup map
@@ -687,24 +639,6 @@
 
 // isNormalRoomType ตรวจสอบว่าห้องนี้เป็น type "normal" หรือไม่
 func (ns *NotificationService) isNormalRoomType(ctx context.Context, roomID primitive.ObjectID) bool {
-<<<<<<< HEAD
-	roomCollection := ns.collection.Database().Collection("rooms")
-	var room struct {
-		Type string `bson:"type"`
-	}
-
-	err := roomCollection.FindOne(ctx, bson.M{"_id": roomID}).Decode(&room)
-	if err != nil {
-		log.Printf("[NotificationService] Failed to get room type: %v", err)
-		return false // ถ้าไม่สามารถดึงข้อมูลได้ ให้ส่ง notification ตามปกติ
-	}
-
-	// ตรวจสอบว่า room type เป็น "normal" หรือไม่
-	isNormal := room.Type == "normal"
-	log.Printf("[NotificationService] Room %s type: %s, isNormal: %v", roomID.Hex(), room.Type, isNormal)
-
-	return isNormal
-=======
 	fullRoom, err := ns.getFullRoomById(ctx, roomID)
 	if err != nil {
 		// fallback เดิม
@@ -726,7 +660,6 @@
 		return true
 	}
 	return false
->>>>>>> 59e50be5
 }
 
 // IsNormalRoomType (Public method) ตรวจสอบว่าห้องนี้เป็น type "normal" หรือไม่
@@ -823,16 +756,6 @@
 
 // IsRoomNotificationEnabled checks if notifications are enabled for this room type
 func (ns *NotificationService) IsRoomNotificationEnabled(ctx context.Context, roomID primitive.ObjectID) bool {
-<<<<<<< HEAD
-	roomType, err := ns.getRoomType(ctx, roomID)
-	if err != nil {
-		log.Printf("[NotificationService] Failed to get room type, defaulting to enabled: %v", err)
-		return true // Default to enabled if we can't determine type
-	}
-
-	// Only "normal" type rooms have notifications disabled
-	return roomType != "normal"
-=======
 	fullRoom, err := ns.getFullRoomById(ctx, roomID)
 	if err != nil {
 		roomType, err := ns.getRoomType(ctx, roomID)
@@ -857,5 +780,4 @@
 		return nil, err
 	}
 	return &room, nil
->>>>>>> 59e50be5
 }