--- conflicted
+++ resolved
@@ -312,15 +312,11 @@
 // **Job Processing**
 func (h *AsyncHelper) processDatabaseJob(job DatabaseJob, workerID int) {
 	var err error
-<<<<<<< HEAD
-
-=======
 	if !isValidChatMessage(job.Message) {
 		// Process valid message
 		log.Printf("[ChatService] Skipping empty message from user %s in room %s", job.Message.UserID.Hex(), job.Message.RoomID.Hex())
 		return
 	}
->>>>>>> ce3fd0cc
 	// Start batch processing if available
 	if job.Type == "save_message" || job.Type == "cache_message" {
 		batchSize := h.config.AsyncFlow.DatabaseWorkers.BatchSize
@@ -425,14 +421,11 @@
 	// Extract messages from batch
 	messages := make([]*model.ChatMessage, len(batch))
 	for i, job := range batch {
-<<<<<<< HEAD
-=======
 		if !isValidChatMessage(job.Message) {
 			// Process valid message
 			log.Printf("[ChatService] Skipping empty message from user %s in room %s", job.Message.UserID.Hex(), job.Message.RoomID.Hex())
 			continue
 		}
->>>>>>> ce3fd0cc
 		messages[i] = job.Message
 	}
 
@@ -448,8 +441,6 @@
 	// Group messages by room for efficient caching
 	messagesByRoom := make(map[string][]*model.ChatMessage)
 	for _, job := range batch {
-<<<<<<< HEAD
-=======
 		if job.Message == nil || job.Message.Message == "" || job.Message.RoomID.IsZero() {
 			log.Printf("[AsyncHelper] Skipping cache for message %s with empty room ID", job.Message.ID.Hex())
 			continue
@@ -458,7 +449,6 @@
 			log.Printf("[AsyncHelper] Skipping cache for empty message %s", job.Message.ID.Hex())
 			continue
 		}
->>>>>>> ce3fd0cc
 		roomID := job.Message.RoomID.Hex()
 		messagesByRoom[roomID] = append(messagesByRoom[roomID], job.Message)
 	}
@@ -478,16 +468,9 @@
 }
 
 func (h *AsyncHelper) processNotificationJob(job NotificationJob, workerID int) {
-<<<<<<< HEAD
-	if job.Message == nil || job.Message.Message == "" || job.Message.RoomID.IsZero() {
-		log.Printf("[AsyncHelper] Skipping notification for empty message %s", job.Message.ID.Hex())
-		job.Service.UpdateMessageStatus(job.Message.ID, "notification_sent", false)
-		h.checkMessageCompletion(job.Message.ID)
-=======
 	if !isValidChatMessage(job.Message) {
 		// Process valid message
 		log.Printf("[ChatService] Skipping empty message from user %s in room %s", job.Message.UserID.Hex(), job.Message.RoomID.Hex())
->>>>>>> ce3fd0cc
 		return
 	}
 	err := job.Service.SendNotifications(job.Context, job.Message, job.OnlineUsers)
