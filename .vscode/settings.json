{
    "discord.enabled": true,
    "java.configuration.updateBuildConfiguration": "interactive",
    "editor.defaultFormatter": "esbenp.prettier-vscode",
<<<<<<< HEAD
    "editor.formatOnSave": true,
=======
    "editor.formatOnSave": false,
    "editor.insertSpaces": true, 
>>>>>>> 11f85f50
    "prettier.requireConfig": true,
    "prettier.useEditorConfig": false,
    "editor.codeActionsOnSave": {
        "source.fixAll.eslint": "explicit"
    },
    "[typescript]": {
        "editor.defaultFormatter": "vscode.typescript-language-features"
    },
    "[javascript]": {
        "editor.defaultFormatter": "esbenp.prettier-vscode"
    },
    "[json]": {
        "editor.defaultFormatter": "vscode.json-language-features"
<<<<<<< HEAD
=======
    },
    "[typescriptreact]": {
        "editor.defaultFormatter": "vscode.typescript-language-features"
    },
    "[go]": {
        "editor.defaultFormatter": "golang.go"
>>>>>>> 11f85f50
    }
}<|MERGE_RESOLUTION|>--- conflicted
+++ resolved
@@ -2,12 +2,8 @@
     "discord.enabled": true,
     "java.configuration.updateBuildConfiguration": "interactive",
     "editor.defaultFormatter": "esbenp.prettier-vscode",
-<<<<<<< HEAD
-    "editor.formatOnSave": true,
-=======
     "editor.formatOnSave": false,
     "editor.insertSpaces": true, 
->>>>>>> 11f85f50
     "prettier.requireConfig": true,
     "prettier.useEditorConfig": false,
     "editor.codeActionsOnSave": {
@@ -21,14 +17,11 @@
     },
     "[json]": {
         "editor.defaultFormatter": "vscode.json-language-features"
-<<<<<<< HEAD
-=======
     },
     "[typescriptreact]": {
         "editor.defaultFormatter": "vscode.typescript-language-features"
     },
     "[go]": {
         "editor.defaultFormatter": "golang.go"
->>>>>>> 11f85f50
     }
 }