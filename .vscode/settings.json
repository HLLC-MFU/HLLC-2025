{
    "discord.enabled": true,
    "java.configuration.updateBuildConfiguration": "interactive",
    "editor.defaultFormatter": "esbenp.prettier-vscode",
    "editor.formatOnSave": true,
    "prettier.requireConfig": true,
    "prettier.useEditorConfig": false,
    "editor.codeActionsOnSave": {
        "source.fixAll.eslint": "explicit"
    },
    "[typescript]": {
<<<<<<< HEAD
        "editor.defaultFormatter": "esbenp.prettier-vscode"
=======
        "editor.defaultFormatter": "vscode.typescript-language-features"
>>>>>>> e4b8d43c
    },
    "[javascript]": {
        "editor.defaultFormatter": "esbenp.prettier-vscode"
    },
    "[json]": {
<<<<<<< HEAD
        "editor.defaultFormatter": "esbenp.prettier-vscode"
    },
    "[go]": {
        "editor.defaultFormatter": "golang.go"
=======
        "editor.defaultFormatter": "vscode.json-language-features"
>>>>>>> e4b8d43c
    }
}<|MERGE_RESOLUTION|>--- conflicted
+++ resolved
@@ -9,23 +9,15 @@
         "source.fixAll.eslint": "explicit"
     },
     "[typescript]": {
-<<<<<<< HEAD
-        "editor.defaultFormatter": "esbenp.prettier-vscode"
-=======
         "editor.defaultFormatter": "vscode.typescript-language-features"
->>>>>>> e4b8d43c
     },
     "[javascript]": {
         "editor.defaultFormatter": "esbenp.prettier-vscode"
     },
     "[json]": {
-<<<<<<< HEAD
         "editor.defaultFormatter": "esbenp.prettier-vscode"
     },
     "[go]": {
         "editor.defaultFormatter": "golang.go"
-=======
-        "editor.defaultFormatter": "vscode.json-language-features"
->>>>>>> e4b8d43c
     }
 }